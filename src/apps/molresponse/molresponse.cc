/*
  This file is part of MADNESS.

  Copyright (C) 2007,2010 Oak Ridge National Laboratory

  This program is free software; you can redistribute it and/or modify
  it under the terms of the GNU General Public License as published by
  the Free Software Foundation; either version 2 of the License, or
  (at your option) any later version.

  This program is distributed in the hope that it will be useful,
  but WITHOUT ANY WARRANTY; without even the implied warranty of
  MERCHANTABILITY or FITNESS FOR A PARTICULAR PURPOSE. See the
  GNU General Public License for more details.

  You should have received a copy of the GNU General Public License
  along with this program; if not, write to the Free Software
  Foundation, Inc., 59 Temple Place, Suite 330, Boston, MA 02111-1307 USA

  For more information please contact:

  Robert J. Harrison
  Oak Ridge National Laboratory
  One Bethel Valley Road
  P.O. Box 2008, MS-6367

  email: harrisonrj@ornl.gov
  tel:   865-241-3937
  fax:   865-572-0680


  $Id$
*/

/// \file molresponse.cc
/// \brief Molecular Response DFT code
/// \defgroup molresponse The molecular density funcitonal response code
#include <madness/chem/SCF.h>
#include <madness/world/worldmem.h>

#include "ExcitedResponse.hpp"
#include "FrequencyResponse.hpp"
#include "ResponseExceptions.hpp"

#if defined(HAVE_SYS_TYPES_H) && defined(HAVE_SYS_STAT_H) && defined(HAVE_UNISTD_H)

#include <sys/stat.h>
#include <unistd.h>

static inline int file_exists(const char *inpname) {
    struct stat buffer {};
    size_t rc = stat(inpname, &buffer);
    return (rc == 0);
}

#endif


using namespace madness;

int main(int argc, char **argv) {
    World& world = madness::initialize(argc, argv);
    startup(world, argc, argv, true);
    if (world.rank() == 0) {
        print_header1("MOLRESPONSE -- MADNESS Time-Dependent Density Functional Theory Excited-State Program ");
    }

//    sleep(10);
    int result = 0;
    std::cout.precision(6);
    std::string filename = "response.in";


    commandlineparser parser(argc, argv);

    if (parser.key_exists("help")) {
        ExcitedResponse::help();
    } else if (parser.key_exists("print_parameters")) {
        ExcitedResponse::print_parameters();
    } else {



        molresponse::start_timer(world);
        // try catch would start here
        try {
            auto calc_params = initialize_calc_params(world, filename);
            if (calc_params.response_parameters.excited_state()) {

                ExcitedResponse calc(world, calc_params);
                if (world.rank() == 0) {
                    print("\n\n");
                    print(" MADNESS Time-Dependent Density Functional Theory Excited-State "
                          "Program");
                    print(" ----------------------------------------------------------\n");
                    print("\n");
                    calc_params.molecule.print();
                    print("\n");
                    calc_params.response_parameters.print("response");
                    // put the response parameters in a j_molrespone json object
                }
                calc_params.response_parameters.to_json(calc.j_molresponse);
                // set protocol to the first
                calc.solve(world);
                calc.output_json();
            } else if (calc_params.response_parameters.first_order()) {
                RHS_Generator rhsGenerator;
                if (calc_params.response_parameters.dipole()) {
                    rhsGenerator = dipole_generator;
                } else if (calc_params.response_parameters.nuclear()) {
                    rhsGenerator = nuclear_generator;
                }
                auto omega = calc_params.response_parameters.omega();
                FrequencyResponse calc(world, calc_params, omega, rhsGenerator);
                // Warm and fuzzy for the user
                if (world.rank() == 0) {
                    print("\n\n");
                    print(" MADNESS Time-Dependent Density Functional Theory Frequency Response "
                          "Program");
                    print(" ----------------------------------------------------------\n");
                    print("\n");
                    calc_params.molecule.print();
                    print("\n");
                    calc_params.response_parameters.print("response");
                }
                calc_params.response_parameters.to_json(calc.j_molresponse);
                // set protocol to the first
                calc.solve(world);
                calc.output_json();
            } else {
                if (world.rank() == 0) { print("Response not implemented"); }
            }
<<<<<<< HEAD
            auto omega = calc_params.response_parameters.omega();
            FrequencyResponse calc(world, calc_params, omega, rhsGenerator);
            // Warm and fuzzy for the user
            if (world.rank() == 0) {
                print("\n\n");
                print(" MADNESS Time-Dependent Density Functional Theory Frequency Response "
                      "Program");
                print(" ----------------------------------------------------------\n");
                print("\n");
                calc_params.molecule.print();
                print("\n");
                calc_params.response_parameters.print("response");
            }
            calc_params.response_parameters.to_json(calc.j_molresponse);
            // set protocol to the first
            calc.solve(world);
            world.gop.fence();
            if (world.rank() == 0) {
                calc.output_json();
            }
        } else {
            if (world.rank() == 0) { print("Response not implemented"); }
        }

    } catch (const SafeMPI::Exception &e) { print(e); } catch (const madness::MadnessException &e) {
        std::cout << e << std::endl;
    } catch (const madness::TensorException &e) { print(e); } catch (const char *s) {
        print(s);
    } catch (const std::string &s) { print(s); } catch (const std::exception &e) {
        print(e.what());
    } catch (...) { error("caught unhandled exception"); }
=======

        } catch (const SafeMPI::Exception& e) { print(e); } catch (const madness::MadnessException& e) {
            std::cout << e << std::endl;
        } catch (const madness::TensorException& e) { print(e); } catch (const char *s) {
            print(s);
        } catch (const std::string& s) { print(s); } catch (const std::exception& e) {
            print(e.what());
        } catch (...) { error("caught unhandled exception"); }
    }
>>>>>>> 41324ea8

    finalize();
    return result;
}<|MERGE_RESOLUTION|>--- conflicted
+++ resolved
@@ -48,7 +48,7 @@
 #include <unistd.h>
 
 static inline int file_exists(const char *inpname) {
-    struct stat buffer {};
+    struct stat buffer{};
     size_t rc = stat(inpname, &buffer);
     return (rc == 0);
 }
@@ -130,39 +130,6 @@
             } else {
                 if (world.rank() == 0) { print("Response not implemented"); }
             }
-<<<<<<< HEAD
-            auto omega = calc_params.response_parameters.omega();
-            FrequencyResponse calc(world, calc_params, omega, rhsGenerator);
-            // Warm and fuzzy for the user
-            if (world.rank() == 0) {
-                print("\n\n");
-                print(" MADNESS Time-Dependent Density Functional Theory Frequency Response "
-                      "Program");
-                print(" ----------------------------------------------------------\n");
-                print("\n");
-                calc_params.molecule.print();
-                print("\n");
-                calc_params.response_parameters.print("response");
-            }
-            calc_params.response_parameters.to_json(calc.j_molresponse);
-            // set protocol to the first
-            calc.solve(world);
-            world.gop.fence();
-            if (world.rank() == 0) {
-                calc.output_json();
-            }
-        } else {
-            if (world.rank() == 0) { print("Response not implemented"); }
-        }
-
-    } catch (const SafeMPI::Exception &e) { print(e); } catch (const madness::MadnessException &e) {
-        std::cout << e << std::endl;
-    } catch (const madness::TensorException &e) { print(e); } catch (const char *s) {
-        print(s);
-    } catch (const std::string &s) { print(s); } catch (const std::exception &e) {
-        print(e.what());
-    } catch (...) { error("caught unhandled exception"); }
-=======
 
         } catch (const SafeMPI::Exception& e) { print(e); } catch (const madness::MadnessException& e) {
             std::cout << e << std::endl;
@@ -172,7 +139,6 @@
             print(e.what());
         } catch (...) { error("caught unhandled exception"); }
     }
->>>>>>> 41324ea8
 
     finalize();
     return result;
