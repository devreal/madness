/*
  This file is part of MADNESS.

  Copyright (C) 2007,2010 Oak Ridge National Laboratory

  This program is free software; you can redistribute it and/or modify
  it under the terms of the GNU General Public License as published by
  the Free Software Foundation; either version 2 of the License, or
  (at your option) any later version.

  This program is distributed in the hope that it will be useful,
  but WITHOUT ANY WARRANTY; without even the implied warranty of
  MERCHANTABILITY or FITNESS FOR A PARTICULAR PURPOSE. See the
  GNU General Public License for more details.

  You should have received a copy of the GNU General Public License
  along with this program; if not, write to the Free Software
  Foundation, Inc., 59 Temple Place, Suite 330, Boston, MA 02111-1307 USA

  For more information please contact:

  Robert J. Harrison
  Oak Ridge National Laboratory
  One Bethel Valley Road
  P.O. Box 2008, MS-6367

  email: harrisonrj@ornl.gov
  tel:   865-241-3937
  fax:   865-572-0680
 */

/// \file SCF.cc
/// \brief Molecular HF and DFT code
/// \defgroup moldft The molecular density funcitonal and Hartree-Fock code


//#define WORLD_INSTANTIATE_STATIC_TEMPLATES

#include "NWChem.h"
#include "SCF.h"
#include <cmath>
#include <madness/mra/qmprop.h>
#include <chem/nemo.h>
#include <chem/SCFOperators.h>
#include <madness/world/worldmem.h>
#include <chem/projector.h>

namespace madness {

//    // moved to vmra.h
//    template <typename T, std::size_t NDIM>
//    DistributedMatrix<T> matrix_inner(const DistributedMatrixDistribution& d,
//                                      const std::vector< Function<T,NDIM> >& f,
//                                      const std::vector< Function<T,NDIM> >& g,
//                                      bool sym=false)


template <typename T, std::size_t NDIM>
static void verify_tree(World& world, const std::vector< Function<T,NDIM> >& v) {
	for (unsigned int i=0; i<v.size(); i++) {
		v[i].verify_tree();
	}
}


<<<<<<< HEAD
            //modify atomic charge for complete PSP calc or individual PS atoms
            if (!param.pure_ae){
                for (size_t iatom = 0; iatom < molecule.natom(); iatom++) {
                    if (molecule.get_pseudo_atom(iatom)){
                        unsigned int an=molecule.get_atom_number(iatom);
                        double zeff=get_charge_from_file("gth.xml",an);
                        molecule.set_atom_charge(iatom,zeff);
                    }
                }
            }
            
            unsigned int n_core = 0;
            if (param.core_type != "") {
                molecule.read_core_file(param.core_type);
                param.aobasis = molecule.guess_file();
                n_core = molecule.n_core_orb_all();
            }
            
            if(not param.no_orient)molecule.orient();

            if(param.nwfile == "" ) aobasis.read_file(param.aobasis);
            else aobasis.read_nw_file(param.nwfile);
            param.set_molecular_info(molecule, aobasis, n_core);

        }
        world.gop.broadcast_serializable(molecule, 0);
        world.gop.broadcast_serializable(param, 0);
        world.gop.broadcast_serializable(aobasis, 0);
        
        xc.initialize(param.xc_data, !param.spin_restricted, world,true);
        //xc.plot();
        
        FunctionDefaults < 3 > ::set_cubic_cell(-param.L, param.L);
        set_protocol < 3 > (world, param.econv);
        FunctionDefaults<3>::set_truncate_mode(1);

    }
    
    
    void SCF::save_mos(World& world) {
        PROFILE_MEMBER_FUNC(SCF);
        archive::ParallelOutputArchive ar(world, "restartdata", param.nio);
        ar & current_energy & param.spin_restricted;
        ar & (unsigned int) (amo.size());
        ar & aeps & aocc & aset;
        for (unsigned int i = 0; i < amo.size(); ++i)
            ar & amo[i];
        if (!param.spin_restricted) {
            ar & (unsigned int) (bmo.size());
            ar & beps & bocc & bset;
            for (unsigned int i = 0; i < bmo.size(); ++i)
                ar & bmo[i];
        }

        // Do not make a restartaodata file if nwchem orbitals used,
        // as no aoamo/aobmo overlap matrix can be computed
        if (param.nwfile == "") {
          tensorT Saoamo = matrix_inner(world, ao, amo);
          tensorT Saobmo = (!param.spin_restricted) ? matrix_inner(world, ao, bmo) : tensorT();
          if (world.rank() == 0) {
              archive::BinaryFstreamOutputArchive arao("restartaodata");
              arao << Saoamo << aeps << aocc << aset;
              if (!param.spin_restricted) arao << Saobmo << beps << bocc << bset;
          }
        }
    }
    
    void SCF::load_mos(World& world) {
        PROFILE_MEMBER_FUNC(SCF);
        //        const double trantol = vtol / std::min(30.0, double(param.nalpha));
        const double thresh = FunctionDefaults < 3 > ::get_thresh();
        const int k = FunctionDefaults < 3 > ::get_k();
        unsigned int nmo = 0;
        bool spinrest = false;
        amo.clear();
        bmo.clear();
        
        archive::ParallelInputArchive ar(world, "restartdata");
        
        /*
=======
template<int NDIM>
struct unaryexp {
	void operator()(const Key<NDIM>& key, Tensor<double_complex>& t) const {
		//vzExp(t.size, t.ptr(), t.ptr());
		UNARY_OPTIMIZED_ITERATOR(double_complex, t, *_p0 = exp(*_p0););
	}
	template <typename Archive>
	void serialize(Archive& ar) {}
};




static double rsquared(const coordT& r) {
	return r[0]*r[0] + r[1]*r[1] + r[2]*r[2];
}

// Returns exp(-I*t*V)
static Function<double_complex,3> make_exp(double t, const Function<double,3>& v) {
	v.reconstruct();
	Function<double_complex,3> expV = double_complex(0.0,-t)*v;
	expV.unaryop(unaryexp<3>());
	//expV.truncate(); expV.reconstruct();
	return expV;
}

// Timer modified to correctly nest
static bool print_timings=false;
static std::vector<double> ttt, sss;
static void START_TIMER(World& world) {
	world.gop.fence(); ttt.push_back(wall_time()); sss.push_back(cpu_time());
}

static double pop(std::vector<double>& v) {
	MADNESS_ASSERT(v.size());
	double x=v.back();
	v.pop_back();
	return x;
}
static void END_TIMER(World& world, const char* msg) {
	double wall=wall_time()-pop(ttt), cpu=cpu_time()-pop(sss);
	if (world.rank()==0 and print_timings) printf("timer: %20.20s %8.2fs %8.2fs\n", msg, cpu, wall);
}


/// Given overlap matrix, return rotation with 3rd order error to orthonormalize the vectors
tensorT Q3(const tensorT& s) {
	tensorT Q = inner(s,s);
	Q.gaxpy(0.2,s,-2.0/3.0);
	for (int i=0; i<s.dim(0); ++i) Q(i,i) += 1.0;
	return Q.scale(15.0/8.0);
}

/// Given overlap matrix, return rotation with 2nd order error to orthonormalize the vectors
tensorT Q2(const tensorT& s) {
	tensorT Q = -0.5*s;
	for (int i=0; i<s.dim(0); ++i) Q(i,i) += 1.5;
	return Q;
}


//    SCF::SCF(World & world, const char *filename) : SCF(world, (world.rank() == 0 ? std::make_shared<std::ifstream>(filename) : nullptr)){
//    }

/// collective constructor, reads \c input on rank 0, broadcasts to all
SCF::SCF(World& world, const std::string& inputfile) : param(CalculationParameters()) {
	FunctionDefaults<3>::set_truncate_mode(1);
	PROFILE_MEMBER_FUNC(SCF);

	if (world.rank() == 0) {

		// read input parameters from the input file
		param.read(world,inputfile,"dft");

		std::ifstream ifile(inputfile);
		molecule.read(ifile);

		// set derived parameters for the molecule

		//if psp_calc is true, set all atoms to PS atoms
		//if not, check whether some atoms are PS atoms or if this a pure AE calculation
		if (param.get<bool>("psp_calc")) {
			for (size_t iatom = 0; iatom < molecule.natom(); iatom++) {
				molecule.set_pseudo_atom(iatom,true);
			}
		}

		//modify atomic charge for complete PSP calc or individual PS atoms
		for (size_t iatom = 0; iatom < molecule.natom(); iatom++) {
			if (molecule.get_pseudo_atom(iatom)){
				unsigned int an=molecule.get_atom_number(iatom);
				double zeff=get_charge_from_file("gth.xml",an);
				molecule.set_atom_charge(iatom,zeff);
			}
		}

		if (param.core_type() != "none") {
			molecule.read_core_file(param.core_type());
		}

		if(not param.no_orient()) molecule.orient();

		reset_aobasis(param.aobasis());
		param.set_derived_values(molecule,aobasis);

	}
	world.gop.broadcast_serializable(molecule, 0);
	world.gop.broadcast_serializable(param, 0);
	world.gop.broadcast_serializable(aobasis, 0);

	if (param.print_level()>2) print_timings=true;

	xc.initialize(param.xc(), !param.spin_restricted(), world, param.print_level()>1);
	//xc.plot();

	FunctionDefaults < 3 > ::set_cubic_cell(-param.L(), param.L());
	//set_protocol < 3 > (world, param.econv());
	FunctionDefaults<3>::set_truncate_mode(1);

}


void SCF::save_mos(World& world) {
	PROFILE_MEMBER_FUNC(SCF);
	archive::ParallelOutputArchive ar(world, "restartdata", param.get<int>("nio"));
	ar & current_energy & param.spin_restricted();
	ar & (unsigned int) (amo.size());
	ar & aeps & aocc & aset;
	for (unsigned int i = 0; i < amo.size(); ++i)
		ar & amo[i];
	if (!param.spin_restricted()) {
		ar & (unsigned int) (bmo.size());
		ar & beps & bocc & bset;
		for (unsigned int i = 0; i < bmo.size(); ++i)
			ar & bmo[i];
	}

	tensorT Saoamo = matrix_inner(world, ao, amo);
	tensorT Saobmo = (!param.spin_restricted()) ? matrix_inner(world, ao, bmo) : tensorT();
	if (world.rank() == 0) {
		archive::BinaryFstreamOutputArchive arao("restartaodata");
		arao << Saoamo << aeps << aocc << aset;
		if (!param.spin_restricted()) arao << Saobmo << beps << bocc << bset;
	}
}

void SCF::load_mos(World& world) {
	PROFILE_MEMBER_FUNC(SCF);
	//        const double trantol = vtol / std::min(30.0, double(param.nalpha));
	const double thresh = FunctionDefaults < 3 > ::get_thresh();
	const int k = FunctionDefaults < 3 > ::get_k();
	unsigned int nmo = 0;
	bool spinrest = false;
	amo.clear();
	bmo.clear();

	archive::ParallelInputArchive ar(world, "restartdata");

	/*
>>>>>>> 74d4983d
          File format:

          bool spinrestricted --> if true only alpha orbitals are present

          unsigned int nmo_alpha;
          Tensor<double> aeps;
          Tensor<double> aocc;
          vector<int> aset;
          for i from 0 to nalpha-1:
          .   Function<double,3> amo[i]

          repeat for beta if !spinrestricted

	 */

	// LOTS OF LOGIC MISSING HERE TO CHANGE OCCUPATION NO., SET,
	// EPS, SWAP, ... sigh
	ar & current_energy & spinrest;

	ar & nmo;
	MADNESS_ASSERT(nmo >= unsigned(param.nmo_alpha()));
	ar & aeps & aocc & aset;
	amo.resize(nmo);
	for (unsigned int i = 0; i < amo.size(); ++i)
		ar & amo[i];
	unsigned int n_core = molecule.n_core_orb_all();
	if (nmo > unsigned(param.nmo_alpha())) {
		aset = vector<int>(aset.begin() + n_core,
				aset.begin() + n_core + param.nmo_alpha());
		amo = vecfuncT(amo.begin() + n_core,
				amo.begin() + n_core + param.nmo_alpha());
		aeps = copy(aeps(Slice(n_core, n_core + param.nmo_alpha() - 1)));
		aocc = copy(aocc(Slice(n_core, n_core + param.nmo_alpha() - 1)));
	}

	if (amo[0].k() != k) {
		reconstruct(world, amo);
		for (unsigned int i = 0; i < amo.size(); ++i)
			amo[i] = madness::project(amo[i], k, thresh, false);
		world.gop.fence();
	}
	set_thresh(world,amo,thresh);

	//        normalize(world, amo);
	//        amo = transform(world, amo, Q3(matrix_inner(world, amo, amo)), trantol, true);
	//        truncate(world, amo);
	//        normalize(world, amo);

	if (!param.spin_restricted()) {

		if (spinrest) { // Only alpha spin orbitals were on disk
			MADNESS_ASSERT(param.nmo_alpha() >= param.nmo_beta());
			bmo.resize(param.nmo_beta());
			bset.resize(param.nmo_beta());
			beps = copy(aeps(Slice(0, param.nmo_beta() - 1)));
			bocc = copy(aocc(Slice(0, param.nmo_beta() - 1)));
			for (int i = 0; i < param.nmo_beta(); ++i)
				bmo[i] = copy(amo[i]);
		} else {
			ar & nmo;
			ar & beps & bocc & bset;

			bmo.resize(nmo);
			for (unsigned int i = 0; i < bmo.size(); ++i)
				ar & bmo[i];

			if (nmo > unsigned(param.nmo_beta())) {
				bset = vector<int>(bset.begin() + n_core,
						bset.begin() + n_core + param.nmo_beta());
				bmo = vecfuncT(bmo.begin() + n_core,
						bmo.begin() + n_core + param.nmo_beta());
				beps = copy(beps(Slice(n_core, n_core + param.nmo_beta() - 1)));
				bocc = copy(bocc(Slice(n_core, n_core + param.nmo_beta() - 1)));
			}

			if (bmo[0].k() != k) {
				reconstruct(world, bmo);
				for (unsigned int i = 0; i < bmo.size(); ++i)
					bmo[i] = madness::project(bmo[i], k, thresh, false);
				world.gop.fence();
			}
			set_thresh(world,amo,thresh);

			//                normalize(world, bmo);
			//                bmo = transform(world, bmo, Q3(matrix_inner(world, bmo, bmo)), trantol, true);
			//                truncate(world, bmo);
			//                normalize(world, bmo);

		}
	}
}

void SCF::do_plots(World& world) {
	PROFILE_MEMBER_FUNC(SCF);
	START_TIMER(world);

	std::vector<long> npt(3, static_cast<long>(param.get<int>("npt_plot")));

	if (param.plot_cell().size() == 0)
		param.plot_cell() = copy(FunctionDefaults < 3 > ::get_cell());

	if (param.get<bool>("plotdens") || param.get<bool>("plotcoul")) {
		functionT rho;
		rho = make_density(world, aocc, amo);

		if (param.spin_restricted()) {
			rho.scale(2.0);
		} else {
			functionT rhob = make_density(world, bocc, bmo);
			functionT rho_spin = rho - rhob;
			rho += rhob;
			plotdx(rho_spin, "spin_density.dx", param.plot_cell(), npt, true);

		}
		plotdx(rho, "total_density.dx", param.plot_cell(), npt, true);
		if (param.get<bool>("plotcoul")) {
			real_function_3d vnuc = potentialmanager->vnuclear();
			functionT vlocl = vnuc + apply(*coulop, rho);
			vlocl.truncate();
			vlocl.reconstruct();
			plotdx(vlocl, "coulomb.dx", param.plot_cell(), npt, true);
		}
	}

	for (int i = param.get<int>("plotlo"); i <= param.get<int>("plothi"); ++i) {
		char fname[256];
		if (i < param.nalpha()) {
			sprintf(fname, "amo-%5.5d.dx", i);
			plotdx(amo[i], fname, param.plot_cell(), npt, true);
		}
		if (!param.spin_restricted() && i < param.nbeta()) {
			sprintf(fname, "bmo-%5.5d.dx", i);
			plotdx(bmo[i], fname, param.plot_cell(), npt, true);
		}
	}
	END_TIMER(world, "plotting");
}

void SCF::project(World & world) {
	PROFILE_MEMBER_FUNC(SCF);
	reconstruct(world, amo);
	for (unsigned int i = 0; i < amo.size(); ++i) {
		amo[i] = madness::project(amo[i], FunctionDefaults < 3 > ::get_k(),
				FunctionDefaults < 3 > ::get_thresh(), false);
	}
	world.gop.fence();
	truncate(world, amo);
	normalize(world, amo);
	if (param.nbeta() && !param.spin_restricted()) {
		reconstruct(world, bmo);
		for (unsigned int i = 0; i < bmo.size(); ++i) {
			bmo[i] = madness::project(bmo[i], FunctionDefaults < 3 > ::get_k(),
					FunctionDefaults < 3 > ::get_thresh(), false);
		}
		world.gop.fence();
		truncate(world, bmo);
		normalize(world, bmo);
	}
}

void SCF::make_nuclear_potential(World & world) {
	PROFILE_MEMBER_FUNC(SCF);
	START_TIMER(world);
	potentialmanager = std::shared_ptr < PotentialManager
			> (new PotentialManager(molecule, param.core_type()));
	gthpseudopotential = std::shared_ptr<GTHPseudopotential<double>
	>(new GTHPseudopotential<double>(world, molecule));

	if (!param.pure_ae()){
		gthpseudopotential->make_pseudo_potential(world);}
	if (!param.psp_calc()) {
		potentialmanager->make_nuclear_potential(world);}
	END_TIMER(world, "Project vnuclear");
}

vecfuncT SCF::project_ao_basis(World & world, const AtomicBasisSet& aobasis) {
	PROFILE_MEMBER_FUNC(SCF);
	// Make at_to_bf, at_nbf ... map from atom to first bf on atom, and nbf/atom
	aobasis.atoms_to_bfn(molecule, at_to_bf, at_nbf);

	return SCF::project_ao_basis_only(world,aobasis, molecule);
}

vecfuncT SCF::project_ao_basis_only(World & world, const AtomicBasisSet& aobasis,
		const Molecule& molecule) {
	vecfuncT ao = vecfuncT(aobasis.nbf(molecule));
	for (int i = 0; i < aobasis.nbf(molecule); ++i) {
		functorT aofunc(new AtomicBasisFunctor(
						aobasis.get_atomic_basis_function(molecule, i)));
		ao[i] = factoryT(world).functor(aofunc).truncate_on_project().nofence().truncate_mode(1);
	}
	world.gop.fence();
	truncate(world, ao);
	normalize(world, ao);
	return ao;
}




distmatT SCF::localize_PM(World & world, const vecfuncT & mo,
		const std::vector<int> & set, const double thresh,
		const double thetamax, const bool randomize,
		const bool doprint) const {
	PROFILE_MEMBER_FUNC(SCF);
	START_TIMER(world);
	distmatT dUT = distributed_localize_PM(world, mo, ao, set, at_to_bf, at_nbf,
			thresh, thetamax, randomize, doprint);
	END_TIMER(world, "Pipek-Mezy distributed ");
	//print(UT);

	return dUT;
}

distmatT SCF::localize_new(World & world, const vecfuncT & mo,
		const std::vector<int> & set, double thresh,
		const double thetamax, const bool randomize,
		const bool doprint) const {
	// PROFILE_MEMBER_FUNC(SCF);
	START_TIMER(world);
	int nmo = mo.size();
	int nao = ao.size();

	tensorT C = matrix_inner(world, mo, ao);
	std::vector<int> at_to_bf, at_nbf; // OVERRIDE DATA IN CLASS OBJ TO USE ATOMS OR SHELLS FOR TESTING

	bool use_atomic_evecs = true;
	if (use_atomic_evecs) {
		// Transform from AOs to orthonormal atomic eigenfunctions
		int ilo = 0;
		for (size_t iat=0; iat<molecule.natom(); ++iat) {
			const tensorT& avec = aobasis.get_avec(molecule, iat);
			int ihi = ilo+avec.dim(1);
			Slice s(ilo,ihi-1);
			C(_,s) = inner(C(_,s),avec);

			// generate shell dimensions for atomic eigenfunctions
			// ... this relies upon spherical symmetry being enforced
			// when making atomic states
			const tensorT& aeps = aobasis.get_aeps(molecule, iat);
			//print(aeps);
			double prev = aeps(0L);
			int start = 0;
			int i; // used after loop
			for (i=0; i<aeps.dim(0); ++i) {
				//print(" ... ", i, prev, aeps(i), (std::abs(aeps(i)-prev) > 1e-2*std::abs(prev)));
				if (std::abs(aeps(i)-prev) > 1e-2*std::abs(prev)) {
					at_to_bf.push_back(ilo+start);
					at_nbf.push_back(i-start);
					//print("    ", start, i-start);
					start = i;
				}
				prev = aeps(i);
			}
			at_to_bf.push_back(ilo+start);
			at_nbf.push_back(i-start);
			//print("    ", start, i-start);
			ilo = ihi;
		}
		MADNESS_ASSERT(ilo==nao);
		MADNESS_ASSERT(std::accumulate(at_nbf.begin(),at_nbf.end(),0)==nao);
		MADNESS_ASSERT(at_to_bf.back()+at_nbf.back()==nao);
		//print(at_to_bf, at_nbf);
	} 
	else {
		aobasis.shells_to_bfn(molecule, at_to_bf, at_nbf);
		//aobasis.atoms_to_bfn(molecule, at_to_bf, at_nbf);
	}

	// Below here atoms may be shells or atoms --- by default shells

	int natom = at_to_bf.size();

	tensorT U(nmo, nmo);
	for (int i = 0; i < nmo; ++i) U(i, i) = 1.0;


	default_random_generator.setstate(182041+world.rank()*10101); // To help with reproducibility for debugging, etc.

	if (world.rank() == 0) {
		//MKL_Set_Num_Threads_Local(16);

		tensorT Q(nmo,natom);
		double breaksym = 1e-3;
		auto QQ = [&at_to_bf, &at_nbf,&breaksym](const tensorT& C, int i, int j, int a) -> double {
			int lo = at_to_bf[a], nbf = at_nbf[a];
			const double* Ci = &C(i,lo);
			const double* Cj = &C(j,lo);
			double qij = 0.0;
			for(int mu=0; mu<nbf; ++mu) qij += Ci[mu] * Cj[mu];
			return qij*(1.0+breaksym*a); // !!!!!!!!!!!!!!!!!!!!!!!!!!!!!!!!!!!!!!!! break symmetry
		};

		auto makeGW = [&Q,&nmo,&natom,&QQ](const tensorT& C, double& W, tensorT& g) -> void {
			W = 0.0;
			for (int i=0; i<nmo; ++i) {
				for (int a=0; a<natom; ++a) {
					Q(i,a) = QQ(C,i,i,a);
					W += Q(i,a)*Q(i,a);
				}
			}

			for (int i = 0; i < nmo; ++i) {
				for (int j = 0; j < i; ++j) {
					double Qiiij = 0.0, Qijjj = 0.0;
					for (int a=0; a<natom; ++a) {
						double Qija = QQ(C,i,j,a);
						Qijjj += Qija*Q(j,a);
						Qiiij += Qija*Q(i,a);
					}
					g(j,i) = Qiiij - Qijjj;
					g(i,j) = - g(j,i);
				}
			}
		};

		tensorT xprev; // previous search direction
		tensorT gprev; // previous gradient
		bool rprev=true; // if true previous iteration restricted step or did incomplete search (so don't do conjugate)
		const int N = (nmo*(nmo-1))/2; // number of independent variables
		for (int iter = 0; iter < 1200; ++iter) {
			tensorT g(nmo,nmo);
			double W;

			makeGW(C,W,g);

			if (randomize && iter == 0) {
				for (int i=0; i<nmo; ++i) {
					for (int j=0; j<i; ++j) {
						g(i,j) += 0.1*(RandomValue<double>() - 0.5);
						g(j,i) = - g(i,j);
					}
				}
			}

			double maxg = g.absmax();
			if (doprint) printf("iteration %d W=%.8f maxg=%.2e\n", iter, W, maxg);
			if (maxg < thresh) break;

			// construct search direction using conjugate gradient approach
			tensorT x = copy(g);
			if (!rprev) { // Only apply conjugacy if did LS with real gradient
				double gamma = g.trace(g-gprev)/gprev.trace(gprev);
				if (doprint) print("gamma", gamma);
				x.gaxpy(1.0,xprev,gamma);
			}

			// Perform the line search.
			rprev = false;
			double dxgrad = x.trace(g)*2.0;  // 2*2 = 4 which should be prefactor on integrals in gradient
			if (dxgrad < 0 || ((iter+1)%N)==0) {
				if (doprint) print("resetting since dxgrad -ve or due to dimension", dxgrad, iter, N);
				x = copy(g);
				dxgrad = x.trace(g)*2.0;
			}
			xprev = x; // Save for next iteration
			gprev = copy(g);

			double mu = 0.01/std::max(0.1,maxg); // Restrict intial step mu by size of max gradient
			tensorT dU = matrix_exponential(x*mu);
			tensorT newC = inner(dU,C,0,0);
			double newW;
			makeGW(newC,newW,g);
			double dxgnew = x.trace(g)*2.0;

			if (randomize && iter==0) {
				rprev = true; // since did not use real gradient
			}
			else { // perform quadratic fit using f(0), df(0)/dx=dxgrad, f(mu) --- actually now use f(0), df(0)/dx, df(mu)/dx for better accuracy
				double f0 = W;
				double f1 = newW;
				//double hess = 2.0*(f1-f0-mu*dxgrad)/(mu*mu);
				double hess = (dxgnew-dxgrad)/mu; // Near convergence this is more accurate
				if (hess >= 0) {
					if (doprint) print("+ve hessian", hess);
					hess = -2.0*dxgrad; // force a bigish step to get out of bad region
					rprev = true; // since did not do line search
				}
				double mu2 = -dxgrad/hess;
				if (mu2*maxg > 0.25) {
					mu2 = 0.25/maxg; // pi/6 = 0.524, pi/4=0.785
					rprev = true; // since did not do line search
				}
				double f2p = f0 + dxgrad*mu2 + 0.5*hess*mu2*mu2;
				if (doprint) print(f0,f1,f0-f1,f2p,"dxg", dxgrad,"hess", hess, "mu", mu, "mu2", mu2);
				mu = mu2;
			}

			if (maxg < 10*thresh) {
			  breaksym = 1e-5;
			  rprev = true; // since just messed up the gradient
			}

			dU = matrix_exponential(x*mu);
			U = inner(U,dU,1,0);
			C = inner(dU,C,0,0);
		}
		bool switched = true;
		while (switched) {
			switched = false;
			for (int i = 0; i < nmo; i++) {
				for (int j = i + 1; j < nmo; j++) {
					if (set[i] == set[j]) {
						double sold = U(i, i) * U(i, i) + U(j, j) * U(j, j);
						double snew = U(i, j) * U(i, j) + U(j, i) * U(j, i);
						if (snew > sold) {
							tensorT tmp = copy(U(_, i));
							U(_, i) = U(_, j);
							U(_, j) = tmp;
							switched = true;
						}
					}
				}
			}
		}

		// Fix phases.
		for (int i = 0; i < nmo; ++i) {
			if (U(i, i) < 0.0)
				U(_, i).scale(-1.0);
		}
		//MKL_Set_Num_Threads_Local(1);
	}
	//done:
	world.gop.broadcast(U.ptr(), U.size(), 0);

	DistributedMatrix<double> dUT = column_distributed_matrix<double>(world, nmo, nmo);
	dUT.copy_from_replicated(transpose(U));

	// distmatT dUT = distributed_localize_PM(world, mo, ao, set, at_to_bf, at_nbf,
	//                                        thresh, thetamax, randomize, doprint);
	//print(UT);
	END_TIMER(world, "Pipek-Mezy new ");
	return dUT;
}

void SCF::analyze_vectors(World& world, const vecfuncT & mo, const tensorT& occ,
		const tensorT& energy, const std::vector<int>& set) {
	START_TIMER(world);
	PROFILE_MEMBER_FUNC(SCF);
	tensorT Saomo = matrix_inner(world, ao, mo);
	tensorT Saoao = matrix_inner(world, ao, ao, true);
	int nmo1 = mo.size();
	tensorT rsq, dip(3, nmo1);
	{
		functionT frsq = factoryT(world).f(rsquared).initial_level(4);
		rsq = inner(world, mo, mul_sparse(world, frsq, mo, vtol));
		for (int axis = 0; axis < 3; ++axis) {
			functionT fdip = factoryT(world).functor(
					functorT(new DipoleFunctor(axis))).initial_level(4);
			dip(axis, _) = inner(world, mo, mul_sparse(world, fdip, mo, vtol));
			for (int i = 0; i < nmo1; ++i)
				rsq(i) -= dip(axis, i) * dip(axis, i);

		}
	}
	tensorT C;
	END_TIMER(world, "Analyze vectors");

	START_TIMER(world);
	gesvp(world, Saoao, Saomo, C);
	END_TIMER(world, "Compute eigen gesv analyze vectors");
	C = transpose(C);
	long nmo = mo.size();
	size_t ncoeff = 0;
	for (long i = 0; i < nmo; ++i) {
		size_t ncoeffi = mo[i].size();
		ncoeff += ncoeffi;
		if (world.rank() == 0 and (param.print_level()>1)) {
			printf("  MO%4ld : ", i);
			if (set.size())
				printf("set=%d : ", set[i]);

			if (occ.size())
				printf("occ=%.2f : ", occ(i));

			if (energy.size())
				printf("energy=%13.8f : ", energy(i));

			printf("ncoeff=%.2e:",(double) ncoeffi);

			printf("center=(%.2f,%.2f,%.2f) : radius=%.2f\n", dip(0, i),
					dip(1, i), dip(2, i), sqrt(rsq(i)));
			aobasis.print_anal(molecule, C(i, _));
			printf("total number of coefficients = %.8e\n\n", double(ncoeff));
		}
	}
}

distmatT SCF::localize_boys(World & world, const vecfuncT & mo,
		const std::vector<int> & set, double thresh,
		const double thetamax, const bool randomize, const bool doprint) const {
	START_TIMER(world);
	long nmo = mo.size();
	tensorT dip(nmo, nmo, 3);
	for (int axis = 0; axis < 3; ++axis) {
		functionT fdip = factoryT(world).functor(functorT(new DipoleFunctor(axis))).initial_level(4);
		dip(_, _, axis) = matrix_inner(world, mo, mul_sparse(world, fdip, mo, vtol), true);
	}
	//print("dip\n", dip);
	//print("tolloc", thresh, "thetamax", thetamax);
	if (thresh < 1e-6) thresh = 1e-6; //<<<<<<<<<<<<<<<<<<<<< need to implement new line search like in pm routine
	tensorT U(nmo, nmo);
	default_random_generator.setstate(182041+world.rank()*10101); // To help with reproducibility for debugging, etc.
	if (world.rank() == 0) {
		for (long i = 0; i < nmo; ++i)
			U(i, i) = 1.0;

		tensorT xprev; // previous search direction
		tensorT gprev; // previous gradient
		bool rprev=true; // if true previous iteration restricted step or did incomplete search (so don't do conjugate)
		const int N = (nmo*(nmo-1))/2;
		for (long iter = 0; iter < 1200; ++iter) {
			tensorT g(nmo,nmo);
			double W = 0.0;
			// cannot restrict size of individual gradients if want to do line search --- should instead modify line search direction
			for (long i = 0; i < nmo; ++i) {
				W += DIP(dip, i, i, i, i);
				for (long j = 0; j < i; ++j) {
					g(j,i) = (DIP(dip, i, i, i, j) - DIP(dip, j, j, j, i));
					if (randomize && iter == 0) g(j,i) += 0.1*(RandomValue<double>() - 0.5);
					g(i,j) = - g(j,i);
				}
			}
			double maxg = g.absmax();
			if (doprint)
				printf("iteration %ld W=%.8f maxg=%.2e\n", iter, W, maxg);
			if (maxg < thresh) break;

			// construct search direction using conjugate gradient approach
			tensorT x = copy(g);
			if (!rprev) { // Only apply conjugacy if did LS with real gradient
				double gamma = g.trace(g-gprev)/gprev.trace(gprev);
				if (doprint) print("gamma", gamma);
				x.gaxpy(1.0,xprev,gamma);
			}

			// Perform the line search.
			rprev = false;
			double dxgrad = x.trace(g)*2.0;
			if (dxgrad < 0 || ((iter+1)%N)==0) {
				if (doprint) print("resetting since dxgrad -ve or due to dimension", dxgrad, iter, N);
				x = copy(g);
				dxgrad = x.trace(g)*2.0; // 2*2 = 4 which should be prefactor on integrals in gradient
			}
			xprev = x; // Save for next iteration, noting shallow copy
			gprev = g;

			double mu = 0.01/std::max(0.1,maxg); // Restrict intial step mu by size of max gradient
			tensorT dU = matrix_exponential(x*mu);
			tensorT newdip = inner(dU,dip,0,1); // can optimize this since only want (ii|ii)
			newdip = inner(dU,newdip,0,1);
			double newW = 0.0;
			for (long i = 0; i < nmo; ++i) {
				newW += DIP(newdip, i, i, i, i);
			}

			if (randomize && iter==0) {
				rprev = true; // since did not use real gradient
			}
			else { // perform quadratic fit using f(0), df(0)/dx=dxgrad, f(mu)
				double f0 = W;
				double f1 = newW;
				double hess = 2.0*(f1-f0-mu*dxgrad)/(mu*mu);
				if (hess >= 0) {
					if (doprint) print("+ve hessian", hess);
					hess = -2.0*dxgrad; // force a bigish step to get out of bad region
					rprev = true; // since did not do line search
				}
				double mu2 = -dxgrad/hess;
				if (mu2*maxg > 0.5) {
					mu2 = 0.5/maxg; // pi/6 = 0.524, pi/4=0.785
					rprev = true; // since did not do line search
				}
				double f2p = f0 + dxgrad*mu2 + 0.5*hess*mu2*mu2;
				if (doprint) print(f0,f1,f2p,"dxg", dxgrad,"hess", hess, "mu", mu, "mu2", mu2);
				mu = mu2;
			}

			dU = matrix_exponential(x*mu);
			U = inner(U,dU,1,0);
			dip = inner(dU,dip,0,1);
			dip = inner(dU,dip,0,1);
		}

		bool switched = true;
		while (switched) {
			switched = false;
			for (int i = 0; i < nmo; i++) {
				for (int j = i + 1; j < nmo; j++) {
					if (set[i] == set[j]) {
						double sold = U(i, i) * U(i, i) + U(j, j) * U(j, j);
						double snew = U(i, j) * U(i, j) + U(j, i) * U(j, i);
						if (snew > sold) {
							tensorT tmp = copy(U(_, i));
							U(_, i) = U(_, j);
							U(_, j) = tmp;
							switched = true;
						}
					}
				}
			}
		}

		// Fix phases.
		for (long i = 0; i < nmo; ++i) {
			if (U(i, i) < 0.0)
				U(_, i).scale(-1.0);
		}

<<<<<<< HEAD
            auto makeGW = [&Q,&nmo,&natom,&QQ](const tensorT& C, double& W, tensorT& g) -> void {
                W = 0.0;
                for (int i=0; i<nmo; ++i) {
                    for (int a=0; a<natom; ++a) {
                        Q(i,a) = QQ(C,i,i,a);
                        W += Q(i,a)*Q(i,a);
                    }
                }
                
                for (int i = 0; i < nmo; ++i) {
                    for (int j = 0; j < i; ++j) {
                        double Qiiij = 0.0, Qijjj = 0.0;
                        for (int a=0; a<natom; ++a) {
                            double Qija = QQ(C,i,j,a);
                            Qijjj += Qija*Q(j,a);
                            Qiiij += Qija*Q(i,a);
                        }
                        g(j,i) = Qiiij - Qijjj;
                        g(i,j) = - g(j,i);
                    }
                }
            };
            
            tensorT xprev; // previous search direction
            tensorT gprev; // previous gradient
            bool rprev=true; // if true previous iteration restricted step or did incomplete search (so don't do conjugate)
            const int N = (nmo*(nmo-1))/2; // number of independent variables
            for (int iter = 0; iter < 1200; ++iter) {
                tensorT g(nmo,nmo);
                double W;

                makeGW(C,W,g);

                if (randomize && iter == 0) {
                    for (int i=0; i<nmo; ++i) {
                        for (int j=0; j<i; ++j) {
                            g(i,j) += 0.1*(RandomValue<double>() - 0.5);
                            g(j,i) = - g(i,j);
                        }
                    }
                }
                
                double maxg = g.absmax();
                if (doprint) printf("iteration %d W=%.8f maxg=%.2e\n", iter, W, maxg);
                if (maxg < thresh) break;
                
                // construct search direction using conjugate gradient approach
                tensorT x = copy(g);
                if (!rprev) { // Only apply conjugacy if did LS with real gradient
                    double gamma = g.trace(g-gprev)/gprev.trace(gprev);
                    if (doprint) print("gamma", gamma);
                    x.gaxpy(1.0,xprev,gamma);
                }
                
                // Perform the line search.
                rprev = false;
                double dxgrad = x.trace(g)*2.0;  // 2*2 = 4 which should be prefactor on integrals in gradient
                if (dxgrad < 0 || ((iter+1)%N)==0) {
                    if (doprint) print("resetting since dxgrad -ve or due to dimension", dxgrad, iter, N);
                    x = copy(g);
                    dxgrad = x.trace(g)*2.0;
                }
                xprev = x; // Save for next iteration
                gprev = copy(g);
                
                double mu = 0.01/std::max(0.1,maxg); // Restrict intial step mu by size of max gradient
                tensorT dU = matrix_exponential(x*mu);
                tensorT newC = inner(dU,C,0,0);
                double newW;
                makeGW(newC,newW,g);
                double dxgnew = x.trace(g)*2.0;
                
                if (randomize && iter==0) {
                    rprev = true; // since did not use real gradient
                }
                else { // perform quadratic fit using f(0), df(0)/dx=dxgrad, f(mu) --- actually now use f(0), df(0)/dx, df(mu)/dx for better accuracy
                    double f0 = W;
                    double f1 = newW;
                    //double hess = 2.0*(f1-f0-mu*dxgrad)/(mu*mu); 
                    double hess = (dxgnew-dxgrad)/mu; // Near convergence this is more accurate
                    if (hess >= 0) {
  		        if (doprint) print("+ve hessian", hess);
                        hess = -2.0*dxgrad; // force a bigish step to get out of bad region
                        rprev = true; // since did not do line search
                    }
                    double mu2 = -dxgrad/hess;
                    if (mu2*maxg > 0.25) {
                        mu2 = 0.25/maxg; // pi/6 = 0.524, pi/4=0.785
                        rprev = true; // since did not do line search
                    }                        
                    double f2p = f0 + dxgrad*mu2 + 0.5*hess*mu2*mu2;                
                    if (doprint) print(f0,f1,f0-f1,f2p,"dxg", dxgrad,"hess", hess, "mu", mu, "mu2", mu2);
                    mu = mu2;
                }
                
                dU = matrix_exponential(x*mu);
                U = inner(U,dU,1,0);
                C = inner(dU,C,0,0);
            }
            bool switched = true;
            while (switched) {
                switched = false;
                for (int i = 0; i < nmo; i++) {
                    for (int j = i + 1; j < nmo; j++) {
                        if (set[i] == set[j]) {
                            double sold = U(i, i) * U(i, i) + U(j, j) * U(j, j);
                            double snew = U(i, j) * U(i, j) + U(j, i) * U(j, i);
                            if (snew > sold) {
                                tensorT tmp = copy(U(_, i));
                                U(_, i) = U(_, j);
                                U(_, j) = tmp;
                                switched = true;
                            }
                        }
                    }
                }
            }
            
            // Fix phases.
            for (int i = 0; i < nmo; ++i) {
                if (U(i, i) < 0.0)
                    U(_, i).scale(-1.0);
            }
	    //MKL_Set_Num_Threads_Local(1);
        }
        //done:
        world.gop.broadcast(U.ptr(), U.size(), 0);
        
        DistributedMatrix<double> dUT = column_distributed_matrix<double>(world, nmo, nmo);
        dUT.copy_from_replicated(transpose(U));
        
        // distmatT dUT = distributed_localize_PM(world, mo, ao, set, at_to_bf, at_nbf,
        //                                        thresh, thetamax, randomize, doprint);
        //print(UT);
        END_TIMER(world, "Pipek-Mezy new ");
        return dUT;
    }
    
    void SCF::analyze_vectors(World& world, const vecfuncT & mo, const tensorT& occ,
                              const tensorT& energy, const std::vector<int>& set) {
        START_TIMER(world);
        PROFILE_MEMBER_FUNC(SCF);
        tensorT Saomo = matrix_inner(world, ao, mo);
        tensorT Saoao = matrix_inner(world, ao, ao, true);
        int nmo = mo.size();
        tensorT rsq, dip(3, nmo);
        {
            functionT frsq = factoryT(world).f(rsquared).initial_level(4);
            rsq = inner(world, mo, mul_sparse(world, frsq, mo, vtol));
            for (int axis = 0; axis < 3; ++axis) {
                functionT fdip = factoryT(world).functor(
                                                         functorT(new DipoleFunctor(axis))).initial_level(4);
                dip(axis, _) = inner(world, mo, mul_sparse(world, fdip, mo, vtol));
                for (int i = 0; i < nmo; ++i)
                    rsq(i) -= dip(axis, i) * dip(axis, i);
                
            }
        }
        tensorT C;
        END_TIMER(world, "Analyze vectors");
        
        START_TIMER(world);
        gesvp(world, Saoao, Saomo, C);
        END_TIMER(world, "Compute eigen gesv analyze vectors");
        if (world.rank() == 0) {
            C = transpose(C);
            long nmo = mo.size();
            for (long i = 0; i < nmo; ++i) {
                printf("  MO%4ld : ", i);
                if (set.size())
                    printf("set=%d : ", set[i]);
                
                if (occ.size())
                    printf("occ=%.2f : ", occ(i));
                
                if (energy.size())
                    printf("energy=%13.8f : ", energy(i));
                
                printf("center=(%.2f,%.2f,%.2f) : radius=%.2f\n", dip(0, i),
                       dip(1, i), dip(2, i), sqrt(rsq(i)));
                aobasis.print_anal(molecule, C(i, _));
            }           
        }
        
    }
    
    distmatT SCF::localize_boys(World & world, const vecfuncT & mo,
                                const std::vector<int> & set, double thresh,
                                const double thetamax, const bool randomize, const bool doprint) const {
        START_TIMER(world);
        long nmo = mo.size();
        tensorT dip(nmo, nmo, 3);
        for (int axis = 0; axis < 3; ++axis) {
            functionT fdip = factoryT(world).functor(functorT(new DipoleFunctor(axis))).initial_level(4);
            dip(_, _, axis) = matrix_inner(world, mo, mul_sparse(world, fdip, mo, vtol), true);
        }
        //print("dip\n", dip);
        //print("tolloc", thresh, "thetamax", thetamax);
        if (thresh < 1e-6) thresh = 1e-6; //<<<<<<<<<<<<<<<<<<<<< need to implement new line search like in pm routine
        tensorT U(nmo, nmo);
        if (world.rank() == 0) {
            for (long i = 0; i < nmo; ++i)
                U(i, i) = 1.0;
            
            tensorT xprev; // previous search direction
            tensorT gprev; // previous gradient
            bool rprev=true; // if true previous iteration restricted step or did incomplete search (so don't do conjugate)
            const int N = (nmo*(nmo-1))/2;
            for (long iter = 0; iter < 1200; ++iter) {
                tensorT g(nmo,nmo);
                double W = 0.0;
                // cannot restrict size of individual gradients if want to do line search --- should instead modify line search direction
                for (long i = 0; i < nmo; ++i) {
                    W += DIP(dip, i, i, i, i);
                    for (long j = 0; j < i; ++j) {
                        g(j,i) = (DIP(dip, i, i, i, j) - DIP(dip, j, j, j, i));
                        if (randomize && iter == 0) g(j,i) += 0.1*(RandomValue<double>() - 0.5);
                        g(i,j) = - g(j,i);
                    }
                }
                double maxg = g.absmax();
                if (doprint)
                    printf("iteration %ld W=%.8f maxg=%.2e\n", iter, W, maxg);
                if (maxg < thresh) break;
                
                // construct search direction using conjugate gradient approach
                tensorT x = copy(g);
                if (!rprev) { // Only apply conjugacy if did LS with real gradient
                    double gamma = g.trace(g-gprev)/gprev.trace(gprev);
                    if (doprint) print("gamma", gamma);
                    x.gaxpy(1.0,xprev,gamma);
                }
                
                // Perform the line search.
                rprev = false;
                double dxgrad = x.trace(g)*2.0;
                if (dxgrad < 0 || ((iter+1)%N)==0) {
                    if (doprint) print("resetting since dxgrad -ve or due to dimension", dxgrad, iter, N);
                    x = copy(g);
                    dxgrad = x.trace(g)*2.0; // 2*2 = 4 which should be prefactor on integrals in gradient
                }
                xprev = x; // Save for next iteration, noting shallow copy
                gprev = g;
                
                double mu = 0.01/std::max(0.1,maxg); // Restrict intial step mu by size of max gradient
                tensorT dU = matrix_exponential(x*mu);
                tensorT newdip = inner(dU,dip,0,1); // can optimize this since only want (ii|ii)
                newdip = inner(dU,newdip,0,1);
                double newW = 0.0;
                for (long i = 0; i < nmo; ++i) {
                    newW += DIP(newdip, i, i, i, i);
                }
                
                if (randomize && iter==0) {
                    rprev = true; // since did not use real gradient
                }
                else { // perform quadratic fit using f(0), df(0)/dx=dxgrad, f(mu)
                    double f0 = W;
                    double f1 = newW;
                    double hess = 2.0*(f1-f0-mu*dxgrad)/(mu*mu);
                    if (hess >= 0) {
                        if (doprint) print("+ve hessian", hess);
                        hess = -2.0*dxgrad; // force a bigish step to get out of bad region
                        rprev = true; // since did not do line search
                    }
                    double mu2 = -dxgrad/hess;
                    if (mu2*maxg > 0.5) {
                        mu2 = 0.5/maxg; // pi/6 = 0.524, pi/4=0.785
                        rprev = true; // since did not do line search
                    }                        
                    double f2p = f0 + dxgrad*mu2 + 0.5*hess*mu2*mu2;                
                    if (doprint) print(f0,f1,f2p,"dxg", dxgrad,"hess", hess, "mu", mu, "mu2", mu2);
                    mu = mu2;
                }
                
                dU = matrix_exponential(x*mu);
                U = inner(U,dU,1,0);
                dip = inner(dU,dip,0,1);
                dip = inner(dU,dip,0,1);
            }
            
            bool switched = true;
            while (switched) {
                switched = false;
                for (int i = 0; i < nmo; i++) {
                    for (int j = i + 1; j < nmo; j++) {
                        if (set[i] == set[j]) {
                            double sold = U(i, i) * U(i, i) + U(j, j) * U(j, j);
                            double snew = U(i, j) * U(i, j) + U(j, i) * U(j, i);
                            if (snew > sold) {
                                tensorT tmp = copy(U(_, i));
                                U(_, i) = U(_, j);
                                U(_, j) = tmp;
                                switched = true;
                            }
                        }
                    }
                }
            }
            
            // Fix phases.
            for (long i = 0; i < nmo; ++i) {
                if (U(i, i) < 0.0)
                    U(_, i).scale(-1.0);
            }
            
        }
        
        world.gop.broadcast(U.ptr(), U.size(), 0);
        
        DistributedMatrix<double> dUT = column_distributed_matrix<double>(world, nmo, nmo);
        dUT.copy_from_replicated(transpose(U));
        
        END_TIMER(world, "Boys localize");
        return dUT;
    }
    
    // this version is faster than the previous version on BG/Q
    distmatT SCF::kinetic_energy_matrix(World & world, const vecfuncT & v) const {
         PROFILE_MEMBER_FUNC(SCF);
         int n = v.size();
         distmatT r = column_distributed_matrix<double>(world, n, n);
	 START_TIMER(world);
         reconstruct(world, v);
         END_TIMER(world, "KEmat reconstruct");
	 START_TIMER(world);
         vecfuncT dvx = apply(world, *(gradop[0]), v, false);
         vecfuncT dvy = apply(world, *(gradop[1]), v, false);
         vecfuncT dvz = apply(world, *(gradop[2]), v, false);
         world.gop.fence();
         END_TIMER(world, "KEmat differentiate");
	 START_TIMER(world);
         compress(world,dvx,false);
         compress(world,dvy,false);
         compress(world,dvz,false);
         world.gop.fence();
         END_TIMER(world, "KEmat compress");
	 START_TIMER(world);
         r += matrix_inner(r.distribution(), dvx, dvx, true);
         r += matrix_inner(r.distribution(), dvy, dvy, true);
         r += matrix_inner(r.distribution(), dvz, dvz, true);
         END_TIMER(world, "KEmat inner products");
         r *= 0.5;
         //tensorT p(v.size(),v.size());
         //r.copy_to_replicated(p);
         return r;
     }

     distmatT SCF::kinetic_energy_matrix(World & world, const vecfuncT & vbra, const vecfuncT & vket) const {
         PROFILE_MEMBER_FUNC(SCF);
         MADNESS_ASSERT(vbra.size() == vket.size());
         int n = vbra.size();
         distmatT r = column_distributed_matrix<double>(world, n, n);
         reconstruct(world, vbra);
         reconstruct(world, vket);
         vecfuncT dvx_bra = apply(world, *(gradop[0]), vbra, false);
         vecfuncT dvy_bra = apply(world, *(gradop[1]), vbra, false);
         vecfuncT dvz_bra = apply(world, *(gradop[2]), vbra, false);
         vecfuncT dvx_ket = apply(world, *(gradop[0]), vket, false);
         vecfuncT dvy_ket = apply(world, *(gradop[1]), vket, false);
         vecfuncT dvz_ket = apply(world, *(gradop[2]), vket, false);
         world.gop.fence();
         compress(world,dvx_bra,false);
         compress(world,dvy_bra,false);
         compress(world,dvz_bra,false);
         compress(world,dvx_ket,false);
         compress(world,dvy_ket,false);
         compress(world,dvz_ket,false);
         world.gop.fence();
         r += matrix_inner(r.distribution(), dvx_bra, dvx_ket, true);
         r += matrix_inner(r.distribution(), dvy_bra, dvy_ket, true);
         r += matrix_inner(r.distribution(), dvz_bra, dvz_ket, true);
         r *= 0.5;
         return r;
     }

    vecfuncT SCF::core_projection(World & world, const vecfuncT & psi,
                                  const bool include_Bc) {
        PROFILE_MEMBER_FUNC(SCF);
        int npsi = psi.size();
        if (npsi == 0)
            return psi;
        size_t natom = molecule.natom();
        vecfuncT proj = zero_functions_compressed<double, 3>(world, npsi);
        tensorT overlap_sum(static_cast<long>(npsi));
        
        for (size_t i = 0; i < natom; ++i) {
            Atom at = molecule.get_atom(i);
            unsigned int atn = at.atomic_number;
            unsigned int nshell = molecule.n_core_orb(atn);
            if (nshell == 0)
                continue;
            for (unsigned int c = 0; c < nshell; ++c) {
                unsigned int l = molecule.get_core_l(atn, c);
                int max_m = (l + 1) * (l + 2) / 2;
                nshell -= max_m - 1;
                for (int m = 0; m < max_m; ++m) {
                    functionT core = factoryT(world).functor(
                                                             functorT(new CoreOrbitalFunctor(molecule, i, c, m)));
                    tensorT overlap = inner(world, core, psi);
                    overlap_sum += overlap;
                    for (int j = 0; j < npsi; ++j) {
                        if (include_Bc)
                            overlap[j] *= molecule.get_core_bc(atn, c);
                        proj[j] += core.scale(overlap[j]);
                    }
                }
            }
            world.gop.fence();
        }
        if (world.rank() == 0)
            print("sum_k <core_k|psi_i>:", overlap_sum);
        return proj;
    }
    
    double SCF::core_projector_derivative(World & world, const vecfuncT & mo,
                                          const tensorT & occ, int atom, int axis) {
        PROFILE_MEMBER_FUNC(SCF);
        vecfuncT cores, dcores;
        std::vector<double> bc;
        unsigned int atn = molecule.get_atom(atom).atomic_number;
        unsigned int ncore = molecule.n_core_orb(atn);
        
        // projecting core & d/dx core
        for (unsigned int c = 0; c < ncore; ++c) {
            unsigned int l = molecule.get_core_l(atn, c);
            int max_m = (l + 1) * (l + 2) / 2;
            for (int m = 0; m < max_m; ++m) {
                functorT func = functorT(
                                         new CoreOrbitalFunctor(molecule, atom, c, m));
                cores.push_back(
                                functionT(
                                          factoryT(world).functor(func).truncate_on_project()));
                func = functorT(
                                new CoreOrbitalDerivativeFunctor(molecule, atom, axis, c,
                                                                 m));
                dcores.push_back(
                                 functionT(
                                           factoryT(world).functor(func).truncate_on_project()));
                bc.push_back(molecule.get_core_bc(atn, c));
            }
        }
        
        // calc \sum_i occ_i <psi_i|(\sum_c Bc d/dx |core><core|)|psi_i>
        double r = 0.0;
        for (unsigned int c = 0; c < cores.size(); ++c) {
            double rcore = 0.0;
            tensorT rcores = inner(world, cores[c], mo);
            tensorT rdcores = inner(world, dcores[c], mo);
            for (unsigned int i = 0; i < mo.size(); ++i) {
                rcore += rdcores[i] * rcores[i] * occ[i];
            }
            r += 2.0 * bc[c] * rcore;
        }
        
        return r;
    }
    
    bool SCF::restart_aos(World& world) {
        tensorT Saoamo, Saobmo;
        bool OK = true;
        if (world.rank() == 0) {
            try {
                archive::BinaryFstreamInputArchive arao("restartaodata");
                arao >> Saoamo >> aeps >> aocc >> aset;
                if (Saoamo.dim(0) != int(ao.size()) || Saoamo.dim(1) != param.nmo_alpha) {
                    print(" AO alpha restart data size mismatch --- starting from atomic guess instead", Saoamo.dim(0), ao.size(), Saoamo.dim(1), param.nmo_alpha);
                    OK = false;
                }
                if (!param.spin_restricted) {
                    arao >> Saobmo >> beps >> bocc >> bset;
                    if (Saobmo.dim(0) != int(ao.size()) || Saobmo.dim(1) != param.nmo_beta) {
                        print(" AO beta restart data size mismatch --- starting from atomic guess instead", Saobmo.dim(0), ao.size(), Saobmo.dim(1), param.nmo_beta);
                        OK = false;
                    }
                }
                print("\nRestarting from AO projections on disk\n");
            }
            catch (...) {
                print("\nAO restart file open/reading failed --- starting from atomic guess instead\n");
                OK=false;
            }
        }
        int fred = OK;
        world.gop.broadcast(fred, 0);
        OK = fred;
        if (!OK) return false;
        
        world.gop.broadcast_serializable(Saoamo, 0);
        if (!param.spin_restricted) world.gop.broadcast_serializable(Saobmo, 0);

        tensorT S = matrix_inner(world, ao, ao), c;

        gesvp(world, S, Saoamo, c);
        amo = transform(world, ao, c, vtol, true);
        truncate(world, amo);
        orthonormalize(world, amo, param.nalpha);

        if (!param.spin_restricted) {
            gesvp(world, S, Saobmo, c);
            bmo = transform(world, ao, c, vtol, true);
            truncate(world, bmo);
            orthonormalize(world, bmo, param.nbeta);
        }

        return true;
    }

    void SCF::initial_guess(World & world) {
        PROFILE_MEMBER_FUNC(SCF);
        START_TIMER(world);
        if (param.restart) {
            load_mos(world);
        } 
        else {
 
            // If not using nwchem, proceed as normal...
            if (param.nwfile == "") {
               // Use the initial density and potential to generate a better process map
               // recalculate initial guess density matrix without core orbitals
               if (!param.pure_ae){
                   for (int iatom = 0; iatom < molecule.natom(); iatom++) {
                       if (molecule.get_pseudo_atom(iatom)){
                           double zeff=molecule.get_atom_charge(iatom);
                           int atn=molecule.get_atom_number(iatom);
                           aobasis.modify_dmat_psp(atn,zeff);
                       }
                   }
               }

               functionT rho = factoryT(world).functor(
                                                functorT(
                                                 new MolecularGuessDensityFunctor(molecule,
                                                                                  aobasis))).truncate_on_project();

               double nel = rho.trace();
               if (world.rank() == 0)
                   print("guess dens trace", nel);
               END_TIMER(world, "guess density");
	       rho.scale(std::round(nel)/nel);
               
               if (world.size() > 1) {
                   START_TIMER(world);
                   LoadBalanceDeux < 3 > lb(world);
                   real_function_3d vnuc;
                   if (param.psp_calc){
                       vnuc = gthpseudopotential->vlocalpot();}
                   else if (param.pure_ae){
                       vnuc = potentialmanager->vnuclear();}
                   else {
                       vnuc = potentialmanager->vnuclear();
                       vnuc = vnuc + gthpseudopotential->vlocalpot();}     
                   
                   lb.add_tree(vnuc,
                               lbcost<double, 3>(param.vnucextra * 1.0, param.vnucextra * 8.0), false);
                   lb.add_tree(rho, lbcost<double, 3>(1.0, 8.0), true);
                   
                   FunctionDefaults < 3 > ::redistribute(world, lb.load_balance(param.loadbalparts));
                   END_TIMER(world, "guess loadbal");
               }
               
               // Diag approximate fock matrix to get initial mos
               functionT vlocal;
               if (param.nalpha + param.nbeta > 1) {
                   START_TIMER(world);
                   real_function_3d vnuc;
                   if (param.psp_calc){
                       vnuc = gthpseudopotential->vlocalpot();}
                   else if (param.pure_ae){
                       vnuc = potentialmanager->vnuclear();}
                   else {
                       vnuc = potentialmanager->vnuclear();
                       vnuc = vnuc + gthpseudopotential->vlocalpot();}     
                   vlocal = vnuc + apply(*coulop, rho);
                   END_TIMER(world, "guess Coulomb potn");
                   bool save = param.spin_restricted;
                   param.spin_restricted = true;
                   START_TIMER(world);
                   vlocal = vlocal + make_lda_potential(world, rho);
                   vlocal.truncate();
                   END_TIMER(world, "guess lda potn");
                   param.spin_restricted = save;
               } else {
                   real_function_3d vnuc;
                   if (param.psp_calc){
                       vnuc = gthpseudopotential->vlocalpot();}
                   else if (param.pure_ae){
                       vnuc = potentialmanager->vnuclear();}
                   else {
                       vnuc = potentialmanager->vnuclear();
                       vnuc = vnuc + gthpseudopotential->vlocalpot();}     
                   vlocal = vnuc;
               }
               rho.clear();
               vlocal.reconstruct();
               if (world.size() > 1) {
                   START_TIMER(world);
                   LoadBalanceDeux < 3 > lb(world);
                   real_function_3d vnuc;
                   if (param.psp_calc){
                       vnuc = gthpseudopotential->vlocalpot();}
                   else if (param.pure_ae){
                       vnuc = potentialmanager->vnuclear();}
                   else {
                       vnuc = potentialmanager->vnuclear();
                       vnuc = vnuc + gthpseudopotential->vlocalpot();}     
                   lb.add_tree(vnuc,
                               lbcost<double, 3>(param.vnucextra * 1.0, param.vnucextra * 8.0), false);
                   for (unsigned int i = 0; i < ao.size(); ++i) {
                       lb.add_tree(ao[i], lbcost<double, 3>(1.0, 8.0), false);
                   }
                   FunctionDefaults < 3 > ::redistribute(world, lb.load_balance(param.loadbalparts));
                   END_TIMER(world, "guess loadbal");
               }
               START_TIMER(world);
               tensorT overlap = matrix_inner(world, ao, ao, true);
               END_TIMER(world, "guess overlap");
               START_TIMER(world);

               tensorT kinetic(ao.size(),ao.size());
               {
                   distmatT dkinetic = kinetic_energy_matrix(world, ao);
                   dkinetic.copy_to_replicated(kinetic);
               }
               END_TIMER(world, "guess Kinet potn");

               START_TIMER(world);
               reconstruct(world, ao);
               vlocal.reconstruct();
               vecfuncT vpsi;

               //debug plots:
               /*{
                   int npt=1001;
                   functionT rhotmp =
                       factoryT(world).functor(
                                               functorT(
                                                        new MolecularGuessDensityFunctor(molecule,
                                                                                         aobasis))).truncate_on_project();
                   functionT vlda=make_lda_potential(world, rhotmp);
                   functionT coul=apply(*coulop, rhotmp);
                   plot_line("vlocal.dat",npt, {0.0,0.0,-50.0}, {0.0,0.0,50.0}, vlocal);
                   plot_line("vcoul.dat",npt, {0.0,0.0,-50.0}, {0.0,0.0,50.0}, vcoul);    
                   plot_line("vlda.dat",npt, {0.0,0.0,-50.0}, {0.0,0.0,50.0}, vlda);
                   plot_line("dens.dat",npt, {0.0,0.0,-50.0}, {0.0,0.0,50.0}, rhotmp);
    
                   if (!param.pure_ae && !param.psp_calc){
                       real_function_3d vloc_ae;
                       vloc_ae = potentialmanager->vnuclear();
                       vloc_ae.reconstruct();
                       plot_line("vlocal_ae.dat",npt, {0.0,0.0,-50.0}, {0.0,0.0,50.0}, vloc_ae);
                       real_function_3d vloc_psp;
                       vloc_psp = gthpseudopotential->vlocalpot();
                       vloc_psp.reconstruct();
                       plot_line("vlocal_psp.dat",npt, {0.0,0.0,-50.0}, {0.0,0.0,50.0}, vloc_psp);
                   }
               }*/

               //vlocal treated in psp includes psp and ae contribution so don't need separate clause for mixed psp/AE
               if (!param.pure_ae) {
                   double enl;
                   tensorT occ = tensorT(ao.size());
                   for (int i = 0;i < param.nalpha;++i) {
                       occ[i] = 1.0;
                   }
                   for (int i = param.nalpha;size_t(i) < ao.size();++i) {
                       occ[i] = 0.0;
                   }
                   vpsi = gthpseudopotential->apply_potential(world, vlocal, ao, occ, enl);
               }
               else {
                   vpsi = mul_sparse(world, vlocal, ao, vtol);
               }

               compress(world, vpsi);
               truncate(world, vpsi);
               compress(world, ao);
               tensorT potential = matrix_inner(world, vpsi, ao, true);
               vpsi.clear();
               tensorT fock = kinetic + potential;
               fock = 0.5 * (fock + transpose(fock));
               tensorT c, e;

               //debug printing
               /*double ep = 0.0;
               double ek = 0.0;
               for(int i = 0;i < ao.size();++i){
                   ep += potential(i, i);
                   ek += kinetic(i, i);
                   std::cout << "pot/kin " << i << "  " << potential(i,i) << "  "<< kinetic(i,i) << std::endl;
               }

               if(world.rank() == 0){
                   printf("\n              epot, ekin, efock %16.8f  %16.8f  %16.8f\n", ek, ep, ek+ep);
               }*/

               END_TIMER(world, "guess fock");
               
               START_TIMER(world);
               sygvp(world, fock, overlap, 1, c, e);
               END_TIMER(world, "guess eigen sol");
               print_meminfo(world.rank(), "guess eigen sol");
               
               // NAR 7/5/2013
               // commented out because it generated a lot of output
               // if(world.rank() == 0 && 0){
               //   print("initial eigenvalues");
               //   print(e);
               //   print("\n\nWSTHORNTON: initial eigenvectors");
               //   print(c);
               // }

               START_TIMER(world);            
               compress(world, ao);
               
               unsigned int ncore = 0;
               if (param.core_type != "") {
                   ncore = molecule.n_core_orb_all();
               }

               amo = transform(world, ao, c(_, Slice(ncore, ncore + param.nmo_alpha - 1)), vtol, true);
               truncate(world, amo);
               normalize(world, amo);
               aeps = e(Slice(ncore, ncore + param.nmo_alpha - 1));
               
               aocc = tensorT(param.nmo_alpha);
               for (int i = 0; i < param.nalpha; ++i)
                   aocc[i] = 1.0;
               
               if (world.rank()==0) print("grouping alpha orbitals into sets");
               aset=group_orbital_sets(world,aeps,aocc,param.nmo_alpha);

               if (param.nbeta && !param.spin_restricted) {
                   bmo = transform(world, ao, c(_, Slice(ncore, ncore + param.nmo_beta - 1)), vtol, true);
                   truncate(world, bmo);
                   normalize(world, bmo);
                   beps = e(Slice(ncore, ncore + param.nmo_beta - 1));
                   bocc = tensorT(param.nmo_beta);
                   for (int i = 0; i < param.nbeta; ++i)
                       bocc[i] = 1.0;

                   if (world.rank()==0) print("grouping beta orbitals into sets");
                   bset=group_orbital_sets(world,beps,bocc,param.nmo_beta);

               }
               END_TIMER(world, "guess orbital grouping");
           }
           // If using nwchem, read in and generate intial guess here
           else {
              START_TIMER(world);

              // Construct interfact object from slymer namespace
              slymer::NWChem_Interface nwchem(param.nwfile, std::cout);
              
              // For parallel runs, silencing all but 1 slymer instance
              if(world.rank() != 0) {
                 std::ostream dev_null(nullptr);
                 nwchem.err = dev_null;
              }              

              // Read in basis set
              nwchem.read(slymer::Properties::Basis);

              // Read in the molecular orbital coefficients, energies,
              // and occupancies
              nwchem.read(slymer::Properties::Energies | slymer::Properties::MOs | slymer::Properties::Occupancies);

              // Shift madness atoms to match nwchem atoms
              if(world.rank() == 0) print("\nAligning atoms by moving MADNESS atoms to match NWChem atoms.");

              // Verify at least same number of atoms first
              MADNESS_ASSERT(int(nwchem.atoms.size()) == molecule.natom());

              // Get center of charge for nwchem
              std::vector<double> nw_coc(3,0);
              double total_charge = 0.0;
              if(world.rank() == 0) print("NWChem coordinates:");
              for(auto atom : nwchem.atoms) {
                 int charge = symbol_to_atomic_number(atom.symbol);
                 total_charge += charge;
                 if(world.rank() == 0) print(atom.symbol, atom.position[0], atom.position[1], atom.position[2]);
                 nw_coc[0] += atom.position[0] * charge;
                 nw_coc[1] += atom.position[1] * charge;
                 nw_coc[2] += atom.position[2] * charge;
              }
              nw_coc[0] = nw_coc[0]/total_charge; nw_coc[1] = nw_coc[1]/total_charge; nw_coc[2] = nw_coc[2]/total_charge;

              // Get center of charge for madness
              std::vector<double> mad_coc(3,0);
              for (int i = 0; i < molecule.natom(); ++i) {
                 const Atom& atom = molecule.get_atom(i);
                 int charge = atom.atomic_number;                  
                 mad_coc[0] += atom.x * charge;
                 mad_coc[1] += atom.y * charge;
                 mad_coc[2] += atom.z * charge;
              }
              mad_coc[0] = mad_coc[0]/total_charge; mad_coc[1] = mad_coc[1]/total_charge; mad_coc[2] = mad_coc[2]/total_charge;

              // Now translate MADNESS to have same coc as NWChem
              Tensor<double> translation(3);
              for(unsigned int i = 0; i < 3; i++) {
                 translation[i] = mad_coc[i] - nw_coc[i];
              }
              molecule.translate(translation);

              // Now construct the rotation such that the overlap between NWChem 
              // and MADNESS is maximized.
              // First need the locations in a tensor for manipulations
              Tensor<double> nw_coords(nwchem.atoms.size(),4);
              Tensor<double> mad_coords(molecule.natom(),4);
              for(unsigned int i = 0; i < nwchem.atoms.size(); i++) {
                 nw_coords(i,0) = nwchem.atoms[i].position[0];
                 nw_coords(i,1) = nwchem.atoms[i].position[1];
                 nw_coords(i,2) = nwchem.atoms[i].position[2];
                 nw_coords(i,3) = symbol_to_atomic_number(nwchem.atoms[i].symbol) * 1000.0;

                 const Atom& atom = molecule.get_atom(i);
                 mad_coords(i,0) = atom.x;
                 mad_coords(i,1) = atom.y;
                 mad_coords(i,2) = atom.z;
                 mad_coords(i,3) = atom.atomic_number * 1000.0;
              }
              
              // Using polar decomp to construct rotation
              Tensor<double> q = inner(transpose(mad_coords), nw_coords);
              Tensor<double> VT(4,4);
              Tensor<double> U(4,4);
              Tensor<double> sigma(4);
              svd(q, U, sigma, VT);
              q = inner(U,VT);

              // And rotate
              molecule.rotate(q(Slice(0,2),Slice(0,2)));
              if(world.rank() == 0) print("New MADNESS coordinates:");
              for (int i = 0; i < molecule.natom(); ++i) {
                 const Atom& atom = molecule.get_atom(i);
                 if(world.rank() == 0) print(atomic_number_to_symbol(atom.atomic_number),  atom.x, atom.y, atom.z); 
              } 

              // Construct nuclear potential
              make_nuclear_potential(world); 
              real_function_3d vnuc = potentialmanager->vnuclear();

              // Pull out occupation numbers
              // NWChem orders occupied orbitals to be first
              aocc = tensorT(param.nalpha);
              for (int i = 0; i < param.nalpha; i++) {
                 // NWChem stores closed shell calculations
                 // as the alpha orbital set with occupation 2.
                 // Verifying no fractional occupations.
                 MADNESS_ASSERT(nwchem.occupancies[i] == 2.0 or nwchem.occupancies[i] == 1.0);

                 // Madness instead stores 2 identical sets
                 // (alpha and beta) with occupation 1
                 aocc[i] = 1.0;
              }
              
              // Pull out energies
              aeps = tensorT(param.nalpha);
              for (int i = 0; i < param.nalpha; i++) {
                 aeps[i] = nwchem.energies[i];
              }

              // Create the orbitals as madness functions
              // Just create the vector of atomic orbitals
              // and use the vector of MO coefficients and
              // the transform function, then take only 
              // the occupied orbitals.
              if(world.rank() == 0) print("\nCreating MADNESS functions from the NWChem orbitals.");
                            
              // Cast the 'basis_set' into a gaussian basis
              // and iterate over it 
              vector_real_function_3d temp1;
              int i = 0; 
              for(auto basis : slymer::cast_basis<slymer::GaussianFunction>(nwchem.basis_set)) {
                  // Get the center of gaussian as its special point
                  std::vector<coord_3d> centers;
                  coord_3d r;
                  r[0] = basis.get().center[0]; r[1] = basis.get().center[1]; r[2] = basis.get().center[2];
                  centers.push_back(r);

                  // Now make the function
                  temp1.push_back(factoryT(world).functor(functorT(new slymer::Gaussian_Functor(basis.get(), centers))));
                  if(world.rank() == 0 and i % 10 == 0 and i != 0) print("Created", i, "functions."); 
                  i++;
              } 
              if(world.rank() == 0) print("Finished creating", temp1.size(), "functions.");    
 
              // Transform ao's now
              vector_real_function_3d temp = transform(world, temp1, nwchem.MOs, vtol, true); 

              // Now save all aos and only the occupied amo
              for(unsigned int i = 0; i < temp1.size(); i++) {
                  // Save all AOs
                  ao.push_back(copy(temp1[i]));

                  // Only save occupied AMOs
                  if(nwchem.occupancies[i] > 0) {
                      amo.push_back(copy(temp[i]));
                  }
              }

              // Clean up
              truncate(world, amo);
              normalize(world, amo);

              if (world.rank()==0) print("\ngrouping alpha orbitals into sets");
              aset=group_orbital_sets(world,aeps,aocc,param.nmo_alpha);

              // Now for betas
              if (param.nbeta && !param.spin_restricted) {

                  // Pull out occupation numbers
                  // NWChem orders occupied orbitals to be first
                  bocc = tensorT(param.nbeta);
                  for (int i = 0; i < param.nbeta; i++) {
                     MADNESS_ASSERT(nwchem.beta_occupancies[i] == 1.0);
                     bocc[i] = 1.0;
                  }
                  
                  // Pull out energies
                  beps = tensorT(param.nbeta);
                  for (int i = 0; i < param.nbeta; i++) {
                     beps[i] = nwchem.beta_energies[i];
                  }
                   
                  // Transform ao's now
                  temp = transform(world, temp1, nwchem.beta_MOs, vtol, true); 

                  // Now only take the occupied bmo
                  for(unsigned int i = 0; i < temp1.size(); i++) { 
                      if(nwchem.beta_occupancies[i] > 0) { 
                          bmo.push_back(copy(temp[i]));
                      }
                  }

                  // Clean up
                  truncate(world, bmo);
                  normalize(world, bmo);

                  if (world.rank()==0) print("\ngrouping beta orbitals into sets");
                  bset=group_orbital_sets(world,beps,bocc,param.nmo_beta);
              }

              // PM localization requires the AO basis, which we can't use,
              // so turning off PM here and turning on Boys
              if(param.localize_pm or param.localize_new) {
                  if(world.rank() == 0) {
                      print("\nPM localization requested, but is unsuported with NWChem orbitals.\nUsing Boys localization instead.\n");
                  }
                  param.localize_new = false;
                  param.localize_pm = false;
                  param.localize_boys = true;
                  param.localize = true;
              }

              END_TIMER(world, "read nwchem file");
           }
        }
    }   
 
    /// group orbitals into sets of similar orbital energies for localization

    /// @param[in]	eps	orbital energies
    /// @param[in]	occ	occupation numbers
    /// @param[in]	nmo number of MOs for the given spin
    /// @return		vector of length nmo with the set index for each MO
    std::vector<int> SCF::group_orbital_sets(World& world, const tensorT& eps,
    		const tensorT& occ, const int nmo) const {
        PROFILE_MEMBER_FUNC(SCF);

    	std::vector<int> set = std::vector<int>(static_cast<size_t>(nmo), 0);
        for (int i = 1; i < nmo; ++i) {
            set[i] = set[i - 1];
            // Only the new/boys localizers can tolerate not separating out the core orbitals
            if (param.localize_pm && (eps[i] - eps[i - 1] > 1.5 || occ[i] != 1.0)) ++(set[i]);
        }

        // pretty print out
        int lo=0;
        int iset=0;
    	for (size_t i=0; i<set.size(); ++i) {
    		if (iset!=set[i]) {
    			if (world.rank()==0) print("set ",iset++,"  ",lo," - ", i-1);
    			lo=i;
    		}
    	}
		if (world.rank()==0) print("set ",iset,"  ",lo," - ", nmo-1);
        return set;
    }


    void SCF::initial_load_bal(World & world) {
        PROFILE_MEMBER_FUNC(SCF);
        LoadBalanceDeux < 3 > lb(world);
        real_function_3d vnuc;
        if (param.psp_calc){
            vnuc = gthpseudopotential->vlocalpot();}
        else if (param.pure_ae){
            vnuc = potentialmanager->vnuclear();}
        else {
            vnuc = potentialmanager->vnuclear();
            vnuc = vnuc + gthpseudopotential->vlocalpot();}     
        lb.add_tree(vnuc, lbcost<double, 3>(param.vnucextra * 1.0, param.vnucextra * 8.0));
        
        FunctionDefaults < 3 > ::redistribute(world, lb.load_balance(param.loadbalparts));
    }
    
    functionT SCF::make_density(World & world, const tensorT & occ,
                                const vecfuncT & v) const {
        PROFILE_MEMBER_FUNC(SCF);
        vecfuncT vsq = square(world, v);
        compress(world, vsq);
        functionT rho = factoryT(world);
        rho.compress();
        for (unsigned int i = 0; i < vsq.size(); ++i) {
            if (occ[i]) rho.gaxpy(1.0, vsq[i], occ[i], false);
        }
        world.gop.fence();
        vsq.clear();
        return rho;
    }
    
    functionT SCF::make_density(World & world, const tensorT & occ,
                                const cvecfuncT & v) {
        PROFILE_MEMBER_FUNC(SCF);
        reconstruct(world, v); // For max parallelism
        std::vector < functionT > vsq(v.size());
        for (unsigned int i = 0; i < v.size(); i++) {
            vsq[i] = abssq(v[i], false);
        }
        world.gop.fence();
        
        compress(world, vsq); // since will be using gaxpy for accumulation
        functionT rho = factoryT(world);
        rho.compress();
        
        for (unsigned int i = 0; i < vsq.size(); ++i) {
            if (occ[i])
                rho.gaxpy(1.0, vsq[i], occ[i], false);
            
        }
        world.gop.fence();
        vsq.clear();
        rho.truncate();
        
        return rho;
    }
    
    std::vector<poperatorT> SCF::make_bsh_operators(World& world, const tensorT& evals) const {
        PROFILE_MEMBER_FUNC(SCF);
        int nmo = evals.dim(0);
        std::vector < poperatorT > ops(nmo);
        double tol = FunctionDefaults < 3 > ::get_thresh();
        for (int i = 0; i < nmo; ++i) {
            double eps = evals(i);
            if (eps > 0) {
                if (world.rank() == 0) {
                    print("bsh: warning: positive eigenvalue", i, eps);
                }
                eps = -0.1;
            }
            
            ops[i] = poperatorT(
                                BSHOperatorPtr3D(world, sqrt(-2.0 * eps), param.lo, tol));
        }
        
        return ops;
    }
    
    std::vector<poperatorT> SCF::make_gradbsh_operators(World& world,
            const tensorT& evals, const int axis) const {
        PROFILE_MEMBER_FUNC(SCF);
        int nmo = evals.dim(0);
        std::vector < poperatorT > ops(nmo);
        double tol = FunctionDefaults < 3 > ::get_thresh();
        for (int i = 0; i < nmo; ++i) {
            double eps = evals(i);
            if (eps > 0) {
                if (world.rank() == 0) {
                    print("bsh: warning: positive eigenvalue", i, eps);
                }
                eps = -0.1;
            }
=======
	}

	world.gop.broadcast(U.ptr(), U.size(), 0);

	DistributedMatrix<double> dUT = column_distributed_matrix<double>(world, nmo, nmo);
	dUT.copy_from_replicated(transpose(U));

	END_TIMER(world, "Boys localize");
	return dUT;
}

// this version is faster than the previous version on BG/Q
distmatT SCF::kinetic_energy_matrix(World & world, const vecfuncT & v) const {
	PROFILE_MEMBER_FUNC(SCF);
	int n = v.size();
	distmatT r = column_distributed_matrix<double>(world, n, n);
	START_TIMER(world);
	reconstruct(world, v);
	END_TIMER(world, "KEmat reconstruct");
	START_TIMER(world);
	vecfuncT dvx = apply(world, *(gradop[0]), v, false);
	vecfuncT dvy = apply(world, *(gradop[1]), v, false);
	vecfuncT dvz = apply(world, *(gradop[2]), v, false);
	world.gop.fence();
	END_TIMER(world, "KEmat differentiate");
	START_TIMER(world);
	compress(world,dvx,false);
	compress(world,dvy,false);
	compress(world,dvz,false);
	world.gop.fence();
	END_TIMER(world, "KEmat compress");
	START_TIMER(world);
	r += matrix_inner(r.distribution(), dvx, dvx, true);
	r += matrix_inner(r.distribution(), dvy, dvy, true);
	r += matrix_inner(r.distribution(), dvz, dvz, true);
	END_TIMER(world, "KEmat inner products");
	r *= 0.5;
	//tensorT p(v.size(),v.size());
	//r.copy_to_replicated(p);
	return r;
}

distmatT SCF::kinetic_energy_matrix(World & world, const vecfuncT & vbra, const vecfuncT & vket) const {
	PROFILE_MEMBER_FUNC(SCF);
	MADNESS_ASSERT(vbra.size() == vket.size());
	int n = vbra.size();
	distmatT r = column_distributed_matrix<double>(world, n, n);
	reconstruct(world, vbra);
	reconstruct(world, vket);
	vecfuncT dvx_bra = apply(world, *(gradop[0]), vbra, false);
	vecfuncT dvy_bra = apply(world, *(gradop[1]), vbra, false);
	vecfuncT dvz_bra = apply(world, *(gradop[2]), vbra, false);
	vecfuncT dvx_ket = apply(world, *(gradop[0]), vket, false);
	vecfuncT dvy_ket = apply(world, *(gradop[1]), vket, false);
	vecfuncT dvz_ket = apply(world, *(gradop[2]), vket, false);
	world.gop.fence();
	compress(world,dvx_bra,false);
	compress(world,dvy_bra,false);
	compress(world,dvz_bra,false);
	compress(world,dvx_ket,false);
	compress(world,dvy_ket,false);
	compress(world,dvz_ket,false);
	world.gop.fence();
	r += matrix_inner(r.distribution(), dvx_bra, dvx_ket, true);
	r += matrix_inner(r.distribution(), dvy_bra, dvy_ket, true);
	r += matrix_inner(r.distribution(), dvz_bra, dvz_ket, true);
	r *= 0.5;
	return r;
}

vecfuncT SCF::core_projection(World & world, const vecfuncT & psi,
		const bool include_Bc) {
	PROFILE_MEMBER_FUNC(SCF);
	int npsi = psi.size();
	if (npsi == 0)
		return psi;
	size_t natom = molecule.natom();
	vecfuncT proj = zero_functions_compressed<double, 3>(world, npsi);
	tensorT overlap_sum(static_cast<long>(npsi));

	for (size_t i = 0; i < natom; ++i) {
		Atom at = molecule.get_atom(i);
		unsigned int atn = at.atomic_number;
		unsigned int nshell = molecule.n_core_orb(atn);
		if (nshell == 0)
			continue;
		for (unsigned int c = 0; c < nshell; ++c) {
			unsigned int l = molecule.get_core_l(atn, c);
			int max_m = (l + 1) * (l + 2) / 2;
			nshell -= max_m - 1;
			for (int m = 0; m < max_m; ++m) {
				functionT core = factoryT(world).functor(
						functorT(new CoreOrbitalFunctor(molecule, i, c, m)));
				tensorT overlap = inner(world, core, psi);
				overlap_sum += overlap;
				for (int j = 0; j < npsi; ++j) {
					if (include_Bc)
						overlap[j] *= molecule.get_core_bc(atn, c);
					proj[j] += core.scale(overlap[j]);
				}
			}
		}
		world.gop.fence();
	}
	if (world.rank() == 0 and param.print_level()>3)
		print("sum_k <core_k|psi_i>:", overlap_sum);
	return proj;
}

double SCF::core_projector_derivative(World & world, const vecfuncT & mo,
		const tensorT & occ, int atom, int axis) {
	PROFILE_MEMBER_FUNC(SCF);
	vecfuncT cores, dcores;
	std::vector<double> bc;
	unsigned int atn = molecule.get_atom(atom).atomic_number;
	unsigned int ncore = molecule.n_core_orb(atn);

	// projecting core & d/dx core
	for (unsigned int c = 0; c < ncore; ++c) {
		unsigned int l = molecule.get_core_l(atn, c);
		int max_m = (l + 1) * (l + 2) / 2;
		for (int m = 0; m < max_m; ++m) {
			functorT func = functorT(
					new CoreOrbitalFunctor(molecule, atom, c, m));
			cores.push_back(
					functionT(
							factoryT(world).functor(func).truncate_on_project()));
			func = functorT(
					new CoreOrbitalDerivativeFunctor(molecule, atom, axis, c,
							m));
			dcores.push_back(
					functionT(
							factoryT(world).functor(func).truncate_on_project()));
			bc.push_back(molecule.get_core_bc(atn, c));
		}
	}

	// calc \sum_i occ_i <psi_i|(\sum_c Bc d/dx |core><core|)|psi_i>
	double r = 0.0;
	for (unsigned int c = 0; c < cores.size(); ++c) {
		double rcore = 0.0;
		tensorT rcores = inner(world, cores[c], mo);
		tensorT rdcores = inner(world, dcores[c], mo);
		for (unsigned int i = 0; i < mo.size(); ++i) {
			rcore += rdcores[i] * rcores[i] * occ[i];
		}
		r += 2.0 * bc[c] * rcore;
	}

	return r;
}

bool SCF::restart_aos(World& world) {
	tensorT Saoamo, Saobmo;
	bool OK = true;
	if (world.rank() == 0) {
		try {
			archive::BinaryFstreamInputArchive arao("restartaodata");
			arao >> Saoamo >> aeps >> aocc >> aset;
			if (Saoamo.dim(0) != int(ao.size()) || Saoamo.dim(1) != param.nmo_alpha()) {
				print(" AO alpha restart data size mismatch --- starting from atomic guess instead", Saoamo.dim(0), ao.size(), Saoamo.dim(1), param.nmo_alpha());
				OK = false;
			}
			if (!param.spin_restricted()) {
				arao >> Saobmo >> beps >> bocc >> bset;
				if (Saobmo.dim(0) != int(ao.size()) || Saobmo.dim(1) != param.nmo_beta()) {
					print(" AO beta restart data size mismatch --- starting from atomic guess instead", Saobmo.dim(0), ao.size(), Saobmo.dim(1), param.nmo_beta());
					OK = false;
				}
			}
			print("\nRestarting from AO projections on disk\n");
		}
		catch (...) {
			print("\nAO restart file open/reading failed --- starting from atomic guess instead\n");
			OK=false;
		}
	}
	int fred = OK;
	world.gop.broadcast(fred, 0);
	OK = fred;
	if (!OK) return false;

	world.gop.broadcast_serializable(Saoamo, 0);
	if (!param.spin_restricted()) world.gop.broadcast_serializable(Saobmo, 0);

	tensorT S = matrix_inner(world, ao, ao), c;

	gesvp(world, S, Saoamo, c);
	amo = transform(world, ao, c, vtol, true);
	truncate(world, amo);
	orthonormalize(world, amo, param.nalpha());

	if (!param.spin_restricted()) {
		gesvp(world, S, Saobmo, c);
		bmo = transform(world, ao, c, vtol, true);
		truncate(world, bmo);
		orthonormalize(world, bmo, param.nbeta());
	}

	return true;
}

void SCF::initial_guess(World & world) {
	PROFILE_MEMBER_FUNC(SCF);
	START_TIMER(world);
	if (param.restart()) {
		load_mos(world);
	} else {


		// recalculate initial guess density matrix without core orbitals
		if (!param.pure_ae()){
			for (size_t iatom = 0; iatom < molecule.natom(); iatom++) {
				if (molecule.get_pseudo_atom(iatom)){
					double zeff=molecule.get_atom_charge(iatom);
					int atn=molecule.get_atom_number(iatom);
					aobasis.modify_dmat_psp(atn,zeff);
				}
			}
		}

		// Use the initial density and potential to generate a better process map
		functionT rho =
				factoryT(world).functor(
						functorT(
								new MolecularGuessDensityFunctor(molecule,
										aobasis))).truncate_on_project();
		double nel = rho.trace();
		if (world.rank() == 0 and param.print_level()>3)
			print("guess dens trace", nel);
		END_TIMER(world, "guess density");
		rho.scale(std::round(nel)/nel);

		if (world.size() > 1) {
			START_TIMER(world);
			LoadBalanceDeux < 3 > lb(world);
			real_function_3d vnuc;
			if (param.psp_calc()){
				vnuc = gthpseudopotential->vlocalpot();}
			else if (param.pure_ae()){
				vnuc = potentialmanager->vnuclear();}
			else {
				vnuc = potentialmanager->vnuclear();
				vnuc = vnuc + gthpseudopotential->vlocalpot();}

			lb.add_tree(vnuc,
					lbcost<double, 3>(param.vnucextra() * 1.0, param.vnucextra() * 8.0), false);
			lb.add_tree(rho, lbcost<double, 3>(1.0, 8.0), true);

			FunctionDefaults < 3 > ::redistribute(world, lb.load_balance(param.get<int>("loadbalparts")));
			END_TIMER(world, "guess loadbal");
		}

		// Diag approximate fock matrix to get initial mos
		functionT vlocal;
		if (param.nalpha() + param.nbeta() > 1) {
			START_TIMER(world);
			real_function_3d vnuc;
			if (param.psp_calc()){
				vnuc = gthpseudopotential->vlocalpot();}
			else if (param.pure_ae()){
				vnuc = potentialmanager->vnuclear();}
			else {
				vnuc = potentialmanager->vnuclear();
				vnuc = vnuc + gthpseudopotential->vlocalpot();}
			vlocal = vnuc + apply(*coulop, rho);
			END_TIMER(world, "guess Coulomb potn");
			START_TIMER(world);
			vlocal = vlocal + make_lda_potential(world, rho);
			vlocal.truncate();
			END_TIMER(world, "guess lda potn");
		} else {
			real_function_3d vnuc;
			if (param.psp_calc()){
				vnuc = gthpseudopotential->vlocalpot();}
			else if (param.pure_ae()){
				vnuc = potentialmanager->vnuclear();}
			else {
				vnuc = potentialmanager->vnuclear();
				vnuc = vnuc + gthpseudopotential->vlocalpot();}
			vlocal = vnuc;
		}
		rho.clear();
		vlocal.reconstruct();
		if (world.size() > 1) {
			START_TIMER(world);
			LoadBalanceDeux < 3 > lb(world);
			real_function_3d vnuc;
			if (param.psp_calc()){
				vnuc = gthpseudopotential->vlocalpot();}
			else if (param.pure_ae()){
				vnuc = potentialmanager->vnuclear();}
			else {
				vnuc = potentialmanager->vnuclear();
				vnuc = vnuc + gthpseudopotential->vlocalpot();}
			lb.add_tree(vnuc,
					lbcost<double, 3>(param.vnucextra() * 1.0, param.vnucextra() * 8.0), false);
			for (unsigned int i = 0; i < ao.size(); ++i) {
				lb.add_tree(ao[i], lbcost<double, 3>(1.0, 8.0), false);
			}
			FunctionDefaults < 3 > ::redistribute(world, lb.load_balance(param.get<int>("loadbalparts")));
			END_TIMER(world, "guess loadbal");
		}
		START_TIMER(world);
		tensorT overlap = matrix_inner(world, ao, ao, true);
		END_TIMER(world, "guess overlap");
		START_TIMER(world);

		tensorT kinetic(ao.size(),ao.size());
		{
			distmatT dkinetic = kinetic_energy_matrix(world, ao);
			dkinetic.copy_to_replicated(kinetic);
		}
		END_TIMER(world, "guess Kinet potn");

		START_TIMER(world);
		reconstruct(world, ao);
		vlocal.reconstruct();
		vecfuncT vpsi;

		//debug plots:
		/*{
                int npt=1001;
                functionT rhotmp =
                    factoryT(world).functor(
                                            functorT(
                                                     new MolecularGuessDensityFunctor(molecule,
                                                                                      aobasis))).truncate_on_project();
                functionT vlda=make_lda_potential(world, rhotmp);
                functionT coul=apply(*coulop, rhotmp);
                plot_line("vlocal.dat",npt, {0.0,0.0,-50.0}, {0.0,0.0,50.0}, vlocal);
                plot_line("vcoul.dat",npt, {0.0,0.0,-50.0}, {0.0,0.0,50.0}, vcoul);    
                plot_line("vlda.dat",npt, {0.0,0.0,-50.0}, {0.0,0.0,50.0}, vlda);
                plot_line("dens.dat",npt, {0.0,0.0,-50.0}, {0.0,0.0,50.0}, rhotmp);

                if (!param.pure_ae && !param.psp_calc){
                    real_function_3d vloc_ae;
                    vloc_ae = potentialmanager->vnuclear();
                    vloc_ae.reconstruct();
                    plot_line("vlocal_ae.dat",npt, {0.0,0.0,-50.0}, {0.0,0.0,50.0}, vloc_ae);
                    real_function_3d vloc_psp;
                    vloc_psp = gthpseudopotential->vlocalpot();
                    vloc_psp.reconstruct();
                    plot_line("vlocal_psp.dat",npt, {0.0,0.0,-50.0}, {0.0,0.0,50.0}, vloc_psp);
                }
            }*/

		//vlocal treated in psp includes psp and ae contribution so don't need separate clause for mixed psp/AE
		if (!param.pure_ae()) {
			double enl;
			tensorT occ = tensorT(ao.size());
			for (int i = 0;i < param.nalpha();++i) {
				occ[i] = 1.0;
			}
			for (int i = param.nalpha();size_t(i) < ao.size();++i) {
				occ[i] = 0.0;
			}
			vpsi = gthpseudopotential->apply_potential(world, vlocal, ao, occ, enl);
		}
		else {
			vpsi = mul_sparse(world, vlocal, ao, vtol);
		}

		compress(world, vpsi);
		truncate(world, vpsi);
		compress(world, ao);
		tensorT potential = matrix_inner(world, vpsi, ao, true);
		vpsi.clear();
		tensorT fock = kinetic + potential;
		fock = 0.5 * (fock + transpose(fock));
		tensorT c, e;

		//debug printing
		/*double ep = 0.0;
            double ek = 0.0;
            for(int i = 0;i < ao.size();++i){
                ep += potential(i, i);
                ek += kinetic(i, i);
                std::cout << "pot/kin " << i << "  " << potential(i,i) << "  "<< kinetic(i,i) << std::endl;
            }

            if(world.rank() == 0){
                printf("\n              epot, ekin, efock %16.8f  %16.8f  %16.8f\n", ek, ep, ek+ep);
		 */

		END_TIMER(world, "guess fock");

		START_TIMER(world);
		sygvp(world, fock, overlap, 1, c, e);
		END_TIMER(world, "guess eigen sol");
		print_meminfo(world.rank(), "guess eigen sol");

		// NAR 7/5/2013
		// commented out because it generated a lot of output
		// if(world.rank() == 0 && 0){
		//   print("initial eigenvalues");
		//   print(e);
		//   print("\n\nWSTHORNTON: initial eigenvectors");
		//   print(c);
		// }

		START_TIMER(world);
		compress(world, ao);

		unsigned int ncore = 0;
		if (param.core_type() != "none") {
			ncore = molecule.n_core_orb_all();
		}

		amo = transform(world, ao, c(_, Slice(ncore, ncore + param.nmo_alpha() - 1)), vtol, true);
		truncate(world, amo);
		normalize(world, amo);
		aeps = e(Slice(ncore, ncore + param.nmo_alpha() - 1));

		aocc = tensorT(param.nmo_alpha());
		for (int i = 0; i < param.nalpha(); ++i)
			aocc[i] = 1.0;

		if (world.rank()==0 and param.print_level()>3) print("grouping alpha orbitals into sets");
		aset=group_orbital_sets(world,aeps,aocc,param.nmo_alpha());

		if (param.nbeta() && !param.spin_restricted()) {
			bmo = transform(world, ao, c(_, Slice(ncore, ncore + param.nmo_beta() - 1)), vtol, true);
			truncate(world, bmo);
			normalize(world, bmo);
			beps = e(Slice(ncore, ncore + param.nmo_beta() - 1));
			bocc = tensorT(param.nmo_beta());
			for (int i = 0; i < param.nbeta(); ++i)
				bocc[i] = 1.0;

			if (world.rank()==0 and param.print_level()>3) print("grouping beta orbitals into sets");
			bset=group_orbital_sets(world,beps,bocc,param.nmo_beta());

		}
		END_TIMER(world, "guess orbital grouping");
	}
}

/// group orbitals into sets of similar orbital energies for localization

/// @param[in]	eps	orbital energies
/// @param[in]	occ	occupation numbers
/// @param[in]	nmo number of MOs for the given spin
/// @return		vector of length nmo with the set index for each MO
std::vector<int> SCF::group_orbital_sets(World& world, const tensorT& eps,
		const tensorT& occ, const int nmo) const {
	PROFILE_MEMBER_FUNC(SCF);

	std::vector<int> set = std::vector<int>(static_cast<size_t>(nmo), 0);
	for (int i = 1; i < nmo; ++i) {
		set[i] = set[i - 1];
		// Only the new/boys localizers can tolerate not separating out the core orbitals
		if (param.localize_pm() && (eps[i] - eps[i - 1] > 1.5 || occ[i] != 1.0)) ++(set[i]);
	}

	// pretty print out
	int lo=0;
	int iset=0;
	for (size_t i=0; i<set.size(); ++i) {
		if (iset!=set[i]) {
			if (world.rank()==0 and (param.print_level()>3)) print("set ",iset++,"  ",lo," - ", i-1);
			lo=i;
		}
	}
	if (world.rank()==0 and (param.print_level()>3)) print("set ",iset,"  ",lo," - ", nmo-1);
	return set;
}


void SCF::initial_load_bal(World & world) {
	PROFILE_MEMBER_FUNC(SCF);
	LoadBalanceDeux < 3 > lb(world);
	real_function_3d vnuc;
	if (param.psp_calc()){
		vnuc = gthpseudopotential->vlocalpot();}
	else if (param.pure_ae()){
		vnuc = potentialmanager->vnuclear();}
	else {
		vnuc = potentialmanager->vnuclear();
		vnuc = vnuc + gthpseudopotential->vlocalpot();}
	lb.add_tree(vnuc, lbcost<double, 3>(param.vnucextra() * 1.0, param.vnucextra() * 8.0));

	FunctionDefaults < 3 > ::redistribute(world, lb.load_balance(param.loadbalparts()));
}
>>>>>>> 74d4983d

functionT SCF::make_density(World & world, const tensorT & occ,
		const vecfuncT & v) const {
	PROFILE_MEMBER_FUNC(SCF);
	vecfuncT vsq = square(world, v);
	compress(world, vsq);
	functionT rho = factoryT(world);
	rho.compress();
	for (unsigned int i = 0; i < vsq.size(); ++i) {
		if (occ[i]) rho.gaxpy(1.0, vsq[i], occ[i], false);
	}
	world.gop.fence();
	vsq.clear();
	return rho;
}

functionT SCF::make_density(World & world, const tensorT & occ,
		const cvecfuncT & v) {
	PROFILE_MEMBER_FUNC(SCF);
	reconstruct(world, v); // For max parallelism
	std::vector < functionT > vsq(v.size());
	for (unsigned int i = 0; i < v.size(); i++) {
		vsq[i] = abssq(v[i], false);
	}
	world.gop.fence();

	compress(world, vsq); // since will be using gaxpy for accumulation
	functionT rho = factoryT(world);
	rho.compress();

	for (unsigned int i = 0; i < vsq.size(); ++i) {
		if (occ[i])
			rho.gaxpy(1.0, vsq[i], occ[i], false);

	}
	world.gop.fence();
	vsq.clear();
	rho.truncate();

	return rho;
}

std::vector<poperatorT> SCF::make_bsh_operators(World& world, const tensorT& evals) const {
	PROFILE_MEMBER_FUNC(SCF);
	int nmo = evals.dim(0);
	std::vector < poperatorT > ops(nmo);
	double tol = FunctionDefaults < 3 > ::get_thresh();
	for (int i = 0; i < nmo; ++i) {
		double eps = evals(i);
		if (eps > 0) {
			if (world.rank() == 0 and (param.print_level()>3)) {
				print("bsh: warning: positive eigenvalue", i, eps);
			}
			eps = -0.1;
		}

		ops[i] = poperatorT(
				BSHOperatorPtr3D(world, sqrt(-2.0 * eps), param.lo(), tol));
	}

	return ops;
}

std::vector<poperatorT> SCF::make_gradbsh_operators(World& world,
		const tensorT& evals, const int axis) const {
	PROFILE_MEMBER_FUNC(SCF);
	int nmo = evals.dim(0);
	std::vector < poperatorT > ops(nmo);
	double tol = FunctionDefaults < 3 > ::get_thresh();
	for (int i = 0; i < nmo; ++i) {
		double eps = evals(i);
		if (eps > 0) {
			if (world.rank() == 0 and (param.print_level()>3)) {
				print("bsh: warning: positive eigenvalue", i, eps);
			}
			eps = -0.1;
		}

		ops[i] = GradBSHOperator(world, sqrt(-2.0 * eps),
				param.lo(), tol)[axis];
	}

	return ops;
}


/// apply the HF exchange on a set of orbitals

/// @param[in]  world   the world
/// @param[in]  occ     occupation numbers
/// @param[in]  psi     the orbitals in the exchange operator
/// @param[in]  f       the orbitals |i> that the operator is applied on
/// @return     a vector of orbitals  K| i>
//    vecfuncT SCF::apply_hf_exchange(World & world, const tensorT & occ,
//                                    const vecfuncT & psi, const vecfuncT & f) const {
//        PROFILE_MEMBER_FUNC(SCF);
//        const bool same = (&psi == &f);
//        int nocc = psi.size();
//        int nf = f.size();
//        double tol = FunctionDefaults < 3 > ::get_thresh(); /// Important this is consistent with Coulomb
//        vecfuncT Kf = zero_functions_compressed<double, 3>(world, nf);
//        reconstruct(world, psi);
//        norm_tree(world, psi);
//        if (!same) {
//            reconstruct(world, f);
//            norm_tree(world, f);
//        }
//
//        //         // Smaller memory algorithm ... possible 2x saving using i-j sym
//        //         for(int i=0; i<nocc; ++i){
//        //             if(occ[i] > 0.0){
//        //                 vecfuncT psif = mul_sparse(world, psi[i], f, tol); /// was vtol
//        //                 truncate(world, psif);
//        //                 psif = apply(world, *coulop, psif);
//        //                 truncate(world, psif);
//        //                 psif = mul_sparse(world, psi[i], psif, tol); /// was vtol
//        //                 gaxpy(world, 1.0, Kf, occ[i], psif);
//        //             }
//        //         }
//
//        // Larger memory algorithm ... use i-j sym if psi==f
//        vecfuncT psif;
//        for (int i = 0; i < nocc; ++i) {
//            int jtop = nf;
//            if (same)
//                jtop = i + 1;
//            for (int j = 0; j < jtop; ++j) {
//                psif.push_back(mul_sparse(psi[i], f[j], tol, false));
//            }
//        }
//
//        world.gop.fence();
//        truncate(world, psif);
//        psif = apply(world, *coulop, psif);
//        truncate(world, psif, tol);
//        reconstruct(world, psif);
//        norm_tree(world, psif);
//        vecfuncT psipsif = zero_functions<double, 3>(world, nf * nocc);
//        int ij = 0;
//        for (int i = 0; i < nocc; ++i) {
//            int jtop = nf;
//            if (same)
//                jtop = i + 1;
//            for (int j = 0; j < jtop; ++j, ++ij) {
//                psipsif[i * nf + j] = mul_sparse(psif[ij], psi[i], false);
//                if (same && i != j) {
//                    psipsif[j * nf + i] = mul_sparse(psif[ij], psi[j], false);
//                }
//            }
//        }
//        world.gop.fence();
//        psif.clear();
//        world.gop.fence();
//        compress(world, psipsif);
//        for (int i = 0; i < nocc; ++i) {
//            for (int j = 0; j < nf; ++j) {
//                Kf[j].gaxpy(1.0, psipsif[i * nf + j], occ[i], false);
//            }
//        }
//        world.gop.fence();
//        psipsif.clear();
//        world.gop.fence();
//
//        truncate(world, Kf, tol);
//        return Kf;
//    }
//
// Used only for initial guess that is always spin-restricted LDA
functionT SCF::make_lda_potential(World & world, const functionT & arho) {
	PROFILE_MEMBER_FUNC(SCF);
	functionT vlda = copy(arho);
	vlda.reconstruct();
	vlda.unaryop(xc_lda_potential());
	return vlda;
}

vecfuncT SCF::apply_potential(World & world, const tensorT & occ,
		const vecfuncT & amo,
		const functionT & vlocal, double & exc, double & enl, int ispin) {
	PROFILE_MEMBER_FUNC(SCF);
	functionT vloc = copy(vlocal);
	exc = 0.0;
	enl = 0.0;

	// compute the local DFT potential for the MOs
	if (xc.is_dft() && !(xc.hf_exchange_coefficient() == 1.0)) {
		START_TIMER(world);

		XCOperator xcoperator(world,this,ispin,param.dft_deriv());
		if (ispin==0) exc=xcoperator.compute_xc_energy();
		vloc+=xcoperator.make_xc_potential();

		END_TIMER(world, "DFT potential");
	}

	vloc.truncate();

	START_TIMER(world);
	vecfuncT Vpsi;
	if (!param.pure_ae()){
		Vpsi = gthpseudopotential->apply_potential(world, vloc, amo, occ, enl);}
	else {
		Vpsi = mul_sparse(world, vloc, amo, vtol);}

	END_TIMER(world, "V*psi");
	print_meminfo(world.rank(), "V*psi");
	if (xc.hf_exchange_coefficient()) {
		START_TIMER(world);
		//            vecfuncT Kamo = apply_hf_exchange(world, occ, amo, amo);
		Exchange<double,3> K=Exchange<double,3>(world,this,ispin).small_memory(false).same(true);
		vecfuncT Kamo=K(amo);
		tensorT excv = inner(world, Kamo, amo);
		double exchf = 0.0;
		for (unsigned long i = 0; i < amo.size(); ++i) {
			exchf -= 0.5 * excv[i] * occ[i];
		}
		if (!xc.is_spin_polarized())
			exchf *= 2.0;
		gaxpy(world, 1.0, Vpsi, -xc.hf_exchange_coefficient(), Kamo);
		Kamo.clear();
		END_TIMER(world, "HF exchange");
		exc = exchf * xc.hf_exchange_coefficient() + exc;
	}
	// need to come back to this for psp - when is this used?
	if (param.pure_ae()){
		potentialmanager->apply_nonlocal_potential(world, amo, Vpsi);}

	START_TIMER(world);
	truncate(world, Vpsi);
	END_TIMER(world, "Truncate Vpsi");
	print_meminfo(world.rank(), "Truncate Vpsi");
	world.gop.fence();
	return Vpsi;
}

tensorT SCF::derivatives(World & world, const functionT& rho) const {
	PROFILE_MEMBER_FUNC(SCF);
	START_TIMER(world);

	vecfuncT dv(molecule.natom() * 3);
	vecfuncT du = zero_functions<double, 3>(world, molecule.natom() * 3);
	tensorT rc(molecule.natom() * 3);
	for (size_t atom = 0; atom < molecule.natom(); ++atom) {
		for (int axis = 0; axis < 3; ++axis) {
			functorT func(new MolecularDerivativeFunctor(molecule, atom, axis));
			dv[atom * 3 + axis] =
					functionT(
							factoryT(world).functor(func).nofence().truncate_on_project().truncate_mode(0));
			if (param.core_type() != "none"
					&& molecule.is_potential_defined_atom(atom)) {
				// core potential contribution
				func = functorT(
						new CorePotentialDerivativeFunctor(molecule, atom,
								axis));
				du[atom * 3 + axis] = functionT(
						factoryT(world).functor(func).truncate_on_project());

				// core projector contribution
				rc[atom * 3 + axis] =
						potentialmanager->core_projector_derivative(world, amo,
								aocc, atom, axis);
				if (!param.spin_restricted()) {
					if (param.nbeta())
						rc[atom * 3 + axis] +=
								potentialmanager->core_projector_derivative(
										world, bmo, bocc, atom, axis);
				} else {
					rc[atom * 3 + axis] *= 2 * 2;
					// because of 2 electrons in each valence orbital bra+ket
				}
			}
		}
	}

	world.gop.fence();
	tensorT r = inner(world, rho, dv);
	world.gop.fence();
	tensorT ru = inner(world, rho, du);
	dv.clear();
	du.clear();
	world.gop.fence();
	tensorT ra(r.size());
	for (size_t atom = 0; atom < molecule.natom(); ++atom) {
		for (int axis = 0; axis < 3; ++axis) {
			ra[atom * 3 + axis] = molecule.nuclear_repulsion_derivative(atom,
					axis);
		}
	}
	//if (world.rank() == 0) print("derivatives:\n", r, ru, rc, ra);
	r += ra + ru + rc;
	END_TIMER(world, "derivatives");

	if (world.rank() == 0 and (param.print_level()>1)) {
		print("\n Derivatives (a.u.)\n -----------\n");
		print(
				"  atom        x            y            z          dE/dx        dE/dy        dE/dz");
		print(
				" ------ ------------ ------------ ------------ ------------ ------------ ------------");
		for (size_t i = 0; i < molecule.natom(); ++i) {
			const Atom& atom = molecule.get_atom(i);
			printf(" %5d %12.6f %12.6f %12.6f %12.6f %12.6f %12.6f\n", int(i),
					atom.x, atom.y, atom.z, r[i * 3 + 0], r[i * 3 + 1],
					r[i * 3 + 2]);
		}
	}
	return r;
}

<<<<<<< HEAD
            amo_new = transform(world, amo_new,
                                Q, trantol, true);
            truncate(world, amo_new);
            if (world.rank() == 0) print("ORTHOG2a: maxq trantol", maxq, trantol);
            //print(Q);

        } while (maxq>0.01);
        normalize(world, amo_new);

        END_TIMER(world, "Orthonormalize");

    }

    /// orthonormalize the vectors ignoring occupied/virtual distinctions
    
    /// @param[in]          world   the world
    /// @param[inout]       amo_new the vectors to be orthonormalized
    void SCF::orthonormalize(World& world, vecfuncT& amo_new) const {
        PROFILE_MEMBER_FUNC(SCF);
        START_TIMER(world);
        double trantol = vtol / std::min(30.0, double(amo.size()));
        normalize(world, amo_new);
        double maxq;
        do {
            tensorT Q = Q2(matrix_inner(world, amo_new, amo_new)); // Q3(matrix_inner(world, amo_new, amo_new))
            maxq = 0.0;
            for (int j=1; j<Q.dim(0); j++)
                for (int i=0; i<j; i++)
                    maxq = std::max(std::abs(Q(j,i)),maxq);
            
            //Q.screen(trantol); // ???? Is this really needed?
            amo_new = transform(world, amo_new,
                                Q, trantol, true);
            truncate(world, amo_new);
            if (world.rank() == 0) print("ORTHOG2b: maxq trantol", maxq, trantol);
            //print(Q);
            
        } while (maxq>0.01);
        normalize(world, amo_new);
        END_TIMER(world, "Orthonormalize");
    }
    
    
    void SCF::propagate(World& world, double omega, int step0) {
        PROFILE_MEMBER_FUNC(SCF);
        // Load molecular orbitals
        set_protocol < 3 > (world, 1e-4);
        make_nuclear_potential(world);
        initial_load_bal(world);
        load_mos(world);
        
        int nstep = 1000;
        double time_step = 0.05;
        
        double strength = 0.1;
        
        // temporary way of doing this for now
        //      VextCosFunctor<double> Vext(world,new DipoleFunctor(2),omega);
        functionT fdipx =
            factoryT(world).functor(functorT(new DipoleFunctor(0))).initial_level(
                                                                                  4);
        functionT fdipy =
            factoryT(world).functor(functorT(new DipoleFunctor(1))).initial_level(
                                                                                  4);
        functionT fdipz =
            factoryT(world).functor(functorT(new DipoleFunctor(2))).initial_level(
                                                                                  4);
        
        world.gop.broadcast(time_step);
        world.gop.broadcast(nstep);
        
        // Need complex orbitals :(
        double thresh = 1e-4;
        cvecfuncT camo = zero_functions<double_complex, 3>(world, param.nalpha);
        cvecfuncT cbmo = zero_functions<double_complex, 3>(world, param.nbeta);
        for (int iorb = 0; iorb < param.nalpha; iorb++) {
            camo[iorb] = std::exp(double_complex(0.0, 2 * constants::pi * strength))
                * amo[iorb];
            camo[iorb].truncate(thresh);
        }
        if (!param.spin_restricted && param.nbeta) {
            for (int iorb = 0; iorb < param.nbeta; iorb++) {
                cbmo[iorb] = std::exp(
                                      double_complex(0.0, 2 * constants::pi * strength))
                    * bmo[iorb];
                cbmo[iorb].truncate(thresh);
            }
        }
        
        // Create free particle propagator
        // Have no idea what to set "c" to
        double c = 20.0;
        printf("Creating G\n");
        Convolution1D < double_complex > *G = qm_1d_free_particle_propagator(
                                                                             FunctionDefaults < 3 > ::get_k(), c, 0.5 * time_step,
                                                                             2.0 * param.L);
        printf("Done creating G\n");
        
        // Start iteration over time
        for (int step = 0; step < nstep; step++) {
            //        if (world.rank() == 0) printf("Iterating step %d:\n\n", step);
            double t = time_step * step;
            //        iterate_trotter(world, G, Vext, camo, cbmo, t, time_step);
            iterate_trotter(world, G, camo, cbmo, t, time_step, thresh);
            functionT arho = make_density(world, aocc, camo);
            functionT brho =
                (!param.spin_restricted && param.nbeta) ?
                make_density(world, aocc, camo) : copy(arho);
            functionT rho = arho + brho;
            double xval = inner(fdipx, rho);
            double yval = inner(fdipy, rho);
            double zval = inner(fdipz, rho);
            if (world.rank() == 0)
                printf("%15.7f%15.7f%15.7f%15.7f\n", t, xval, yval, zval);
        }
    }
    
    complex_functionT APPLY(const complex_operatorT* q1d,
                            const complex_functionT& psi) {
        complex_functionT r = psi; // Shallow copy violates constness !!!!!!!!!!!!!!!!!
        coordT lo, hi;
        lo[2] = -10;
        hi[2] = +10;
        
        r.reconstruct();
        r.broaden();
        r.broaden();
        r.broaden();
        r.broaden();
        r = apply_1d_realspace_push(*q1d, r, 2);
        r.sum_down();
        r = apply_1d_realspace_push(*q1d, r, 1);
        r.sum_down();
        r = apply_1d_realspace_push(*q1d, r, 0);
        r.sum_down();
        
        return r;
    }
    
    void SCF::iterate_trotter(World& world, Convolution1D<double_complex>* G,
                              cvecfuncT& camo, cvecfuncT& cbmo, double t, double time_step,
                              double thresh) {
        PROFILE_MEMBER_FUNC(SCF);
        
        // first kinetic energy apply
        cvecfuncT camo2 = zero_functions<double_complex, 3>(world, param.nalpha);
        cvecfuncT cbmo2 = zero_functions<double_complex, 3>(world, param.nbeta);
        for (int iorb = 0; iorb < param.nalpha; iorb++) {
            //        if (world.rank()) printf("Apply free-particle Green's function to alpha orbital %d\n", iorb);
            camo2[iorb] = APPLY(G, camo[iorb]);
            camo2[iorb].truncate(thresh);
        }
        if (!param.spin_restricted && param.nbeta) {
            for (int iorb = 0; iorb < param.nbeta; iorb++) {
                cbmo2[iorb] = APPLY(G, cbmo[iorb]);
                cbmo2[iorb].truncate(thresh);
            }
        }
        // Construct new density
        //      START_TIMER(world);
        functionT arho = make_density(world, aocc, amo), brho;
        
        if (param.nbeta) {
            if (param.spin_restricted) {
                brho = arho;
            } else {
                brho = make_density(world, bocc, bmo);
            }
        } else {
            brho = functionT(world); // zero
        }
        functionT rho = arho + brho;
        //      END_TIMER(world, "Make densities");
        
        // Do RPA only for now
        real_function_3d vnuc = potentialmanager->vnuclear();
        functionT vlocal = vnuc;
        //      START_TIMER(world);
        functionT vcoul = apply(*coulop, rho);
        //      END_TIMER(world, "Coulomb");
        //      vlocal += vcoul + Vext(t+0.5*time_step);
        //      vlocal += vcoul + std::cos(0.1*(t+0.5*time_step))*fdip;
        
        // exponentiate potential
        //      if (world.rank()) printf("Apply Kohn-Sham potential to orbitals\n");
        complex_functionT expV = make_exp(time_step, vlocal);
        cvecfuncT camo3 = mul_sparse(world, expV, camo2, vtol, false);
        world.gop.fence();
        
        // second kinetic energy apply
        for (int iorb = 0; iorb < param.nalpha; iorb++) {
            //        if (world.rank() == 0) printf("Apply free-particle Green's function to alpha orbital %d\n", iorb);
            camo3[iorb].truncate(thresh);
            camo[iorb] = APPLY(G, camo3[iorb]);
            camo[iorb].truncate();
        }
        if (!param.spin_restricted && param.nbeta) {
            cvecfuncT cbmo3 = mul_sparse(world, expV, cbmo2, vtol, false);
            
            // second kinetic energy apply
            for (int iorb = 0; iorb < param.nbeta; iorb++) {
                cbmo[iorb] = APPLY(G, cbmo3[iorb]);
                cbmo[iorb].truncate();
            }
        }
    }
    
    // For given protocol, solve the DFT/HF/response equations
    void SCF::solve(World & world) {
        PROFILE_MEMBER_FUNC(SCF);
        functionT arho_old, brho_old;
        const double dconv = std::max(FunctionDefaults < 3 > ::get_thresh(),
                                      param.dconv);
        const double trantol = vtol / std::min(30.0, double(amo.size()));
        const double tolloc = 1e-6; // was std::min(1e-6,0.01*dconv) but now trying to avoid unnecessary change
        double update_residual = 0.0, bsh_residual = 0.0;
        subspaceT subspace;
        tensorT Q;
        bool do_this_iter = true;
        bool converged = false;

        // Shrink subspace until stop localizing/canonicalizing--- probably not a good idea
        // int maxsub_save = param.maxsub;
        // param.maxsub = 2;
        
        for (int iter = 0; iter < param.maxiter; ++iter) {
            if (world.rank() == 0)
                printf("\nIteration %d at time %.1fs\n\n", iter, wall_time());
            
            // if (iter > 0 && update_residual < 0.1) {
            //     //do_this_iter = false;
            //     param.maxsub = maxsub_save;
            // }
            
            if (param.localize && do_this_iter) {
	        distmatT dUT;
		if (param.localize_pm) {
                    dUT = localize_PM(world, amo, aset, tolloc, 0.1, iter == 0, false);
                }
                else if (param.localize_new) {
                    dUT = localize_new(world, amo, aset, tolloc, 0.1, iter == 0, false);
                }
		else if (param.localize_boys) {
                    dUT = localize_boys(world, amo, aset, tolloc, 0.1, iter == 0, false);
                }
                else
                    throw "localization confusion";
                
                dUT.data().screen(trantol);
                START_TIMER(world);
                amo = transform(world, amo, dUT);
                truncate(world, amo);
                normalize(world, amo);
                if (!param.spin_restricted && param.nbeta != 0) {
                    if (param.localize_pm) {
                        dUT = localize_PM(world, bmo, bset, tolloc, 0.1, iter == 0, false);
                    }
                    else if (param.localize_new) {
                        dUT = localize_new(world, bmo, bset, tolloc, 0.1, iter == 0, false);
                    }
                    else {
                        dUT = localize_boys(world, bmo, bset, tolloc, 0.1, iter == 0, false);
                    }

                  START_TIMER(world);
                  dUT.data().screen(trantol);
                  bmo = transform(world, bmo, dUT);
                  truncate(world, bmo);
                  normalize(world, bmo);
                  END_TIMER(world, "Rotate subspace");
                }
            }

            START_TIMER(world);
            functionT arho = make_density(world, aocc, amo), brho;

            if (param.nbeta) {
                if (param.spin_restricted) {
                    brho = arho;
                } else {
                    brho = make_density(world, bocc, bmo);
                }
            } else {
                brho = functionT(world); // zero
            }
            END_TIMER(world, "Make densities");
            print_meminfo(world.rank(), "Make densities");
            
            if (iter < 2 || (iter % 10) == 0) {
                START_TIMER(world);
                loadbal(world, arho, brho, arho_old, brho_old, subspace);
                END_TIMER(world, "Load balancing");
                print_meminfo(world.rank(), "Load balancing");
            }
            double da = 0.0, db = 0.0;
            if (iter > 0) {
                da = (arho - arho_old).norm2();
                db = (brho - brho_old).norm2();
                if (world.rank() == 0)
                    print("delta rho", da, db, "residuals", bsh_residual,
                          update_residual);
                
            }

            START_TIMER(world);
            arho_old = arho;
            brho_old = brho;
            functionT rho = arho + brho;
            rho.truncate();

            real_function_3d vnuc;
            if (param.psp_calc){
                vnuc = gthpseudopotential->vlocalpot();}
            else if (param.pure_ae){
                vnuc = potentialmanager->vnuclear();}
            else {
                vnuc = potentialmanager->vnuclear();
                vnuc = vnuc + gthpseudopotential->vlocalpot();}     
            double enuclear = inner(rho, vnuc);
            END_TIMER(world, "Nuclear energy");

            START_TIMER(world);
            functionT vcoul = apply(*coulop, rho);
            functionT vlocal;
            END_TIMER(world, "Coulomb");
            print_meminfo(world.rank(), "Coulomb");

            double ecoulomb = 0.5 * inner(rho, vcoul);
            rho.clear(false);
            vlocal = vcoul + vnuc;

            // compute the contribution of the solvent to the local potential
            double epcm=0.0;
            if (param.pcm_data != "none") {
                START_TIMER(world);
                functionT vpcm=pcm.compute_pcm_potential(vcoul);
                vlocal+=vpcm;
                epcm=pcm.compute_pcm_energy();
                END_TIMER(world, "PCM");
                print_meminfo(world.rank(), "PCM");
            }
            
            vcoul.clear(false);
            vlocal.truncate();
            double exca = 0.0, excb = 0.0;

            double enla = 0.0, enlb = 0.0;
            vecfuncT Vpsia = apply_potential(world, aocc, amo, vlocal, exca, enla, 0);
            vecfuncT Vpsib;
            if (!param.spin_restricted && param.nbeta) {
                Vpsib = apply_potential(world, bocc, bmo, vlocal, excb, enlb, 1);
            }
            else if (param.nbeta != 0) {
                enlb = enla;
            }
            
            double ekina = 0.0, ekinb = 0.0;
            tensorT focka = make_fock_matrix(world, amo, Vpsia, aocc, ekina);
            tensorT fockb = focka;
            
            if (!param.spin_restricted && param.nbeta != 0)
                fockb = make_fock_matrix(world, bmo, Vpsib, bocc, ekinb);
            else if (param.nbeta != 0) {
                ekinb = ekina;
            }
            
            if (!param.localize && do_this_iter) {
                tensorT U = diag_fock_matrix(world, focka, amo, Vpsia, aeps, aocc,
                                             FunctionDefaults < 3 > ::get_thresh());
                //rotate_subspace(world, U, subspace, 0, amo.size(), trantol); ??
                if (!param.spin_restricted && param.nbeta != 0) {
                    U = diag_fock_matrix(world, fockb, bmo, Vpsib, beps, bocc,
                                         FunctionDefaults < 3 > ::get_thresh());
                    //rotate_subspace(world, U, subspace, amo.size(), bmo.size(),trantol);
                }
            }
            
            double enrep = molecule.nuclear_repulsion_energy();
            double ekinetic = ekina + ekinb;
            double enonlocal = enla + enlb;
            double exc = exca + excb;
            double etot = ekinetic + enuclear + ecoulomb + exc + enrep + enonlocal + epcm;
            current_energy = etot;
            //esol = etot;
            
            if (world.rank() == 0) {
                //lots of dps for testing Exc stuff
                /*printf("\n              kinetic %32.24f\n", ekinetic);
=======
void SCF::dipole_matrix_elements(World& world, const vecfuncT & mo, const tensorT& occ,
		const tensorT& energy, int spin) {
	START_TIMER(world);
	int nmo = mo.size();
	tensorT mat_el(3, nmo, nmo);
	for (int axis = 0; axis < 3; ++axis) {
		functionT fdip = factoryT(world).functor(
				functorT(new DipoleFunctor(axis)));
		mat_el(axis, _, _) = matrix_inner(world, mo, mul_sparse(world, fdip, mo, vtol), true);
	}

	double ha2ev=27.211396132;
	FILE *f=0;
	if (spin==0){
		f = fopen("mat_els_alpha.dat", "w");}
	else{
		f = fopen("mat_els_beta.dat", "w");}
	fprintf(f, "#initial | Energy (eV) | final  | Energy (eV) | Matrix el.  | Trans. E (eV)\n");
	fprintf(f, "%4i  %4i\n", nmo, nmo);
	fprintf(f, "%2i\n", 1);
	fprintf(f, "%13.8f\n", 0.0);
	for (int axis = 0; axis < 3; ++axis) {
		fprintf(f, "# Cartesian component %2i\n", axis+1);
		for (int i = 0; i < nmo; ++i) {
			for (int j = 0; j < nmo; ++j) {
				fprintf(f, "%4i\t %13.8f\t %4i\t %13.8f\t %13.8f\t %13.8f\n", i+1, energy(i)*ha2ev, j+1, energy(j)*ha2ev, mat_el(axis,i,j), (energy(j)-energy(i))*ha2ev);
			}
		}
	}
	fclose(f);
	END_TIMER(world, "Matrix elements");
}

tensorT SCF::dipole(World & world, const functionT& rho) const {
	PROFILE_MEMBER_FUNC(SCF);
	START_TIMER(world);
	tensorT mu(3);

	for (unsigned int axis = 0; axis < 3; ++axis) {
		std::vector<int> x(3ul, 0);
		x[axis] = true;
		functionT dipolefunc = factoryT(world)
                    		.functor(functorT(new MomentFunctor(x)));
		mu[axis] = -dipolefunc.inner(rho);
		mu[axis] += molecule.nuclear_dipole(axis);
	}

	if (world.rank() == 0 and (param.print_level()>1)) {
		print("\n Dipole Moment (a.u.)\n -----------\n");
		print("     x: ", mu[0]);
		print("     y: ", mu[1]);
		print("     z: ", mu[2]);
		print(" Total Dipole Moment: ", mu.normf(),"\n");
	}
	END_TIMER(world, "dipole");

	return mu;
}

void SCF::vector_stats(const std::vector<double> & v, double & rms,
		double & maxabsval) const {
	PROFILE_MEMBER_FUNC(SCF);
	rms = 0.0;
	maxabsval = v[0];
	for (unsigned int i = 0; i < v.size(); ++i) {
		rms += v[i] * v[i];
		maxabsval = std::max<double>(maxabsval, std::abs(v[i]));
	}
	rms = sqrt(rms / v.size());
}

vecfuncT SCF::compute_residual(World & world, tensorT & occ, tensorT & fock,
		const vecfuncT & psi, vecfuncT & Vpsi, double & err) {

	START_TIMER(world);
	PROFILE_MEMBER_FUNC(SCF);
	double trantol = vtol / std::min(30.0, double(psi.size()));
	int nmo = psi.size();

	tensorT eps(nmo);
	for (int i = 0; i < nmo; ++i) {
		eps(i) = std::min(-0.05, fock(i, i));
		fock(i, i) -= eps(i);
	}
	vecfuncT fpsi = transform(world, psi, fock, trantol, true);

	for (int i = 0; i < nmo; ++i) { // Undo the damage
		fock(i, i) += eps(i);
	}

	gaxpy(world, 1.0, Vpsi, -1.0, fpsi);
	fpsi.clear();
	std::vector<double> fac(nmo, -2.0);
	scale(world, Vpsi, fac);
	std::vector < poperatorT > ops = make_bsh_operators(world, eps);
	set_thresh(world, Vpsi, FunctionDefaults < 3 > ::get_thresh());
	END_TIMER(world, "Compute residual stuff");

	START_TIMER(world);
	vecfuncT new_psi = apply(world, ops, Vpsi);
	END_TIMER(world, "Apply BSH");
	ops.clear();
	Vpsi.clear();
	world.gop.fence();

	// Thought it was a bad idea to truncate *before* computing the residual
	// but simple tests suggest otherwise ... no more iterations and
	// reduced iteration time from truncating.
	START_TIMER(world);
	truncate(world, new_psi);
	END_TIMER(world, "Truncate new psi");

	START_TIMER(world);
	vecfuncT r = sub(world, psi, new_psi);
	std::vector<double> rnorm = norm2s(world, r);
	if (world.rank() == 0 and (param.print_level()>1))
		print("residuals", rnorm);
	double rms, maxval;
	vector_stats(rnorm, rms, maxval);
	err = maxval;
	if (world.rank() == 0 and (param.print_level()>1))
		print("BSH residual: rms", rms, "   max", maxval);
	END_TIMER(world, "BSH residual");
	return r;
}

tensorT SCF::make_fock_matrix(World & world, const vecfuncT & psi,
		const vecfuncT & Vpsi, const tensorT & occ, double & ekinetic) const {
	PROFILE_MEMBER_FUNC(SCF);
	START_TIMER(world);
	tensorT pe = matrix_inner(world, Vpsi, psi, true);
	END_TIMER(world, "PE matrix");

	std::shared_ptr< WorldDCPmapInterface< Key<3> > > oldpmap = FunctionDefaults<3>::get_pmap();
	vecfuncT psicopy=psi; // Functions are shallow copy so this is lightweight
	if (world.size() > 1) {
		START_TIMER(world);
		LoadBalanceDeux < 3 > lb(world);
		for (unsigned int i = 0; i < psi.size(); ++i) {
			lb.add_tree(psi[i], lbcost<double, 3>(1.0, 8.0), false);
		}
		world.gop.fence();
		END_TIMER(world, "KE compute loadbal");

		START_TIMER(world);
		std::shared_ptr< WorldDCPmapInterface< Key<3> > > newpmap = lb.load_balance(param.loadbalparts());
		FunctionDefaults<3>::set_pmap(newpmap);

		world.gop.fence();
		for (unsigned int i=0; i<psi.size(); ++i) psicopy[i] = copy(psi[i],newpmap,false);
		world.gop.fence();
		END_TIMER(world, "KE redist");
	}

	START_TIMER(world);
	tensorT ke(psi.size(),psi.size());
	{
		distmatT k = kinetic_energy_matrix(world, psicopy);
		k.copy_to_replicated(ke); // !!!!!!!! ugh
	}
	END_TIMER(world, "KE matrix");

	psicopy.clear();
	if (world.size() > 1) {
		FunctionDefaults<3>::set_pmap(oldpmap); // ! DON'T FORGET !
	}

	START_TIMER(world);
	int nocc = occ.size();
	ekinetic = 0.0;
	for (int i = 0; i < nocc; ++i) {
		ekinetic += occ[i] * ke(i, i);
	}
	ke += pe;
	pe = tensorT();
	ke.gaxpy(0.5, transpose(ke), 0.5);
	END_TIMER(world, "Make fock matrix rest");
	return ke;
}

/// Compute the two-electron integrals over the provided set of orbitals

/// Returned is a *replicated* tensor of \f$(ij|kl)\f$ with \f$i>=j\f$
/// and \f$k>=l\f$.  The symmetry \f$(ij|kl)=(kl|ij)\f$ is enforced.
Tensor<double> SCF::twoint(World& world, const vecfuncT& psi) const {
	PROFILE_MEMBER_FUNC(SCF);
	double tol = FunctionDefaults < 3 > ::get_thresh(); /// Important this is consistent with Coulomb
	reconstruct(world, psi);
	norm_tree(world, psi);

	// Efficient version would use mul_sparse vector interface
	vecfuncT pairs;
	for (unsigned int i = 0; i < psi.size(); ++i) {
		for (unsigned int j = 0; j <= i; ++j) {
			pairs.push_back(mul_sparse(psi[i], psi[j], tol, false));
		}
	}

	world.gop.fence();
	truncate(world, pairs);
	vecfuncT Vpairs = apply(world, *coulop, pairs);

	return matrix_inner(world, pairs, Vpairs, true);
}

tensorT SCF::matrix_exponential(const tensorT& A) const {
	PROFILE_MEMBER_FUNC(SCF);
	MADNESS_ASSERT(A.dim(0) == A.dim(1));

	// Power iteration to estimate the 2-norm of the matrix. Used
	// to use Frobenius or 1-norms but neither were very tight.
	double anorm;
	{
		tensorT x(A.dim(0));
		x.fillrandom(); x.scale(1.0/x.normf());
		double prev = 0.0;
		for (int i=0; i<100; i++) {
			tensorT xnew = inner(A,inner(A,x,1,0),0,0);
			anorm = std::sqrt(std::abs((x.trace(xnew))));
			double err = std::abs(prev-anorm)/anorm;
			//print(i,anorm,err,A.normf());
			if (err < 0.01) break; // just need 1-2 digits
			x = xnew.scale(1.0/xnew.normf());
			prev = anorm;
		}
	}

	// Scale A by a power of 2 until it is "small"
	int n = 0;
	double scale = 1.0;
	while (anorm * scale > 0.089) { // so that 9th order expansion is accurate to 1e-15
		++n;
		scale *= 0.5;
	}
	tensorT B = scale * A;    // B = A*2^-n

	// Make identity
	tensorT I = tensorT(2, B.dims());
	for (int i = 0; i < I.dim(0); ++i) I(i, i) = 1.0;

	// Compute exp(B) using Taylor series optimized to reduce cost --- Chebyshev is only a minor improvement
	tensorT expB;
	if (anorm > 0.24e-1) {
		tensorT B2 = inner(B,B);
		tensorT B4 = inner(B2,B2);
		tensorT B6 = inner(B4,B2);
		expB = I + inner(B,B6+42.*B4+840.*B2+5040.*I).scale(1./5040.) + inner(B2,B6+56.*B4+1680.*B2+20160.*I).scale(1./40320.);
	}
	else if (anorm > 0.26e-2) {
		tensorT B2 = inner(B,B);
		tensorT B4 = inner(B2,B2);
		expB = I + inner(B,42.*B4+840.*B2+5040.*I).scale(1./5040.) + inner(B2,56.*B4+1680.*B2+20160.*I).scale(1./40320.);
	}
	else if (anorm > 0.18e-4) {
		tensorT B2 = inner(B,B);
		expB = I + inner(B,840.*B2+5040.*I).scale(1./5040.) + inner(B2,1680.*B2+20160.*I).scale(1./40320.);
	}
	else if (anorm > 4.5e-8) {
		expB = I + B + inner(B,B).scale(0.5);
	} 
	else {
		expB = I + B;
	} 

	// // Old algorithm
	// tensorT oldexpB = copy(I);
	// const double tol = 1e-13;
	// int k = 1;
	// tensorT term = B;
	// while (term.normf() > tol) {
	//     oldexpB += term;
	//     term = inner(term, B);
	//     ++k;
	//     term.scale(1.0 / k);
	// }
	// Error check for validation
	// double err = (expB-oldexpB).normf();
	// print("matxerr", anorm, err);

	// Repeatedly square to recover exp(A)
	while (n--) expB = inner(expB, expB);

	return expB;
}

/// compute the unitary transformation that diagonalizes the fock matrix

/// @param[in]  world   the world
/// @param[in]  overlap the overlap matrix of the orbitals
/// @param[inout]       fock    the fock matrix; diagonal upon exit
/// @param[out] evals   the orbital energies
/// @param[in]  occ     the occupation numbers
/// @param[in]  thresh_degenerate       threshold for orbitals being degenerate
/// @return             the unitary matrix U: U^T F U = evals
tensorT SCF::get_fock_transformation(World& world, const tensorT& overlap,
		tensorT& fock, tensorT& evals, const tensorT& occ,
		const double thresh_degenerate) const {
	PROFILE_MEMBER_FUNC(SCF);

	START_TIMER(world);
	tensorT U;
	sygvp(world, fock, overlap, 1, U, evals);
	END_TIMER(world, "Diagonalization Fock-mat w sygv");

	long nmo = fock.dim(0);

	START_TIMER(world);
	// Within blocks with the same occupation number attempt to
	// keep orbitals in the same order (to avoid confusing the
	// non-linear solver).
	// !!!!!!!!!!!!!!!!! NEED TO RESTRICT TO OCCUPIED STATES?
	bool switched = true;
	while (switched) {
		switched = false;
		for (int i = 0; i < nmo; i++) {
			for (int j = i + 1; j < nmo; j++) {
				if (occ(i) == occ(j)) {
					double sold = U(i, i) * U(i, i) + U(j, j) * U(j, j);
					double snew = U(i, j) * U(i, j) + U(j, i) * U(j, i);
					if (snew > sold) {
						tensorT tmp = copy(U(_, i));
						U(_, i) = U(_, j);
						U(_, j) = tmp;
						std::swap(evals[i], evals[j]);
						switched = true;
					}
				}
			}
		}
	}

	// Fix phases.
	for (long i = 0; i < nmo; ++i)
		if (U(i, i) < 0.0)
			U(_, i).scale(-1.0);

	// Rotations between effectively degenerate states confound
	// the non-linear equation solver ... undo these rotations
	long ilo = 0; // first element of cluster
	while (ilo < nmo - 1) {
		long ihi = ilo;
		while (fabs(evals[ilo] - evals[ihi + 1])
				< thresh_degenerate * 10.0 * std::max(fabs(evals[ilo]), 1.0)) {
			++ihi;
			if (ihi == nmo - 1)
				break;
		}
		long nclus = ihi - ilo + 1;
		if (nclus > 1) {
			//print("   found cluster", ilo, ihi);
			tensorT q = copy(U(Slice(ilo, ihi), Slice(ilo, ihi)));
			//print(q);
			// Special code just for nclus=2
			// double c = 0.5*(q(0,0) + q(1,1));
			// double s = 0.5*(q(0,1) - q(1,0));
			// double r = sqrt(c*c + s*s);
			// c /= r;
			// s /= r;
			// q(0,0) = q(1,1) = c;
			// q(0,1) = -s;
			// q(1,0) = s;

			// Polar Decomposition
			tensorT VH(nclus, nclus);
			tensorT W(nclus, nclus);
			Tensor<double> sigma(nclus);

			svd(q, W, sigma, VH);
			q = transpose(inner(W,VH)).conj();
			U(_, Slice(ilo, ihi)) = inner(U(_, Slice(ilo, ihi)), q);
		}
		ilo = ihi + 1;
	}

	world.gop.broadcast(U.ptr(), U.size(), 0);
	world.gop.broadcast(evals.ptr(), evals.size(), 0);

	fock = 0;
	for (unsigned int i = 0; i < nmo; ++i)
		fock(i, i) = evals(i);
	return U;
}

/// diagonalize the fock matrix, taking care of degenerate states

/// Vpsi is passed in to make sure orbitals and Vpsi are in phase
/// @param[in]  world   the world
/// @param[inout]       fock    the fock matrix (diagonal upon exit)
/// @param[inout]       psi             the orbitals
/// @param[inout]       Vpsi    the orbital times the potential
/// @param[out] evals   the orbital energies
/// @param[in]  occ             occupation numbers
/// @param[in]  thresh  threshold for rotation and truncation
/// @return             the unitary matrix U: U^T F U = evals
tensorT SCF::diag_fock_matrix(World& world, tensorT& fock, vecfuncT& psi,
		vecfuncT& Vpsi, tensorT& evals, const tensorT& occ,
		const double thresh) const {
	PROFILE_MEMBER_FUNC(SCF);

	// compute the unitary transformation matrix U that diagonalizes
	// the fock matrix
	tensorT overlap = matrix_inner(world, psi, psi, true);
	tensorT U = get_fock_transformation(world, overlap, fock, evals, occ,
			thresh);

	//eliminate mixing between occ and unocc
	int nmo=U.dim(0);
	for (int i=0; i<param.nalpha(); ++i){
		//make virt orthog to occ without changing occ states
		for (int j=param.nalpha(); j<nmo; ++j){
			U(j,i)=0.0;
		}
	}

	// transform the orbitals and the orbitals times the potential
	Vpsi = transform(world, Vpsi, U, vtol / std::min(30.0, double(psi.size())),
			false);
	psi = transform(world, psi, U,
			FunctionDefaults < 3
			> ::get_thresh() / std::min(30.0, double(psi.size())),
			true);
	truncate(world, Vpsi, vtol, false);
	truncate(world, psi);
	normalize(world, psi);

	END_TIMER(world, "Diagonalization rest");
	return U;
}

void SCF::loadbal(World & world, functionT & arho, functionT & brho,
		functionT & arho_old, functionT & brho_old, subspaceT & subspace) {
	if (world.size() == 1)
		return;

	LoadBalanceDeux < 3 > lb(world);
	real_function_3d vnuc;
	if (param.psp_calc()){
		vnuc = gthpseudopotential->vlocalpot();}
	else if (param.pure_ae()){
		vnuc = potentialmanager->vnuclear();}
	else {
		vnuc = potentialmanager->vnuclear();
		vnuc = vnuc + gthpseudopotential->vlocalpot();}
	lb.add_tree(vnuc, lbcost<double, 3>(param.vnucextra() * 1.0, param.vnucextra() * 8.0),
			false);
	lb.add_tree(arho, lbcost<double, 3>(1.0, 8.0), false);
	for (unsigned int i = 0; i < amo.size(); ++i) {
		lb.add_tree(amo[i], lbcost<double, 3>(1.0, 8.0), false);
	}
	if (param.nbeta() && !param.spin_restricted()) {
		lb.add_tree(brho, lbcost<double, 3>(1.0, 8.0), false);
		for (unsigned int i = 0; i < bmo.size(); ++i) {
			lb.add_tree(bmo[i], lbcost<double, 3>(1.0, 8.0), false);
		}
	}
	world.gop.fence();

	FunctionDefaults < 3 > ::redistribute(world, lb.load_balance(param.loadbalparts())); // 6.0 needs retuning after param.vnucextra

	world.gop.fence();
}

void SCF::rotate_subspace(World& world, const tensorT& U, subspaceT& subspace,
		int lo, int nfunc, double trantol) const {
	PROFILE_MEMBER_FUNC(SCF);
	for (unsigned int iter = 0; iter < subspace.size(); ++iter) {
		vecfuncT& v = subspace[iter].first;
		vecfuncT& r = subspace[iter].second;
		vecfuncT vnew = transform(world, vecfuncT(&v[lo], &v[lo + nfunc]), U, trantol, false);
		vecfuncT rnew = transform(world, vecfuncT(&r[lo], &r[lo + nfunc]), U, trantol, false);
		world.gop.fence();
		for (int i=0; i<nfunc; i++) {
			v[i] = vnew[i];
			r[i] = rnew[i];
		}
	}
	world.gop.fence();
}

void SCF::rotate_subspace(World& world, const distmatT& dUT, subspaceT& subspace,
		int lo, int nfunc, double trantol) const {
	PROFILE_MEMBER_FUNC(SCF);
	for (unsigned int iter = 0; iter < subspace.size(); ++iter) {
		vecfuncT& v = subspace[iter].first;
		vecfuncT& r = subspace[iter].second;
		vecfuncT vnew = transform(world, vecfuncT(&v[lo], &v[lo + nfunc]), dUT, false);
		vecfuncT rnew = transform(world, vecfuncT(&r[lo], &r[lo + nfunc]), dUT, false);
		world.gop.fence();
		for (int i=0; i<nfunc; i++) {
			v[i] = vnew[i];
			r[i] = rnew[i];
		}
	}
	world.gop.fence();
}

void SCF::update_subspace(World & world, vecfuncT & Vpsia, vecfuncT & Vpsib,
		tensorT & focka, tensorT & fockb, subspaceT & subspace, tensorT & Q,
		double & bsh_residual, double & update_residual) {
	PROFILE_MEMBER_FUNC(SCF);
	double aerr = 0.0, berr = 0.0;
	vecfuncT vm = amo;

	// Orbitals with occ!=1.0 exactly must be solved for as eigenfunctions
			// so zero out off diagonal lagrange multipliers
			for (int i = 0; i < param.nmo_alpha(); i++) {
				if (aocc[i] != 1.0) {
					double tmp = focka(i, i);
					focka(i, _) = 0.0;
					focka(_, i) = 0.0;
					focka(i, i) = tmp;
				}
			}

			vecfuncT rm = compute_residual(world, aocc, focka, amo, Vpsia, aerr);
			if (param.nbeta() != 0 && !param.spin_restricted()) {
				for (int i = 0; i < param.nmo_beta(); i++) {
					if (bocc[i] != 1.0) {
						double tmp = fockb(i, i);
						fockb(i, _) = 0.0;
						fockb(_, i) = 0.0;
						fockb(i, i) = tmp;
					}
				}

				vecfuncT br = compute_residual(world, bocc, fockb, bmo, Vpsib, berr);
				vm.insert(vm.end(), bmo.begin(), bmo.end());
				rm.insert(rm.end(), br.begin(), br.end());
			}

			START_TIMER(world);
			bsh_residual = std::max(aerr, berr);
			world.gop.broadcast(bsh_residual, 0);
			compress(world, vm, false);
			compress(world, rm, false);
			world.gop.fence();

			restart:
			subspace.push_back(pairvecfuncT(vm, rm));
			int m = subspace.size();
			tensorT ms(m);
			tensorT sm(m);
			for (int s = 0; s < m; ++s) {
				const vecfuncT & vs = subspace[s].first;
				const vecfuncT & rs = subspace[s].second;
				for (unsigned int i = 0; i < vm.size(); ++i) {
					ms[s] += vm[i].inner_local(rs[i]);
					sm[s] += vs[i].inner_local(rm[i]);
				}
			}

			world.gop.sum(ms.ptr(), m);
			world.gop.sum(sm.ptr(), m);
			tensorT newQ(m, m);
			if (m > 1)
				newQ(Slice(0, -2), Slice(0, -2)) = Q;

			newQ(m - 1, _) = ms;
			newQ(_, m - 1) = sm;
			Q = newQ;
			//if (world.rank() == 0) { print("kain Q"); print(Q); }
			tensorT c;
			//if (world.rank() == 0) {
				double rcond = 1e-12;
				while (1) {
					c = KAIN(Q, rcond);
					if (world.rank() == 0 and (param.print_level()>3)) print("kain c:", c);
					//if (std::abs(c[m - 1]) < 5.0) { // was 3
						if (c.absmax() < 3.0) { // was 3
							break;
						} else if (rcond < 0.01) {
							if (world.rank() == 0  and (param.print_level()>3)) print("Increasing subspace singular value threshold ", c[m - 1], rcond);
							rcond *= 100;
						} else {
							//print("Forcing full step due to subspace malfunction");
							// c = 0.0;
							// c[m - 1] = 1.0;
							// break;
							if (world.rank() == 0 and (param.print_level()>3)) print("Restarting KAIN due to subspace malfunction");
							Q = tensorT();
							subspace.clear();
							goto restart; // fortran hat on ...
						}
				}
				//}
				END_TIMER(world, "Update subspace stuff");

				world.gop.broadcast_serializable(c, 0); // make sure everyone has same data
				if (world.rank() == 0 and (param.print_level()>3)) {
					print("Subspace solution", c);
				}
				START_TIMER(world);
				vecfuncT amo_new = zero_functions_compressed<double, 3>(world, amo.size(), false);
				vecfuncT bmo_new = zero_functions_compressed<double, 3>(world, bmo.size(), false);
				world.gop.fence();
				for (unsigned int m = 0; m < subspace.size(); ++m) {
					const vecfuncT & vm = subspace[m].first;
					const vecfuncT & rm = subspace[m].second;
					const vecfuncT vma(vm.begin(), vm.begin() + amo.size());
					const vecfuncT rma(rm.begin(), rm.begin() + amo.size());
					const vecfuncT vmb(vm.end() - bmo.size(), vm.end());
					const vecfuncT rmb(rm.end() - bmo.size(), rm.end());
					gaxpy(world, 1.0, amo_new, c(m), vma, false);
					gaxpy(world, 1.0, amo_new, -c(m), rma, false);
					gaxpy(world, 1.0, bmo_new, c(m), vmb, false);
					gaxpy(world, 1.0, bmo_new, -c(m), rmb, false);
				}
				world.gop.fence();
				END_TIMER(world, "Subspace transform");
				if (param.maxsub() <= 1) {
					subspace.clear();
				} else if (subspace.size() == size_t(param.maxsub())) {
					subspace.erase(subspace.begin());
					Q = Q(Slice(1, -1), Slice(1, -1));
				}

				do_step_restriction(world, amo, amo_new, "alpha");
				orthonormalize(world, amo_new, param.nalpha());
				amo = amo_new;

				if (!param.spin_restricted() && param.nbeta() != 0) {
					do_step_restriction(world, bmo, bmo_new, "beta");
					orthonormalize(world, bmo_new, param.nbeta());
					bmo = bmo_new;
				} else {
					bmo = amo;
				}
}

/// perform step restriction following the KAIN solver

/// Limit maximum step size to make convergence more robust
/// @param[in]          world   the world
/// @param[in]          mo              vector of orbitals from previous iteration
/// @param[inout]       new_mo  vector of orbitals from the KAIN solver
/// @param[in]          spin    "alpha" or "beta" for user information
/// @return                     max residual
double SCF::do_step_restriction(World& world, const vecfuncT& mo, vecfuncT& mo_new,
		std::string spin) const {
	PROFILE_MEMBER_FUNC(SCF);
	std::vector<double> anorm = norm2s(world, sub(world, mo, mo_new));
	int nres = 0;
	for (unsigned int i = 0; i < mo.size(); ++i) {
		if (anorm[i] > param.maxrotn()) {
			double s = param.maxrotn() / anorm[i];
			++nres;
			if (world.rank() == 0) {
				if (nres == 1 and (param.print_level()>1))
					printf("  restricting step for %s orbitals:", spin.c_str());
				printf(" %d", i);
			}
			mo_new[i].gaxpy(s, mo[i], 1.0 - s, false);
		}
	}
	if (nres > 0 && world.rank() == 0  and (param.print_level()>1))
		printf("\n");

	world.gop.fence();
	double rms, maxval;
	vector_stats(anorm, rms, maxval);
	if (world.rank() == 0  and (param.print_level()>1))
		print("Norm of vector changes", spin, ": rms", rms, "   max", maxval);
	return maxval;
}

/// orthonormalize the vectors (symmetric in occupied spaced, gramm-schmidt for virt to occ)

/// @param[in]          world   the world
/// @param[inout]       amo_new the vectors to be orthonormalized
void SCF::orthonormalize(World& world, vecfuncT& amo_new, int nocc) const {
	PROFILE_MEMBER_FUNC(SCF);
	START_TIMER(world);
	double trantol = vtol / std::min(30.0, double(amo_new.size()));
	normalize(world, amo_new);
	double maxq;
	do {
		tensorT Q = Q2(matrix_inner(world, amo_new, amo_new)); // Q3(matrix_inner(world, amo_new, amo_new))
		maxq = 0.0;
		for (int j=1; j<Q.dim(0); j++)
			for (int i=0; i<j; i++)
				maxq = std::max(std::abs(Q(j,i)),maxq);

		Q.screen(trantol); // Is this really needed? Just for speed.

		//make virt orthog to occ without changing occ states --- ASSUMES symmetric form for Q2
		for (int j=nocc; j<Q.dim(0); ++j) {
			for (int i=0; i<nocc; ++i) {
				Q(j,i)=0.0;
				Q(i,j)*=2.0;
			}
		}

		amo_new = transform(world, amo_new,
				Q, trantol, true);
		truncate(world, amo_new);
		if (world.rank() == 0 and (param.print_level()>3)) print("ORTHOG2a: maxq trantol", maxq, trantol);
		//print(Q);

	} while (maxq>0.01);
	normalize(world, amo_new);

	END_TIMER(world, "Orthonormalize");

}

/// orthonormalize the vectors ignoring occupied/virtual distinctions

/// @param[in]          world   the world
/// @param[inout]       amo_new the vectors to be orthonormalized
void SCF::orthonormalize(World& world, vecfuncT& amo_new) const {
	PROFILE_MEMBER_FUNC(SCF);
	START_TIMER(world);
	double trantol = vtol / std::min(30.0, double(amo.size()));
	normalize(world, amo_new);
	double maxq;
	do {
		tensorT Q = Q2(matrix_inner(world, amo_new, amo_new)); // Q3(matrix_inner(world, amo_new, amo_new))
		maxq = 0.0;
		for (int j=1; j<Q.dim(0); j++)
			for (int i=0; i<j; i++)
				maxq = std::max(std::abs(Q(j,i)),maxq);

		//Q.screen(trantol); // ???? Is this really needed?
		amo_new = transform(world, amo_new,
				Q, trantol, true);
		truncate(world, amo_new);
		if (world.rank() == 0  and (param.print_level()>3)) print("ORTHOG2b: maxq trantol", maxq, trantol);
		//print(Q);

	} while (maxq>0.01);
	normalize(world, amo_new);
	END_TIMER(world, "Orthonormalize");
}


void SCF::propagate(World& world, double omega, int step0) {
	PROFILE_MEMBER_FUNC(SCF);
	// Load molecular orbitals
	set_protocol < 3 > (world, 1e-4);
	make_nuclear_potential(world);
	initial_load_bal(world);
	load_mos(world);

	int nstep = 1000;
	double time_step = 0.05;

	double strength = 0.1;

	// temporary way of doing this for now
	//      VextCosFunctor<double> Vext(world,new DipoleFunctor(2),omega);
	functionT fdipx =
			factoryT(world).functor(functorT(new DipoleFunctor(0))).initial_level(
					4);
	functionT fdipy =
			factoryT(world).functor(functorT(new DipoleFunctor(1))).initial_level(
					4);
	functionT fdipz =
			factoryT(world).functor(functorT(new DipoleFunctor(2))).initial_level(
					4);

	world.gop.broadcast(time_step);
	world.gop.broadcast(nstep);

	// Need complex orbitals :(
			double thresh = 1e-4;
	cvecfuncT camo = zero_functions<double_complex, 3>(world, param.nalpha());
	cvecfuncT cbmo = zero_functions<double_complex, 3>(world, param.nbeta());
	for (int iorb = 0; iorb < param.nalpha(); iorb++) {
		camo[iorb] = std::exp(double_complex(0.0, 2 * constants::pi * strength))
		* amo[iorb];
		camo[iorb].truncate(thresh);
	}
	if (!param.spin_restricted() && param.nbeta()) {
		for (int iorb = 0; iorb < param.nbeta(); iorb++) {
			cbmo[iorb] = std::exp(
					double_complex(0.0, 2 * constants::pi * strength))
			* bmo[iorb];
			cbmo[iorb].truncate(thresh);
		}
	}

	// Create free particle propagator
	// Have no idea what to set "c" to
	double c = 20.0;
	printf("Creating G\n");
	Convolution1D < double_complex > *G = qm_1d_free_particle_propagator(
			FunctionDefaults < 3 > ::get_k(), c, 0.5 * time_step,
			2.0 * param.L());
	printf("Done creating G\n");

	// Start iteration over time
	for (int step = 0; step < nstep; step++) {
		//        if (world.rank() == 0) printf("Iterating step %d:\n\n", step);
		double t = time_step * step;
		//        iterate_trotter(world, G, Vext, camo, cbmo, t, time_step);
		iterate_trotter(world, G, camo, cbmo, t, time_step, thresh);
		functionT arho = make_density(world, aocc, camo);
		functionT brho =
				(!param.spin_restricted() && param.nbeta()) ?
						make_density(world, aocc, camo) : copy(arho);
		functionT rho = arho + brho;
		double xval = inner(fdipx, rho);
		double yval = inner(fdipy, rho);
		double zval = inner(fdipz, rho);
		if (world.rank() == 0)
			printf("%15.7f%15.7f%15.7f%15.7f\n", t, xval, yval, zval);
	}
}

complex_functionT APPLY(const complex_operatorT* q1d,
		const complex_functionT& psi) {
	complex_functionT r = psi; // Shallow copy violates constness !!!!!!!!!!!!!!!!!
	coordT lo, hi;
	lo[2] = -10;
	hi[2] = +10;

	r.reconstruct();
	r.broaden();
	r.broaden();
	r.broaden();
	r.broaden();
	r = apply_1d_realspace_push(*q1d, r, 2);
	r.sum_down();
	r = apply_1d_realspace_push(*q1d, r, 1);
	r.sum_down();
	r = apply_1d_realspace_push(*q1d, r, 0);
	r.sum_down();

	return r;
}

void SCF::iterate_trotter(World& world, Convolution1D<double_complex>* G,
		cvecfuncT& camo, cvecfuncT& cbmo, double t, double time_step,
		double thresh) {
	PROFILE_MEMBER_FUNC(SCF);

	// first kinetic energy apply
	cvecfuncT camo2 = zero_functions<double_complex, 3>(world, param.nalpha());
	cvecfuncT cbmo2 = zero_functions<double_complex, 3>(world, param.nbeta());
	for (int iorb = 0; iorb < param.nalpha(); iorb++) {
		//        if (world.rank()) printf("Apply free-particle Green's function to alpha orbital %d\n", iorb);
		camo2[iorb] = APPLY(G, camo[iorb]);
		camo2[iorb].truncate(thresh);
	}
	if (!param.spin_restricted() && param.nbeta()) {
		for (int iorb = 0; iorb < param.nbeta(); iorb++) {
			cbmo2[iorb] = APPLY(G, cbmo[iorb]);
			cbmo2[iorb].truncate(thresh);
		}
	}
	// Construct new density
	//      START_TIMER(world);
	functionT arho = make_density(world, aocc, amo), brho;

	if (param.nbeta()) {
		if (param.spin_restricted()) {
			brho = arho;
		} else {
			brho = make_density(world, bocc, bmo);
		}
	} else {
		brho = functionT(world); // zero
	}
	functionT rho = arho + brho;
	//      END_TIMER(world, "Make densities");

	// Do RPA only for now
	real_function_3d vnuc = potentialmanager->vnuclear();
	functionT vlocal = vnuc;
	//      START_TIMER(world);
	functionT vcoul = apply(*coulop, rho);
	//      END_TIMER(world, "Coulomb");
	//      vlocal += vcoul + Vext(t+0.5*time_step);
	//      vlocal += vcoul + std::cos(0.1*(t+0.5*time_step))*fdip;

	// exponentiate potential
	//      if (world.rank()) printf("Apply Kohn-Sham potential to orbitals\n");
	complex_functionT expV = make_exp(time_step, vlocal);
	cvecfuncT camo3 = mul_sparse(world, expV, camo2, vtol, false);
	world.gop.fence();

	// second kinetic energy apply
	for (int iorb = 0; iorb < param.nalpha(); iorb++) {
		//        if (world.rank() == 0) printf("Apply free-particle Green's function to alpha orbital %d\n", iorb);
		camo3[iorb].truncate(thresh);
		camo[iorb] = APPLY(G, camo3[iorb]);
		camo[iorb].truncate();
	}
	if (!param.spin_restricted() && param.nbeta()) {
     	        cvecfuncT cbmo3 = mul_sparse(world, expV, cbmo2, vtol); // Removed nofence --- must fence here

		// second kinetic energy apply
		for (int iorb = 0; iorb < param.nbeta(); iorb++) {
			cbmo[iorb] = APPLY(G, cbmo3[iorb]);
			cbmo[iorb].truncate();
		}
	}
}

// For given protocol, solve the DFT/HF/response equations
void SCF::solve(World & world) {
	PROFILE_MEMBER_FUNC(SCF);
	functionT arho_old, brho_old;
	const double dconv = std::max(FunctionDefaults < 3 > ::get_thresh(),
			param.dconv());
	const double trantol = vtol / std::min(30.0, double(amo.size()));
	const double tolloc = 1e-6; // was std::min(1e-6,0.01*dconv) but now trying to avoid unnecessary change
	double update_residual = 0.0, bsh_residual = 0.0;
	subspaceT subspace;
	tensorT Q;
	bool do_this_iter = true;
	bool converged = false;

	// Shrink subspace until stop localizing/canonicalizing--- probably not a good idea
	// int maxsub_save = param.maxsub;
	// param.maxsub = 2;

	for (int iter = 0; iter < param.maxiter(); ++iter) {
		if (world.rank() == 0 and (param.print_level()>1))
			printf("\nIteration %d at time %.1fs\n\n", iter, wall_time());

		// if (iter > 0 && update_residual < 0.1) {
		//     //do_this_iter = false;
		//     param.maxsub = maxsub_save;
		// }

		if (param.do_localize() && do_this_iter) {
			distmatT dUT;
			if (param.localize_pm()) {
				dUT = localize_PM(world, amo, aset, tolloc, 0.1, iter == 0, false);
			}
			else if (param.localize_method()=="new") {
				dUT = localize_new(world, amo, aset, tolloc, 0.1, iter == 0, false);
			}
			else if (param.localize_method()=="boys") {
				dUT = localize_boys(world, amo, aset, tolloc, 0.1, iter == 0, false);
			}
			else
				throw "localization confusion";

			dUT.data().screen(trantol);
			START_TIMER(world);
			amo = transform(world, amo, dUT);
			truncate(world, amo);
			normalize(world, amo);
			if (!param.spin_restricted() && param.nbeta() != 0) {
				if (param.localize_pm()) {
					dUT = localize_PM(world, bmo, bset, tolloc, 0.1, iter == 0, false);
				}
				else if (param.localize_method()=="new") {
					dUT = localize_new(world, bmo, bset, tolloc, 0.1, iter == 0, false);
				}
				else {
					dUT = localize_boys(world, bmo, bset, tolloc, 0.1, iter == 0, false);
				}

				START_TIMER(world);
				dUT.data().screen(trantol);
				bmo = transform(world, bmo, dUT);
				truncate(world, bmo);
				normalize(world, bmo);
				END_TIMER(world, "Rotate subspace");
			}
		}

		START_TIMER(world);
		functionT arho = make_density(world, aocc, amo), brho;

		if (param.nbeta()) {
			if (param.spin_restricted()) {
				brho = arho;
			} else {
				brho = make_density(world, bocc, bmo);
			}
		} else {
			brho = functionT(world); // zero
		}
		END_TIMER(world, "Make densities");
		print_meminfo(world.rank(), "Make densities");

		if (iter < 2 || (iter % 10) == 0) {
			START_TIMER(world);
			loadbal(world, arho, brho, arho_old, brho_old, subspace);
			END_TIMER(world, "Load balancing");
			print_meminfo(world.rank(), "Load balancing");
		}
		double da = 0.0, db = 0.0;
		if (iter > 0) {
			da = (arho - arho_old).norm2();
			db = (brho - brho_old).norm2();
			if (world.rank() == 0 and (param.print_level()>2))
				print("delta rho", da, db, "residuals", bsh_residual,
						update_residual);

		}

		START_TIMER(world);
		arho_old = arho;
		brho_old = brho;
		functionT rho = arho + brho;
		rho.truncate();

		real_function_3d vnuc;
		if (param.psp_calc()){
			vnuc = gthpseudopotential->vlocalpot();}
		else if (param.pure_ae()){
			vnuc = potentialmanager->vnuclear();}
		else {
			vnuc = potentialmanager->vnuclear();
			vnuc = vnuc + gthpseudopotential->vlocalpot();}
		double enuclear = inner(rho, vnuc);
		END_TIMER(world, "Nuclear energy");

		START_TIMER(world);
		functionT vcoul = apply(*coulop, rho);
		functionT vlocal;
		END_TIMER(world, "Coulomb");
		print_meminfo(world.rank(), "Coulomb");

		double ecoulomb = 0.5 * inner(rho, vcoul);
		rho.clear(false);
		vlocal = vcoul + vnuc;

		// compute the contribution of the solvent to the local potential
		double epcm=0.0;
		if (param.pcm_data() != "none") {
			START_TIMER(world);
			functionT vpcm=pcm.compute_pcm_potential(vcoul);
			vlocal+=vpcm;
			epcm=pcm.compute_pcm_energy();
			END_TIMER(world, "PCM");
			print_meminfo(world.rank(), "PCM");
		}

		vcoul.clear(false);
		vlocal.truncate();
		double exca = 0.0, excb = 0.0;

		double enla = 0.0, enlb = 0.0;
		vecfuncT Vpsia = apply_potential(world, aocc, amo, vlocal, exca, enla, 0);
		vecfuncT Vpsib;
		if (!param.spin_restricted() && param.nbeta()) {
			Vpsib = apply_potential(world, bocc, bmo, vlocal, excb, enlb, 1);
		}
		else if (param.nbeta() != 0) {
			enlb = enla;
		}

		double ekina = 0.0, ekinb = 0.0;
		tensorT focka = make_fock_matrix(world, amo, Vpsia, aocc, ekina);
		tensorT fockb = focka;

		if (!param.spin_restricted() && param.nbeta() != 0)
			fockb = make_fock_matrix(world, bmo, Vpsib, bocc, ekinb);
		else if (param.nbeta() != 0) {
			ekinb = ekina;
		}

		if (!param.do_localize() && do_this_iter) {
			tensorT U = diag_fock_matrix(world, focka, amo, Vpsia, aeps, aocc,
					FunctionDefaults < 3 > ::get_thresh());
			//rotate_subspace(world, U, subspace, 0, amo.size(), trantol); ??
					if (!param.spin_restricted() && param.nbeta() != 0) {
						U = diag_fock_matrix(world, fockb, bmo, Vpsib, beps, bocc,
								FunctionDefaults < 3 > ::get_thresh());
						//rotate_subspace(world, U, subspace, amo.size(), bmo.size(),trantol);
					}
		}

		double enrep = molecule.nuclear_repulsion_energy();
		double ekinetic = ekina + ekinb;
		double enonlocal = enla + enlb;
		double exc = exca + excb;
		double etot = ekinetic + enuclear + ecoulomb + exc + enrep + enonlocal + epcm;
		current_energy = etot;
		//esol = etot;

		if (world.rank() == 0  and (param.print_level()>1)) {
			//lots of dps for testing Exc stuff
			/*printf("\n              kinetic %32.24f\n", ekinetic);
>>>>>>> 74d4983d
                printf("         nonlocal psp %32.24f\n", enonlocal);
                printf("   nuclear attraction %32.24f\n", enuclear);
                printf("              coulomb %32.24f\n", ecoulomb);
                printf(" exchange-correlation %32.24f\n", exc);
                printf("    nuclear-repulsion %32.24f\n", enrep);
                printf("                total %32.24f\n\n", etot);*/

<<<<<<< HEAD
                printf("\n              kinetic %16.8f\n", ekinetic);
                printf("         nonlocal psp %16.8f\n", enonlocal);
                printf("   nuclear attraction %16.8f\n", enuclear);
                printf("              coulomb %16.8f\n", ecoulomb);
                printf("                  PCM %16.8f\n", epcm);
                printf(" exchange-correlation %16.8f\n", exc);
                printf("    nuclear-repulsion %16.8f\n", enrep);
                printf("                total %16.8f\n\n", etot);
            }
            
            if (iter > 0) {
                //print("##convergence criteria: density delta=", da < dconv * molecule.natom() && db < dconv * molecule.natom(), ", bsh_residual=", (param.conv_only_dens || bsh_residual < 5.0*dconv));
                if (da < dconv * std::max(size_t(5),molecule.natom()) && db < dconv * std::max(size_t(5),molecule.natom())
                    && (param.conv_only_dens || bsh_residual < 5.0 * dconv)) converged=true;
                // previous conv was too tight for small systems
                // if (da < dconv * molecule.natom() && db < dconv * molecule.natom()
                //     && (param.conv_only_dens || bsh_residual < 5.0 * dconv)) converged=true;

                // do diagonalization etc if this is the last iteration, even if the calculation didn't converge
                if (converged || iter==param.maxiter-1) {
                    if (world.rank() == 0 && converged) {
                        print("\nConverged!\n");
                    }
                    
                    // Diagonalize to get the eigenvalues and if desired the final eigenvectors
                    tensorT U;
                    START_TIMER(world);
                    tensorT overlap = matrix_inner(world, amo, amo, true);
                    END_TIMER(world, "Overlap");
                    
                    START_TIMER(world);
                    sygvp(world, focka, overlap, 1, U, aeps);
                    END_TIMER(world, "focka eigen sol");
                    
                    if (!param.localize) {
                        START_TIMER(world);
                        amo = transform(world, amo, U, trantol, true);
                        truncate(world, amo);
                        normalize(world, amo);
                        END_TIMER(world, "Transform MOs");
                    }
                    if (param.nbeta != 0 && !param.spin_restricted) {

                        START_TIMER(world);
                        overlap = matrix_inner(world, bmo, bmo, true);
                        END_TIMER(world, "Overlap");
                        
                        START_TIMER(world);
                        sygvp(world, fockb, overlap, 1, U, beps);
                        END_TIMER(world, "fockb eigen sol");
                        
                        if (!param.localize) {
                            START_TIMER(world);
                            bmo = transform(world, bmo, U, trantol, true);
                            truncate(world, bmo);
                            normalize(world, bmo);
                            END_TIMER(world, "Transform MOs");
                        }
                    }
                    
                    if (world.rank() == 0) {
                        print(" ");
                        print("alpha eigenvalues");
                        print (aeps);
                        if (param.nbeta != 0 && !param.spin_restricted) {
                            print("beta eigenvalues");
                            print (beps);
                        }


                        // write eigenvalues etc to a file at the same time for plotting DOS etc.
                        FILE *f=0;
                        if (param.nbeta != 0 && !param.spin_restricted) {
                            f = fopen("energies_alpha.dat", "w");}
                        else{
                            f = fopen("energies.dat", "w");}

                        long nmo = amo.size();
                        fprintf(f, "# %8li\n", nmo);
                        for (long i = 0; i < nmo; ++i) {
                            fprintf(f, "%13.8f\n", aeps(i));
                        }
                        fclose(f);

                        if (param.nbeta != 0 && !param.spin_restricted) {
                            long nmo = bmo.size();
                            FILE *f=0;
                            f = fopen("energies_beta.dat", "w");

                            fprintf(f, "# %8li\n", nmo);
                            for (long i = 0; i < nmo; ++i) {
                                fprintf(f, "%13.8f\t", beps(i));
                            }
                            fclose(f);
                        }

                    }
                    
                    if (param.localize) {
                        // Restore the diagonal elements for the analysis
                        for (unsigned int i = 0; i < amo.size(); ++i)
                            aeps[i] = focka(i, i);
                        if (param.nbeta != 0 && !param.spin_restricted)
                            for (unsigned int i = 0; i < bmo.size(); ++i)
                                beps[i] = fockb(i, i);
                    }
                    
                    break;
                }
                
            }
            
            update_subspace(world, Vpsia, Vpsib, focka, fockb, subspace, Q,
                            bsh_residual, update_residual);

        }

        // compute the dipole moment
        functionT rho = make_density(world, aocc, amo);
        if (!param.spin_restricted) {
            if (param.nbeta)
                rho += make_density(world, bocc, bmo);
        } else {
            rho.scale(2.0);
        }
        dipole(world,rho);
        
        if (world.rank() == 0) {
            if (param.localize)
                print(
                      "Orbitals are localized - energies are diagonal Fock matrix elements\n");
            else
                print("Orbitals are eigenvectors - energies are eigenvalues\n");
            if (param.nwfile == "") print("Analysis of alpha MO vectors");
        }
        
        if (param.nwfile == "") {
          analyze_vectors(world, amo, aocc, aeps);
            if (param.nbeta != 0 && !param.spin_restricted) {
              if (world.rank() == 0)
                print("Analysis of beta MO vectors");
                
              analyze_vectors(world, bmo, bocc, beps);
            }
        }
        if (param.print_dipole_matels) {
            dipole_matrix_elements(world, amo, aocc, aeps, 0);
            if (param.nbeta != 0 && !param.spin_restricted) {    
                dipole_matrix_elements(world, bmo, bocc, beps, 1);
            }
        }
=======
			printf("\n              kinetic %16.8f\n", ekinetic);
			printf("         nonlocal psp %16.8f\n", enonlocal);
			printf("   nuclear attraction %16.8f\n", enuclear);
			printf("              coulomb %16.8f\n", ecoulomb);
			printf("                  PCM %16.8f\n", epcm);
			printf(" exchange-correlation %16.8f\n", exc);
			printf("    nuclear-repulsion %16.8f\n", enrep);
			printf("                total %16.8f\n\n", etot);
		}

		if (iter > 0) {
			//print("##convergence criteria: density delta=", da < dconv * molecule.natom() && db < dconv * molecule.natom(), ", bsh_residual=", (param.conv_only_dens || bsh_residual < 5.0*dconv));
			if (da < dconv * std::max(size_t(5),molecule.natom()) && db < dconv * std::max(size_t(5),molecule.natom())
			&& (param.get<bool>("conv_only_dens") || bsh_residual < 5.0 * dconv)) converged=true;
			// previous conv was too tight for small systems
			// if (da < dconv * molecule.natom() && db < dconv * molecule.natom()
			//     && (param.conv_only_dens || bsh_residual < 5.0 * dconv)) converged=true;

			// do diagonalization etc if this is the last iteration, even if the calculation didn't converge
			if (converged || iter==param.maxiter()-1) {
				if (world.rank() == 0 && converged and (param.print_level()>1)) {
					print("\nConverged!\n");
				}

				// Diagonalize to get the eigenvalues and if desired the final eigenvectors
				tensorT U;
				START_TIMER(world);
				tensorT overlap = matrix_inner(world, amo, amo, true);
				END_TIMER(world, "Overlap");

				START_TIMER(world);
				sygvp(world, focka, overlap, 1, U, aeps);
				END_TIMER(world, "focka eigen sol");

				if (!param.do_localize()) {
					START_TIMER(world);
					amo = transform(world, amo, U, trantol, true);
					truncate(world, amo);
					normalize(world, amo);
					END_TIMER(world, "Transform MOs");
				}
				if (param.nbeta() != 0 && !param.spin_restricted()) {

					START_TIMER(world);
					overlap = matrix_inner(world, bmo, bmo, true);
					END_TIMER(world, "Overlap");

					START_TIMER(world);
					sygvp(world, fockb, overlap, 1, U, beps);
					END_TIMER(world, "fockb eigen sol");

					if (!param.do_localize()) {
						START_TIMER(world);
						bmo = transform(world, bmo, U, trantol, true);
						truncate(world, bmo);
						normalize(world, bmo);
						END_TIMER(world, "Transform MOs");
					}
				}

				if (world.rank() == 0 and (param.print_level()>1)) {
					print(" ");
					print("alpha eigenvalues");
					print (aeps);
					if (param.nbeta() != 0 && !param.spin_restricted()) {
						print("beta eigenvalues");
						print (beps);
					}


					// write eigenvalues etc to a file at the same time for plotting DOS etc.
					FILE *f=0;
					if (param.nbeta() != 0 && !param.spin_restricted()) {
						f = fopen("energies_alpha.dat", "w");}
					else{
						f = fopen("energies.dat", "w");}

					long nmo = amo.size();
					fprintf(f, "# %8li\n", nmo);
					for (long i = 0; i < nmo; ++i) {
						fprintf(f, "%13.8f\n", aeps(i));
					}
					fclose(f);

					if (param.nbeta() != 0 && !param.spin_restricted()) {
						long nmo = bmo.size();
						FILE *f=0;
						f = fopen("energies_beta.dat", "w");

						fprintf(f, "# %8li\n", nmo);
						for (long i = 0; i < nmo; ++i) {
							fprintf(f, "%13.8f\t", beps(i));
						}
						fclose(f);
					}

				}

				if (param.do_localize()) {
					// Restore the diagonal elements for the analysis
					for (unsigned int i = 0; i < amo.size(); ++i)
						aeps[i] = focka(i, i);
					if (param.nbeta() != 0 && !param.spin_restricted())
						for (unsigned int i = 0; i < bmo.size(); ++i)
							beps[i] = fockb(i, i);
				}

				break;
			}

		}

		update_subspace(world, Vpsia, Vpsib, focka, fockb, subspace, Q,
				bsh_residual, update_residual);

	}
>>>>>>> 74d4983d

	// compute the dipole moment
	functionT rho = make_density(world, aocc, amo);
	if (!param.spin_restricted()) {
		if (param.nbeta())
			rho += make_density(world, bocc, bmo);
	} else {
		rho.scale(2.0);
	}
	dipole(world,rho);

	if (world.rank() == 0 and (param.print_level()>1)) {
		if (param.do_localize())
			print(
					"Orbitals are localized - energies are diagonal Fock matrix elements\n");
		else
			print("Orbitals are eigenvectors - energies are eigenvalues\n");
		print("Analysis of alpha MO vectors");
	}

	analyze_vectors(world, amo, aocc, aeps);
	if (param.nbeta() != 0 && !param.spin_restricted()) {
		if (world.rank() == 0 and (param.print_level()>1))
			print("Analysis of beta MO vectors");

		analyze_vectors(world, bmo, bocc, beps);
	}

	if (param.get<bool>("print_dipole_matels")) {
		dipole_matrix_elements(world, amo, aocc, aeps, 0);
		if (param.nbeta() != 0 && !param.spin_restricted()) {
			dipole_matrix_elements(world, bmo, bocc, beps, 1);
		}
	}
}        // end solve function


//vama polarizability
void SCF::update_response_subspace(World & world,
		vecfuncT & ax, vecfuncT & ay,
		vecfuncT & bx, vecfuncT & by,
		vecfuncT & rax, vecfuncT & ray,
		vecfuncT & rbx, vecfuncT & rby,
		subspaceT & subspace, tensorT & Q, double & update_residual)
{
	vecfuncT vm = ax;
	vm.insert(vm.end(), ay.begin(), ay.end());

	vecfuncT rm = rax;
	rm.insert(rm.end(), ray.begin(), ray.end());

	if(param.nbeta() != 0 && !param.spin_restricted()){
		vm.insert(vm.end(), bx.begin(), bx.end());
		vm.insert(vm.end(), by.begin(), by.end());
		rm.insert(rm.end(), rbx.begin(), rbx.end());
		rm.insert(rm.end(), rby.begin(), rby.end());
	}

	compress(world, vm, false);
	compress(world, rm, false);
	world.gop.fence();
	subspace.push_back(pairvecfuncT(vm, rm));
	int m = subspace.size();
	tensorT ms(m);
	tensorT sm(m);
	for(int s = 0;s < m;++s){
		const vecfuncT & vs = subspace[s].first;
		const vecfuncT & rs = subspace[s].second;
		for(unsigned int i = 0;i < vm.size();++i){
			ms[s] += vm[i].inner_local(rs[i]);
			sm[s] += vs[i].inner_local(rm[i]);
		}
	}

	world.gop.sum(ms.ptr(), m);
	world.gop.sum(sm.ptr(), m);
	tensorT newQ(m, m);
	if(m > 1)
		newQ(Slice(0, -2), Slice(0, -2)) = Q;

	newQ(m - 1, _) = ms;
	newQ(_, m - 1) = sm;
	Q = newQ;
	//if (world.rank() == 0) { print("kain Q"); print(Q); }
	tensorT c;
	if(world.rank() == 0){
		double rcond = 1e-12;
		while(1){
			c = KAIN(Q, rcond);
			//if (world.rank() == 0) print("kain c:", c);
			if(std::abs(c[m - 1]) < 3.0){
				break;
			} else if(rcond < 0.01){
				if (param.print_level()>3) print("Increasing subspace singular value threshold ", c[m - 1], rcond);
				rcond *= 100;
			} else {
				if(param.print_level()>3) print("Forcing full step due to subspace malfunction");
				c = 0.0;
				c[m - 1] = 1.0;
				break;
			}
		}
	}

	world.gop.broadcast_serializable(c, 0);
	if(world.rank() == 0  and (param.print_level()>3)){
		print("Response Subspace solution", c);
	}
	START_TIMER(world);
	vecfuncT ax_new = zero_functions_compressed<double,3>(world, ax.size());
	vecfuncT ay_new = zero_functions_compressed<double,3>(world, ay.size());
	vecfuncT bx_new = zero_functions_compressed<double,3>(world, bx.size());
	vecfuncT by_new = zero_functions_compressed<double,3>(world, by.size());

	for(unsigned int m = 0;m < subspace.size();++m){
		const vecfuncT & vm = subspace[m].first;
		const vecfuncT & rm = subspace[m].second;
		const vecfuncT vmax(vm.begin(), vm.begin() + ax.size());
		const vecfuncT rmax(rm.begin(), rm.begin() + rax.size());
		const vecfuncT vmay(vm.begin() + ax.size(), vm.begin() + ax.size() + ay.size());
		const vecfuncT rmay(rm.begin() + rax.size(), rm.begin() + rax.size() + ray.size());
		gaxpy(world, 1.0, ax_new, c(m), vmax, false);
		gaxpy(world, 1.0, ax_new, -c(m), rmax, false);
		gaxpy(world, 1.0, ay_new, c(m), vmay, false);
		gaxpy(world, 1.0, ay_new, -c(m), rmay, false);
		//if(param.nbeta != 0 && !param.spin_restricted){
			const vecfuncT vmbx(vm.end() - by.size() - bx.size(), vm.end() - by.size());
			const vecfuncT rmbx(rm.end() - rby.size() - rbx.size(), rm.end() - rby.size());
			const vecfuncT vmby(vm.end() - by.size(), vm.end());
			const vecfuncT rmby(rm.end() - rby.size(), rm.end());
			gaxpy(world, 1.0, bx_new, c(m), vmbx, false);
			gaxpy(world, 1.0, bx_new, -c(m), rmbx, false);
			gaxpy(world, 1.0, by_new, c(m), vmby, false);
			gaxpy(world, 1.0, by_new, -c(m), rmby, false);
			//}
}
	world.gop.fence();
	END_TIMER(world, "Subspace transform");
	if(param.maxsub() <= 1){
		subspace.clear();
	} else if(subspace.size() == size_t(param.maxsub())){
		subspace.erase(subspace.begin());
		Q = Q(Slice(1, -1), Slice(1, -1));
	}

<<<<<<< HEAD
            }
            if(nres > 0 && world.rank() == 0)
                printf("\n");
        //}

        world.gop.fence();
        double rms, maxval_x, maxval_y, maxval_b;
        vector_stats(axnorm, rms, maxval_x);
        vector_stats(aynorm, rms, maxval_y);

        update_residual = std::max(maxval_x, maxval_y);

        if(bxnorm.size()){
            vector_stats(bxnorm, rms, maxval_x);
            vector_stats(bynorm, rms, maxval_y);
            
            maxval_b = std::max(maxval_x, maxval_y);
            update_residual = std::max(update_residual, maxval_b);
        }
        //START_TIMER(world);
        //double trantol = vtol / std::min(30.0, double(ax.size()));
        //normalize(world, ax_new);
        //normalize(world, ay_new);
        //ax_new = transform(world, ax_new, Q3(matrix_inner(world, ax_new, ax_new)), trantol, true);
        //ay_new = transform(world, ay_new, Q3(matrix_inner(world, ay_new, ay_new)), trantol, true);
        truncate(world, ax_new);
        truncate(world, ay_new);
        //normalize(world, ax_new);
        //normalize(world, ay_new);
        if(param.nbeta != 0  && !param.spin_restricted){
            //normalize(world, bx_new);
            //normalize(world, by_new);
            //bx_new = transform(world, bx_new, Q3(matrix_inner(world, bx_new, bx_new)), trantol, true);
            //by_new = transform(world, by_new, Q3(matrix_inner(world, by_new, by_new)), trantol, true);
            truncate(world, bx_new);
            truncate(world, by_new);
            //normalize(world, bx_new);
            //normalize(world, by_new);
        }
        //END_TIMER(world, "Orthonormalize");
        ax = ax_new;
        ay = ay_new;
        bx = bx_new;
        by = by_new;
    }

    vecfuncT SCF::apply_potential_response(World & world, const vecfuncT & dmo,
            const XCOperator& xcop,  const functionT & vlocal, int ispin)
    {
        functionT vloc = copy(vlocal);

        if (xc.is_dft() && !(xc.hf_exchange_coefficient()==1.0)) {
            START_TIMER(world);

//            XCOperator xcoperator(world,this,ispin);
//            if (ispin==0) exc=xcoperator.compute_xc_energy();
            xcop.set_ispin(ispin);
            vloc += xcop.make_xc_potential();

// TODO: fbischoff thinks this is double-counting the gga potential part
//
//#ifdef MADNESS_HAS_LIBXC
//            if (xc.is_gga() ) {
//
//                functionT vsigaa = xcoperator.make_xc_potential();
//                functionT vsigab;
//                if (xc.is_spin_polarized() && param.nbeta != 0)// V_ab
//                    vsigab = xcoperator.make_xc_potential();
//
//                for (int axis=0; axis<3; axis++) {
//                    functionT gradn = delrho[axis + 3*ispin];
//                    functionT ddel = vsigaa*gradn;
//                    if (xc.is_spin_polarized() && param.nbeta != 0) {
//                        functionT vsab = vsigab*delrho[axis + 3*(1-ispin)];
//                        ddel = ddel + vsab;
//                    }
//                    ddel.scale(xc.is_spin_polarized() ? 2.0 : 4.0);
//                    Derivative<double,3> D = free_space_derivative<double,3>(world, axis);
//                    functionT vxc2=D(ddel);
//                    vloc = vloc - vxc2;//.truncate();
//                }
//            }
//#endif
            END_TIMER(world, "DFT potential");
        }



        START_TIMER(world);
        vecfuncT Vdmo = mul_sparse(world, vloc, dmo, vtol);
        END_TIMER(world, "V*dmo");
        print_meminfo(world.rank(), "V*dmo");
        if(xc.hf_exchange_coefficient()){
            START_TIMER(world);
            vecfuncT Kdmo;
            Exchange K=Exchange(world,this,ispin).small_memory(false).same(false);
            if(ispin == 0)
                Kdmo=K(amo); 
            if(ispin == 1)
                Kdmo=K(bmo); 
            //tensorT excv = inner(world, Kdmo, dmo);
            //double exchf = 0.0;
            //for(unsigned long i = 0;i < dmo.size();++i){
            //    exchf -= 0.5 * excv[i] * occ[i];
            //}
            //if (!xc.is_spin_polarized()) exchf *= 2.0;
            gaxpy(world, 1.0, Vdmo, -xc.hf_exchange_coefficient(), Kdmo);
            Kdmo.clear();
            END_TIMER(world, "HF exchange");
            //exc = exchf* xc.hf_exchange_coefficient() + exc;
        }
        if (param.pure_ae)
            potentialmanager->apply_nonlocal_potential(world, amo, Vdmo);

        truncate(world, Vdmo);

        print_meminfo(world.rank(), "Truncate Vdmo");
        world.gop.fence();
        return Vdmo;
    }

    void SCF::this_axis(World & world, int axis)
    {
        print("\n");
        if (world.rank() == 0) { 
            if(axis == 0) 
                print(" AXIS of frequency = x");

            else if(axis == 1) 
                print(" AXIS of frequency = y");

            else if(axis == 2) 
                print(" AXIS of frequency = z");
        }
    }

    vecfuncT SCF::calc_dipole_mo(World & world,  vecfuncT & mo, const int axis)
    {
        //START_TIMER(world);

        vecfuncT dipolemo = zero_functions<double,3>(world, mo.size());
        
        std::vector<int> f(3, 0);
        f[axis] = true;
        //print("f = ", f[0]," ",  f[1], " ", f[2]);
        functionT dipolefunc = factoryT(world).functor(functorT(new MomentFunctor(f)));
        reconstruct(world, mo);  

        // dipolefunc * mo[iter]
        for(size_t p=0; p<mo.size(); ++p)
            dipolemo[p] =  mul_sparse(dipolefunc, mo[p],false);

        //END_TIMER(world, "Make perturbation");
        print_meminfo(world.rank(), "Make perturbation");

        truncate(world, dipolemo);
        return dipolemo;
    }

    void SCF::calc_freq(World & world, double & omega, tensorT & ak, tensorT & bk, int sign)
    {

        for(int i=0; i<param.nalpha; ++i){
            ak[i] = sqrt(-2.0 * (aeps[i] + sign * omega));
            if (world.rank() == 0)  
                print(" kxy(alpha) [", i, "] : sqrt(-2 * (eps +/- omega)) = ", ak[i]);
        }
        if(!param.spin_restricted && param.nbeta != 0) {
            for(int i=0; i<param.nbeta; ++i){
                bk[i] = sqrt(-2.0 * (beps[i] + sign * omega));
                if (world.rank() == 0)  
                    if (world.rank() == 0)  
                        print(" kxy(beta) [", i, "]: sqrt(-2 * (eps +/- omega)) = ", bk[i]);
            }
        }
    }

    void SCF::make_BSHOperatorPtr(World & world, tensorT & ak, tensorT & bk,
            std::vector<poperatorT> & aop, std::vector<poperatorT> & bop)
    {
        //START_TIMER(world);
        double tol = FunctionDefaults < 3 > ::get_thresh();

        for(int i=0; i<param.nalpha; ++i) {
            // thresh tol : 1e-6
            aop[i] = poperatorT(BSHOperatorPtr3D(world, ak[i], param.lo , tol));
        }
        if(!param.spin_restricted && param.nbeta != 0) {
            for(int i=0; i<param.nbeta; ++i) {
                bop[i] = poperatorT(BSHOperatorPtr3D(world, bk[i], param.lo, tol));
            }
        }
        //END_TIMER(world, "Make BSHOp");
        print_meminfo(world.rank(), "Make BSHOp");
    }

    functionT SCF::make_density_ground(World & world, functionT & arho, functionT & brho)
    {

        //START_TIMER(world);            

        functionT rho = factoryT(world);

        arho = make_density(world, aocc, amo);
        if (!param.spin_restricted) {
            brho = make_density(world, bocc, bmo);
        }
        else {
            brho = arho;
        }

        rho = arho + brho;
        rho.truncate();

        //END_TIMER(world, "Make densities");
        print_meminfo(world.rank(), "Make densities");

        return rho;
    }

    functionT SCF::make_derivative_density(World & world, const vecfuncT & mo, 
                                     const tensorT & occ , 
                                     const vecfuncT & x, const vecfuncT & y)
    {
        functionT drho = factoryT(world);
        drho.compress();
        for(size_t i=0; i<mo.size(); ++i) {
            functionT rhoi = mo[i] * x[i] + mo[i] * y[i];
            rhoi.compress();
            if(occ[i])
                drho.gaxpy(1.0, rhoi, occ[i], false);
              // drho += (mo[i] * x[i]) + (mo[i] * y[i]);
        }
        world.gop.fence();
        //drho.truncate();
        return drho;
    }


    functionT SCF::calc_exchange_function(World & world,  const int & p,
             const vecfuncT & dmo1,  const vecfuncT & dmo2,
             const vecfuncT & mo, int & spin)
    {

        functionT dKmo = factoryT(world);
        reconstruct(world, mo);
        reconstruct(world, dmo1);
        reconstruct(world, dmo2);

        functionT k1 = factoryT(world);
        functionT k2 = factoryT(world);

        for(size_t i=0; i<mo.size(); ++i) {
            k1 = apply(*coulop, ( mo[i] * mo[p] )) * dmo1[i];
            k2 = apply(*coulop, ( mo[p] * dmo2[i] )) * mo[i];
            dKmo = dKmo - (k1 + k2);
            k1.clear(false);
            k2.clear(false);
        }
        dKmo.truncate();
        return dKmo;
    }


    /// param[in]   drho    the perturbed density
    vecfuncT SCF::calc_xc_function(World & world, XCOperator& xc_alda,
             const vecfuncT & mo,  const functionT & drho)
    {
        START_TIMER(world);
        reconstruct(world, mo);

        functionT dJ = apply(*coulop, drho);
        dJ.truncate();

        functionT vloc = dJ;

        // TODO openshell ?
        if (xc.is_dft() && xc.hf_exchange_coefficient() !=1.0) {
            vloc =  dJ +  xc_alda.apply_xc_kernel(drho);
        }

        vecfuncT Vxcmo = mul_sparse(world, vloc, mo, vtol);
        truncate(world, Vxcmo);

        END_TIMER(world, "Calc calc_xc_function ");
        print_meminfo(world.rank(), "Calc calc_xc_function");
        return Vxcmo;
    }
    
    /// @param[in]  drho    the perturbed density
    vecfuncT SCF::calc_djkmo(World & world, XCOperator& xc_alda, const vecfuncT & dmo1,
                        const vecfuncT & dmo2,  const functionT & drho, const vecfuncT & mo,  
                        const functionT & drhos,
                        int  spin)
    {

        vecfuncT djkmo = zero_functions<double,3>(world, mo.size());
        // TODO becareful with drhos , drho
        // open shell drhoa !=drhob

        vecfuncT dkxcmo = calc_xc_function(world, xc_alda, mo, drho);
        //TODO hybrdid functs: not sure if should i have to apply 
        if(xc.hf_exchange_coefficient() == 1.0){
        //if(xc.hf_exchange_coefficient()){
            START_TIMER(world);
            for(size_t p=0; p<mo.size(); ++p) {
                djkmo[p] = calc_exchange_function(world, p, dmo1, dmo2, mo,spin);
                //add a fraction only
                djkmo[p].scale(xc.hf_exchange_coefficient());
            }
            END_TIMER(world, "Calc calc_exchange_function ");
            print_meminfo(world.rank(), "Calc calc_exchange_function");
        }
        gaxpy(world, 1.0, djkmo, 1.0, dkxcmo);
        truncate(world, djkmo);

        return djkmo;
    }

    vecfuncT SCF::calc_rhs(World & world, const vecfuncT & mo , 
                     const vecfuncT & Vdmo, 
                     const vecfuncT & dipolemo, const vecfuncT & djkmo )
    {
        //START_TIMER(world);
        vecfuncT rhs;

        // the projector on the unperturbed density
        Projector<double,3> rho0(mo);

        vecfuncT gp = add(world, dipolemo, djkmo);

        for (size_t i=0; i<Vdmo.size(); ++i) {
            functionT gp1 =  gp[i];
            gp1 = gp1 - rho0(gp1);
            gp1 = Vdmo[i] + gp1 ;
            rhs.push_back(gp1);
        }

        //END_TIMER(world, "Sum rhs response");
        print_meminfo(world.rank(), "Sum rhs response");
        truncate(world, rhs);

        return rhs;
    }


    void SCF::calc_response_function(World & world, vecfuncT & dmo, 
            std::vector<poperatorT> & op, vecfuncT & rhs)
    {
        // new response function
        // BSHOperatorPrt3D : op
        dmo = apply(world, op, rhs);
        scale(world, dmo, -2.0);
        truncate(world, dmo);
    }

    // orthogonalization
    void SCF::orthogonalize_response(World & world, vecfuncT & dmo, vecfuncT & mo )
    {
       reconstruct(world, dmo);
       for(size_t i=0; i<mo.size(); ++i){
           for (size_t j=0; j<mo.size(); ++j){
               // new_x = new_x - < psi | new_x > * psi
               dmo[i] = dmo[i] - dmo[i].inner(mo[j])*mo[j];
           }
       }
    }
=======
	std::vector<double> axnorm = norm2s(world, sub(world, ax, ax_new));
	std::vector<double> aynorm = norm2s(world, sub(world, ay, ay_new));
	std::vector<double> bxnorm = norm2s(world, sub(world, bx, bx_new));
	std::vector<double> bynorm = norm2s(world, sub(world, by, by_new));
	int nres = 0;
	for(unsigned int i = 0;i < ax.size();++i){
		if(axnorm[i] > param.maxrotn()){
			double s = param.maxrotn() / axnorm[i];
			++nres;
			if(world.rank() == 0  and (param.print_level()>3)){
				if(nres == 1)
					printf("  restricting step for alpha orbitals:");

				printf(" %d", i);
			}
			ax_new[i].gaxpy(s, ax[i], 1.0 - s, false);
		}

	}
	if(nres > 0 && world.rank() == 0  and (param.print_level()>3))
		printf("\n");

	nres = 0;
	for(unsigned int i = 0;i < ay.size();++i){
		if(aynorm[i] > param.maxrotn()){
			double s = param.maxrotn() / aynorm[i];
			++nres;
			if(world.rank() == 0  and (param.print_level()>3)){
				if(nres == 1)
					printf("  restricting step for alpha orbitals:");

				printf(" %d", i);
			}
			ay_new[i].gaxpy(s, ay[i], 1.0 - s, false);
		}

	}
	if(nres > 0 && world.rank() == 0  and (param.print_level()>3))
		printf("\n");

	//if(param.nbeta != 0 && !param.spin_restricted){
	nres = 0;
	for(unsigned int i = 0;i < bx.size();++i){
		if(bxnorm[i] > param.maxrotn()){
			double s = param.maxrotn() / bxnorm[i];
			++nres;
			if(world.rank() == 0  and (param.print_level()>3)){
				if(nres == 1)
					printf("  restricting step for  beta orbitals:");

				printf(" %d", i);
			}
			bx_new[i].gaxpy(s, bx[i], 1.0 - s, false);
		}

	}
	if(nres > 0 && world.rank() == 0  and (param.print_level()>3))
		printf("\n");

	nres = 0;
	for(unsigned int i = 0;i < by.size();++i){
		if(bynorm[i] > param.maxrotn()){
			double s = param.maxrotn() / bynorm[i];
			++nres;
			if(world.rank() == 0  and (param.print_level()>3)){
				if(nres == 1)
					printf("  restricting step for  beta orbitals:");

				printf(" %d", i);
			}
			by_new[i].gaxpy(s, by[i], 1.0 - s, false);
		}

	}
	if(nres > 0 && world.rank() == 0  and (param.print_level()>3))
		printf("\n");
	//}

	world.gop.fence();
	double rms, maxval_x, maxval_y, maxval_b;
	vector_stats(axnorm, rms, maxval_x);
	vector_stats(aynorm, rms, maxval_y);

	update_residual = std::max(maxval_x, maxval_y);

	if(bxnorm.size()){
		vector_stats(bxnorm, rms, maxval_x);
		vector_stats(bynorm, rms, maxval_y);

		maxval_b = std::max(maxval_x, maxval_y);
		update_residual = std::max(update_residual, maxval_b);
	}
	//START_TIMER(world);
	//double trantol = vtol / std::min(30.0, double(ax.size()));
	//normalize(world, ax_new);
	//normalize(world, ay_new);
	//ax_new = transform(world, ax_new, Q3(matrix_inner(world, ax_new, ax_new)), trantol, true);
	//ay_new = transform(world, ay_new, Q3(matrix_inner(world, ay_new, ay_new)), trantol, true);
	truncate(world, ax_new);
	truncate(world, ay_new);
	//normalize(world, ax_new);
	//normalize(world, ay_new);
	if(param.nbeta() != 0  && !param.spin_restricted()){
		//normalize(world, bx_new);
		//normalize(world, by_new);
		//bx_new = transform(world, bx_new, Q3(matrix_inner(world, bx_new, bx_new)), trantol, true);
		//by_new = transform(world, by_new, Q3(matrix_inner(world, by_new, by_new)), trantol, true);
		truncate(world, bx_new);
		truncate(world, by_new);
		//normalize(world, bx_new);
		//normalize(world, by_new);
	}
	//END_TIMER(world, "Orthonormalize");
	ax = ax_new;
	ay = ay_new;
	bx = bx_new;
	by = by_new;
}

vecfuncT SCF::apply_potential_response(World & world, const vecfuncT & dmo,
		const XCOperator& xcop,  const functionT & vlocal, int ispin)
{
	functionT vloc = copy(vlocal);

	if (xc.is_dft() && !(xc.hf_exchange_coefficient()==1.0)) {
		START_TIMER(world);

		//            XCOperator xcoperator(world,this,ispin);
		//            if (ispin==0) exc=xcoperator.compute_xc_energy();
		xcop.set_ispin(ispin);
		vloc += xcop.make_xc_potential();

		// TODO: fbischoff thinks this is double-counting the gga potential part
		//
		//#ifdef MADNESS_HAS_LIBXC
		//            if (xc.is_gga() ) {
		//
		//                functionT vsigaa = xcoperator.make_xc_potential();
		//                functionT vsigab;
		//                if (xc.is_spin_polarized() && param.nbeta != 0)// V_ab
		//                    vsigab = xcoperator.make_xc_potential();
		//
		//                for (int axis=0; axis<3; axis++) {
		//                    functionT gradn = delrho[axis + 3*ispin];
		//                    functionT ddel = vsigaa*gradn;
		//                    if (xc.is_spin_polarized() && param.nbeta != 0) {
		//                        functionT vsab = vsigab*delrho[axis + 3*(1-ispin)];
		//                        ddel = ddel + vsab;
		//                    }
		//                    ddel.scale(xc.is_spin_polarized() ? 2.0 : 4.0);
		//                    Derivative<double,3> D = free_space_derivative<double,3>(world, axis);
		//                    functionT vxc2=D(ddel);
		//                    vloc = vloc - vxc2;//.truncate();
		//                }
		//            }
		//#endif
		END_TIMER(world, "DFT potential");
	}



	START_TIMER(world);
	vecfuncT Vdmo = mul_sparse(world, vloc, dmo, vtol);
	END_TIMER(world, "V*dmo");
	print_meminfo(world.rank(), "V*dmo");
	if(xc.hf_exchange_coefficient()){
		START_TIMER(world);
		vecfuncT Kdmo;
		Exchange<double,3> K=Exchange<double,3>(world,this,ispin).small_memory(false).same(false);
		if(ispin == 0)
			Kdmo=K(amo);
		if(ispin == 1)
			Kdmo=K(bmo);
		//tensorT excv = inner(world, Kdmo, dmo);
		//double exchf = 0.0;
		//for(unsigned long i = 0;i < dmo.size();++i){
		//    exchf -= 0.5 * excv[i] * occ[i];
		//}
		//if (!xc.is_spin_polarized()) exchf *= 2.0;
		gaxpy(world, 1.0, Vdmo, -xc.hf_exchange_coefficient(), Kdmo);
		Kdmo.clear();
		END_TIMER(world, "HF exchange");
		//exc = exchf* xc.hf_exchange_coefficient() + exc;
	}
	if (param.pure_ae())
		potentialmanager->apply_nonlocal_potential(world, amo, Vdmo);

	truncate(world, Vdmo);

	print_meminfo(world.rank(), "Truncate Vdmo");
	world.gop.fence();
	return Vdmo;
}

void SCF::this_axis(World & world, int axis)
{
	print("\n");
	if (world.rank() == 0) {
		if(axis == 0)
			print(" AXIS of frequency = x");

		else if(axis == 1)
			print(" AXIS of frequency = y");

		else if(axis == 2)
			print(" AXIS of frequency = z");
	}
}

vecfuncT SCF::calc_dipole_mo(World & world,  vecfuncT & mo, const int axis)
{
	//START_TIMER(world);

	vecfuncT dipolemo = zero_functions<double,3>(world, mo.size());

	std::vector<int> f(3, 0);
	f[axis] = true;
	//print("f = ", f[0]," ",  f[1], " ", f[2]);
	functionT dipolefunc = factoryT(world).functor(functorT(new MomentFunctor(f)));
	reconstruct(world, mo);

	// dipolefunc * mo[iter]
	for(size_t p=0; p<mo.size(); ++p)
		dipolemo[p] =  mul_sparse(dipolefunc, mo[p],false);
	world.gop.fence(); // Must fence here

	//END_TIMER(world, "Make perturbation");
	print_meminfo(world.rank(), "Make perturbation");

	truncate(world, dipolemo);
	return dipolemo;
}

void SCF::calc_freq(World & world, double & omega, tensorT & ak, tensorT & bk, int sign)
{

	for(int i=0; i<param.nalpha(); ++i){
		ak[i] = sqrt(-2.0 * (aeps[i] + sign * omega));
		if (world.rank() == 0)
			print(" kxy(alpha) [", i, "] : sqrt(-2 * (eps +/- omega)) = ", ak[i]);
	}
	if(!param.spin_restricted() && param.nbeta() != 0) {
		for(int i=0; i<param.nbeta(); ++i){
			bk[i] = sqrt(-2.0 * (beps[i] + sign * omega));
			if (world.rank() == 0)
				if (world.rank() == 0)
					print(" kxy(beta) [", i, "]: sqrt(-2 * (eps +/- omega)) = ", bk[i]);
		}
	}
}

void SCF::make_BSHOperatorPtr(World & world, tensorT & ak, tensorT & bk,
		std::vector<poperatorT> & aop, std::vector<poperatorT> & bop)
{
	//START_TIMER(world);
	double tol = FunctionDefaults < 3 > ::get_thresh();

	for(int i=0; i<param.nalpha(); ++i) {
		// thresh tol : 1e-6
		aop[i] = poperatorT(BSHOperatorPtr3D(world, ak[i], param.lo() , tol));
	}
	if(!param.spin_restricted() && param.nbeta() != 0) {
		for(int i=0; i<param.nbeta(); ++i) {
			bop[i] = poperatorT(BSHOperatorPtr3D(world, bk[i], param.lo(), tol));
		}
	}
	//END_TIMER(world, "Make BSHOp");
	print_meminfo(world.rank(), "Make BSHOp");
}

functionT SCF::make_density_ground(World & world, functionT & arho, functionT & brho)
{

	//START_TIMER(world);

	functionT rho = factoryT(world);

	arho = make_density(world, aocc, amo);
	if (!param.spin_restricted()) {
		brho = make_density(world, bocc, bmo);
	}
	else {
		brho = arho;
	}

	rho = arho + brho;
	rho.truncate();

	//END_TIMER(world, "Make densities");
	print_meminfo(world.rank(), "Make densities");

	return rho;
}

functionT SCF::make_derivative_density(World & world, const vecfuncT & mo,
		const tensorT & occ ,
		const vecfuncT & x, const vecfuncT & y)
{
	functionT drho = factoryT(world);
	drho.compress();
	for(size_t i=0; i<mo.size(); ++i) {
		functionT rhoi = mo[i] * x[i] + mo[i] * y[i];
		rhoi.compress();
		if(occ[i])
			drho.gaxpy(1.0, rhoi, occ[i], false);
		// drho += (mo[i] * x[i]) + (mo[i] * y[i]);
	}
	world.gop.fence();
	//drho.truncate();
	return drho;
}


functionT SCF::calc_exchange_function(World & world,  const int & p,
		const vecfuncT & dmo1,  const vecfuncT & dmo2,
		const vecfuncT & mo, int & spin)
{

	functionT dKmo = factoryT(world);
	reconstruct(world, mo);
	reconstruct(world, dmo1);
	reconstruct(world, dmo2);

	functionT k1 = factoryT(world);
	functionT k2 = factoryT(world);
	for(size_t i=0; i<mo.size(); ++i) {
		k1 = apply(*coulop, ( mo[i] * mo[p] )) * dmo1[i];
		k2 = apply(*coulop, ( mo[p] * dmo2[i] )) * mo[i];
		dKmo = dKmo - (k1 + k2);
		k1.clear(false);
		k2.clear(false);
	}
	dKmo.truncate();
	return dKmo;
}


/// param[in]   drho    the perturbed density
vecfuncT SCF::calc_xc_function(World & world, XCOperator& xc_alda,
		const vecfuncT & mo,  const functionT & drho)
{
	START_TIMER(world);
	reconstruct(world, mo);

	functionT dJ = apply(*coulop, drho);
	dJ.truncate();

	functionT vloc = dJ;

	// TODO openshell ?
			if (xc.is_dft() && xc.hf_exchange_coefficient() !=1.0) {
				vloc =  dJ +  xc_alda.apply_xc_kernel(drho);
			}

			vecfuncT Vxcmo = mul_sparse(world, vloc, mo, vtol);
			truncate(world, Vxcmo);

			END_TIMER(world, "Calc calc_xc_function ");
			print_meminfo(world.rank(), "Calc calc_xc_function");
			return Vxcmo;
}

/// @param[in]  drho    the perturbed density
vecfuncT SCF::calc_djkmo(World & world, XCOperator& xc_alda, const vecfuncT & dmo1,
		const vecfuncT & dmo2,  const functionT & drho, const vecfuncT & mo,
		const functionT & drhos,
		int  spin)
{

	vecfuncT djkmo = zero_functions<double,3>(world, mo.size());
	// TODO becareful with drhos , drho
	// open shell drhoa !=drhob

	vecfuncT dkxcmo = calc_xc_function(world, xc_alda, mo, drho);
	//TODO hybrdid functs: not sure if should i have to apply
	if(xc.hf_exchange_coefficient() == 1.0){
		//if(xc.hf_exchange_coefficient()){
		START_TIMER(world);
		for(size_t p=0; p<mo.size(); ++p) {
			djkmo[p] = calc_exchange_function(world, p, dmo1, dmo2, mo,spin);
			//add a fraction only
			djkmo[p].scale(xc.hf_exchange_coefficient());
		}
		END_TIMER(world, "Calc calc_exchange_function ");
		print_meminfo(world.rank(), "Calc calc_exchange_function");
	}
	gaxpy(world, 1.0, djkmo, 1.0, dkxcmo);
	truncate(world, djkmo);

	return djkmo;
}

vecfuncT SCF::calc_rhs(World & world, const vecfuncT & mo ,
		const vecfuncT & Vdmo,
		const vecfuncT & dipolemo, const vecfuncT & djkmo )
{
	//START_TIMER(world);
	vecfuncT rhs;

	// the projector on the unperturbed density
	Projector<double,3> rho0(mo);

	vecfuncT gp = add(world, dipolemo, djkmo);
	for (size_t i=0; i<Vdmo.size(); ++i) {
		functionT gp1 =  gp[i];
		gp1 = gp1 - rho0(gp1);
		gp1 = Vdmo[i] + gp1 ;
		rhs.push_back(gp1);
	}

	//END_TIMER(world, "Sum rhs response");
	print_meminfo(world.rank(), "Sum rhs response");
	truncate(world, rhs);

	return rhs;
}


void SCF::calc_response_function(World & world, vecfuncT & dmo,
		std::vector<poperatorT> & op, vecfuncT & rhs)
{
	// new response function
	// BSHOperatorPrt3D : op
	dmo = apply(world, op, rhs);
	scale(world, dmo, -2.0);
	truncate(world, dmo);
}

// orthogonalization
void SCF::orthogonalize_response(World & world, vecfuncT & dmo, vecfuncT & mo )
{
	reconstruct(world, dmo);
	for(size_t i=0; i<mo.size(); ++i){
		for (size_t j=0; j<mo.size(); ++j){
			// new_x = new_x - < psi | new_x > * psi
			dmo[i] = dmo[i] - dmo[i].inner(mo[j])*mo[j];
		}
	}
}
>>>>>>> 74d4983d


//vama ugly ! alpha_ij(w) = - sum(m occ) [<psi_m(0)|r_i|psi_mj(1)(w)> + <psi_mj(1)(-w)|r_i|psi_m(0)>]

void SCF::dpolar(World & world, tensorT & polar, functionT & drho, const int axis)
{
	for(int i=0; i<3; ++i) {
		std::vector<int> f(3, 0);
		f[i] = true;
		functionT dipolefunc = factoryT(world).functor(functorT(new MomentFunctor(f)));
		polar(axis, i) = -2.0 * dipolefunc.inner(drho);
	}
}

void SCF::calc_dpolar(World & world,
		const vecfuncT & ax, const vecfuncT & ay,
		const vecfuncT & bx, const vecfuncT & by,
		const int axis,
		tensorT & Dpolar_total, tensorT & Dpolar_alpha, tensorT & Dpolar_beta)
{
	double Dpolar_average = 0.0;
	double Dpolar_iso = 0.0;

	//START_TIMER(world);
	// derivative density matrix
	functionT drhoa = make_derivative_density(world, amo, aocc, ax, ay);
	functionT drhob;
	if(!param.spin_restricted())
		drhob = make_derivative_density(world, bmo, bocc, bx, by );
	else
		drhob = drhoa;

	functionT drho = drhoa + drhob;

	dpolar(world, Dpolar_alpha, drhoa, axis);
	dpolar(world, Dpolar_beta,  drhob, axis);
	dpolar(world, Dpolar_total, drho,  axis);

	for(int i=0; i<3; ++i)
		Dpolar_total(axis, i) = 0.5 * Dpolar_total(axis, i);

	drhoa.clear(false);
	drhob.clear(false);
	drho.clear(false);


	if (world.rank() == 0 ) {
		printf("Dynamic Polarizability alpha ( Frequency = %.6f, axis %d )\n", param.response_freq(), axis);
		for(unsigned int i=0; i<3; ++i)
			printf(" \t %.6f ", Dpolar_alpha(axis,i));
		printf("\n");


		if(param.nbeta() != 0) {
			printf("Dynamic Polarizability beta ( Frequency = %.6f, axis %d )\n", param.response_freq(), axis);
			for(unsigned int i=0; i<3; ++i)
				printf(" \t %.6f ", Dpolar_beta(axis,i));
			print("\n");
		}

	}

	// last round
	if(axis == 2) {
		//diagonalize
		tensorT V, epolar, eapolar, ebpolar;
		syev(Dpolar_alpha, V, eapolar);
		syev(Dpolar_total, V, epolar);
		if(param.nbeta() != 0)
			syev(Dpolar_beta, V, ebpolar);
		for(unsigned int i=0; i<3; ++i)
			Dpolar_average = Dpolar_average + epolar[i];
		Dpolar_average = Dpolar_average /3.0;
		Dpolar_iso= sqrt(.5)*sqrt( std::pow(Dpolar_alpha(0,0) -  Dpolar_alpha(1,1),2) +
				std::pow(Dpolar_alpha(1,1) -  Dpolar_alpha(2,2),2) +
				std::pow(Dpolar_alpha(2,2) -  Dpolar_alpha(0,0),2));

		if (world.rank() == 0) {
			print("Total Dynamic Polarizability Tensor ( Frequency = ", param.response_freq(), ")\n");
			print(Dpolar_total);
			printf("\tEigenvalues = ");
			printf("\t %.6f \t %.6f \t %.6f \n", epolar[0], epolar[1], epolar[2]);
			printf("\tIsotropic   = \t %.6f \n", Dpolar_average);
			printf("\tAnisotropic = \t %.6f \n", Dpolar_iso);
			printf("\n");
			printf("\n");
		}
	}
	//END_TIMER(world, "Calc D polar");
	print_meminfo(world.rank(), "Calc D polar");
	// end of solving polarizability
}
double SCF::residual_response(World & world, const vecfuncT & x,const  vecfuncT & y,
		const vecfuncT & x_old, const vecfuncT & y_old,
		vecfuncT & rx, vecfuncT & ry)
{
	double residual = 0.0;

	//START_TIMER(world);
	rx = sub(world, x_old, x);
	ry = sub(world, y_old, y);
	std::vector<double> rnormx = norm2s(world, rx);
	std::vector<double> rnormy = norm2s(world, ry);

	double rms, maxval_x, maxval_y;
	vector_stats(rnormx, rms, maxval_x);
	vector_stats(rnormy, rms, maxval_y);
	residual = std::max(maxval_x, maxval_y);

	//END_TIMER(world, "Residual X,Y");
	print_meminfo(world.rank(), "Residual X,Y");

	return residual;
}

/// Calculates the dynamic polarizability of the current system
///
/// This is the only external function for a polarizability calcualtion.
/// The input parameters (such as frequency of perturbing radiation) are
/// all input via the input file (which is parsed on creation of a
/// calculation object, see SCF.h), but are listed here for completeness:
///
/// bool response;                    // response function calculation
/// double response_freq;             // Frequency for calculation response function
/// std::vector<bool> response_axis;  // Calculation protocol
/// bool nonrotate;                   // If true do not molcule orient
/// double rconv;                     // Response convergence
/// double efield;                    // eps for finite field
/// double efield_axis;               // eps for finite field axis

void SCF::polarizability(World & world)
{
	if(world.rank() == 0) {
		print("\n\n\n");
		print(" ------------------------------------------------------------------------------");
		print(" |                MADNESS RESPONSE                                            |");
		print(" ------------------------------------------------------------------------------");
		print(" \n\n");
	}


	// TODO move this  X:axis=0, Y:axis=1, Z:axis=2
	double omega = param.response_freq();

	if (world.rank() == 0) {
		print(" eps_alpha");
		print(aeps);
		if(!param.spin_restricted() && param.nbeta() != 0) print(" eps_beta  = ", beps);

		print(" Frequency for response function (omega)= ", omega);
		print(" Number of alpha orbitals = ", param.nalpha());
		print(" Number of beta orbitals = ", param.nbeta());
	}

	// START_TIMER(world);
	// Green's function
	tensorT akx(param.nalpha());
	tensorT aky(param.nalpha());
	tensorT bkx(param.nbeta());
	tensorT bky(param.nbeta());

	// combine frequency term and eigenvalues
	calc_freq(world, omega, akx, bkx, 1);
	if(omega != 0.0)
		calc_freq(world, omega, aky, bky, -1);
	print_meminfo(world.rank(), "Make frequency term");

	// make density matrix
	functionT arho ;
	functionT brho ;
	functionT rho = make_density_ground(world, arho, brho);

	// vlocal = vnuc + 2*J
	functionT vlocal;
	{
		functionT vnuc;
		// TODO vnuc = potentialmanager->vnuclear();
		if (param.psp_calc()){
			vnuc = gthpseudopotential->vlocalpot();
		}
		else if (param.pure_ae()){
			vnuc = potentialmanager->vnuclear();
		}
		else {
			vnuc = potentialmanager->vnuclear();
			vnuc = vnuc + gthpseudopotential->vlocalpot();
		}
		START_TIMER(world);
		functionT vcoul = apply(*coulop, rho);
		vlocal = vcoul + vnuc;
		END_TIMER(world, "Calc vlocal");
	}
	vlocal.reconstruct();
	vlocal.truncate();

	// BSHOperatorPtr
	std::vector<poperatorT> aopx(param.nalpha());
	std::vector<poperatorT> bopx(param.nbeta());
	std::vector<poperatorT> aopy(param.nalpha());
	std::vector<poperatorT> bopy(param.nbeta());
	make_BSHOperatorPtr(world, akx, bkx, aopx, bopx);

	if(omega != 0.0)
		make_BSHOperatorPtr(world, aky, bky, aopy, bopy);

	tensorT Dpolar_total(3, 3), Dpolar_alpha(3, 3), Dpolar_beta(3, 3);

	double update_residual = 0.0;
	const double rconv = std::max(FunctionDefaults<3>::get_thresh(), param.get<double>("rconv"));
	//        int maxsub_save = param.maxsub();

	for (size_t axis=0; axis<param.response_axis().size(); axis++) {
		if(!param.response_axis()[axis]) continue;

		subspaceT subspace;
		tensorT Q;
		if (world.rank() == 0) {
			this_axis(world, axis);
		}

		// perturbation
		vecfuncT dipoleamo = zero_functions<double,3>(world, param.nalpha());
		vecfuncT dipolebmo = zero_functions<double,3>(world, param.nbeta());

		// make response function x, y
		vecfuncT ax = zero_functions<double,3>(world, param.nalpha());
		vecfuncT ay = zero_functions<double,3>(world, param.nalpha());
		vecfuncT bx = zero_functions<double,3>(world, param.nbeta());
		vecfuncT by = zero_functions<double,3>(world, param.nbeta());

		// old response function
		vecfuncT ax_old = zero_functions<double,3>(world, param.nalpha());
		vecfuncT ay_old = zero_functions<double,3>(world, param.nalpha());
		vecfuncT bx_old = zero_functions<double,3>(world, param.nbeta());
		vecfuncT by_old = zero_functions<double,3>(world, param.nbeta());

		vecfuncT axrhs = zero_functions<double,3>(world, param.nalpha());
		vecfuncT ayrhs = zero_functions<double,3>(world, param.nalpha());
		vecfuncT bxrhs = zero_functions<double,3>(world, param.nbeta());
		vecfuncT byrhs = zero_functions<double,3>(world, param.nbeta());

		vecfuncT aVx;
		vecfuncT bVx;

		vecfuncT aVy;
		vecfuncT bVy;

		// make (dJ-dK)*2*mo
				vecfuncT djkamox;
		vecfuncT djkamoy;

		vecfuncT djkbmox;
		vecfuncT djkbmoy;

		// ri * psi_0
		dipoleamo = calc_dipole_mo(world, amo, axis);
		if(!param.spin_restricted() && param.nbeta() != 0) {
			dipolebmo = calc_dipole_mo(world, bmo, axis);
		}
		else {
			dipolebmo = dipoleamo;
		}

		//guess : drho=rho_0=sum[rho_i]=sum[psi_i^2]
											functionT drhoa = make_derivative_density( world, amo , aocc, dipoleamo, dipoleamo);
											drhoa.reconstruct();
											functionT drhob;
											if(!param.spin_restricted() && param.nbeta() != 0) {
												drhob = make_derivative_density( world, bmo, aocc, dipolebmo, dipolebmo );
												drhob.reconstruct();
											} else {
												drhob = drhoa;
											}
											functionT drho = drhoa + drhob;

											// construct xc operator only once since the ground state density
											// will not change during the iterations.
											XCOperator xcop(world,this,arho,brho);

											// construct xc operator for acting on the perturbed density --
											// use only the LDA approximation
											XCOperator xc_alda(world, "LDA", not param.spin_restricted(), arho, brho);

											for(int iter = 0; iter < param.maxiter(); ++iter) {
												if(world.rank() == 0)
													printf("\nIteration %d at time %.1fs\n\n", iter, wall_time());

												double residual = 0.0;

												//                if (iter > 0 && update_residual < 0.1) {
												//                    //do_this_iter = false;
												//                    param.maxsub = maxsub_save;
												//                }


												if(iter == 0) {
													// iter = 0 initial_guess
													aVx = apply_potential_response(world, dipoleamo, xcop, vlocal,  0);
													djkamox = calc_djkmo(world, xc_alda, dipoleamo, dipoleamo, drho, amo, drhoa,  0);
													axrhs = calc_rhs(world, amo,  aVx, dipoleamo, djkamox);

													if(!param.spin_restricted() && param.nbeta() != 0) {
														bVx = apply_potential_response(world, dipolebmo, xcop, vlocal, 0);
														djkbmox = calc_djkmo(world, xc_alda, dipolebmo, dipolebmo, drho, bmo, drhob,  0);
														bxrhs = calc_rhs(world, bmo,  bVx, dipolebmo, djkbmox);
													}

													if(omega != 0.0) {
														aVy = apply_potential_response(world, dipoleamo, xcop, vlocal, 0);
														djkamoy = calc_djkmo(world, xc_alda, dipoleamo, dipoleamo, drho, amo, drhoa,  0);
														ayrhs = calc_rhs(world, amo,  aVy, dipoleamo, djkamoy);
														if(!param.spin_restricted() && param.nbeta() != 0) {
															bVy = apply_potential_response(world, dipolebmo, xcop, vlocal,  0);
															djkbmoy = calc_djkmo(world, xc_alda, dipolebmo, dipolebmo, drho, bmo, drhob,  0);
															byrhs = calc_rhs(world, bmo,  bVy, dipolebmo, djkbmoy);
														}
													}
												}

												else{
													drhoa = make_derivative_density( world, amo, aocc, ax_old, ay_old );
													drhoa.reconstruct();
													if(!param.spin_restricted() && param.nbeta() != 0) {
														drhob = make_derivative_density( world, bmo, bocc, bx_old, by_old );
														drhob.reconstruct();
													} else {
														drhob = drhoa;
													}
													drho = drhoa + drhob;

													// calculate (dJ-dK)*2*mo
															aVx = apply_potential_response(world, ax_old, xcop, vlocal, 0);
															// make potential * wave function
															djkamox = calc_djkmo(world, xc_alda, ax_old, ay_old, drho, amo, drhoa,  0);
															// axrhs = -2.0 * (aVx + dipoleamo + duamo)
															axrhs = calc_rhs(world, amo,  aVx, dipoleamo, djkamox);

															if(!param.spin_restricted() && param.nbeta() != 0) {
																bVx = apply_potential_response(world, bx_old, xcop, vlocal,  1);
																djkbmox = calc_djkmo(world, xc_alda, bx_old, by_old, drho, bmo, drhob , 1);
																bxrhs = calc_rhs(world, bmo, bVx, dipolebmo, djkbmox);
															}

															if(omega != 0.0) {
																aVy = apply_potential_response(world, ay_old, xcop,  vlocal, 0);
																djkamoy = calc_djkmo(world, xc_alda, ay_old, ax_old,  drho, amo, drhoa, 0);
																// bxrhs = -2.0 * (bVx + dipolebmo + dubmo)
																ayrhs = calc_rhs(world, amo, aVy, dipoleamo, djkamoy);

																if(!param.spin_restricted() && param.nbeta() != 0) {
																	bVy = apply_potential_response(world, by_old, xcop,  vlocal, 1);
																	djkbmoy = calc_djkmo(world, xc_alda, by_old, bx_old, drho, amo, drhob, 1);
																	byrhs = calc_rhs(world, bmo, bVy, dipolebmo, djkbmoy);
																}
															}
															aVx.clear();
															bVx.clear();
															aVy.clear();
															bVy.clear();
															djkamox.clear();
															djkamoy.clear();
															djkbmox.clear();
															djkbmoy.clear();

												}

												//START_TIMER(world);
												// ax_new = G * axrhs;
												calc_response_function(world, ax, aopx, axrhs);
												orthogonalize_response(world, ax, amo);
												truncate(world, ax);
												axrhs.clear();
												if(!param.spin_restricted() && param.nbeta() != 0) {
													// bx_new = G * bxrhs;
													calc_response_function(world, bx, bopx, bxrhs);
													orthogonalize_response(world, bx, bmo);
													truncate(world, bx);
													bxrhs.clear();
												}
												else {
													bx = ax;
												}

												if(omega != 0.0){
													calc_response_function(world, ay, aopy, ayrhs);
													orthogonalize_response(world, ay, amo);
													truncate(world, ay);
													ayrhs.clear();

													if(!param.spin_restricted() && param.nbeta() != 0) {
														calc_response_function(world, by, bopy, byrhs);
														orthogonalize_response(world, by, bmo);
														truncate(world, by);
														byrhs.clear();
													}
													else {
														by = ay;
													}
												}
												else {
													ay = ax;
													by = bx;
												}
												//END_TIMER(world, "Make response func");
												print_meminfo(world.rank(), "Make response func");

												if(iter > 0) {
													// START_TIMER(world);
													residual = 0.0;

													vecfuncT rax = zero_functions<double,3>(world, param.nalpha()); //residual alpha x
													vecfuncT ray = zero_functions<double,3>(world, param.nalpha()); //residual alpha y
													vecfuncT rbx = zero_functions<double,3>(world, param.nbeta());  //residual beta x
													vecfuncT rby = zero_functions<double,3>(world, param.nbeta());  //residual beta y

													double aresidual =  residual_response(world, ax, ay, ax_old, ay_old, rax, ray);
													double bresidual = 0.0;
													world.gop.fence();
													if(!param.spin_restricted() && param.nbeta() != 0) {
														bresidual = aresidual + residual_response(world, bx, by, bx_old, by_old, rbx, rby);
														residual = std::max(aresidual, bresidual);
														world.gop.fence();
													}
													else {
														residual = aresidual;
													}

													if (world.rank() == 0)
														print("\nresiduals_response (first) = ", residual);
													residual = 0.0;

													double nx,ny;
													////////UPDATE
													nx=norm2(world, ax);
													if (world.rank() == 0)
														print("CURRENT_X_norm2() = ", nx);
													update_response_subspace(world, ax, ay, bx, by, rax, ray, rbx, rby, subspace, Q, update_residual);

													nx = norm2(world, ax);
													ny = norm2(world, ay);
													if (world.rank() == 0) {
														print("new X (alpha) norm2() = ", nx);
														print("new Y (alpha) norm2() = ", ny);
													}

													aresidual = residual_response(world, ax, ay, ax_old, ay_old, rax, ray);
													bresidual = 0.0;

													if(!param.spin_restricted() && param.nbeta() != 0) {
														bresidual = residual_response(world, bx, by, bx_old, by_old, rbx, rby);
														residual = std::max(aresidual, bresidual);
													}
													else residual = aresidual;

													double thresh = rconv *(param.nalpha() + param.nbeta())*2;
													if (world.rank() == 0) {
														print("\nresiduals_response (final) = ", residual);
														print("rconv *(param.nalpha + param.nbeta)*2", thresh);
													}

													//  END_TIMER(world, "Update response func");
													print_meminfo(world.rank(), "Update response func");

													if( residual < (rconv *(param.nalpha() + param.nbeta())*2))
													{
														if (world.rank() == 0) {
															print("\nConverged response function!!\n");
															print("\n\n\n");
															print(" ------------------------------------------------------------------------------");
															print(" |                  MADNESS CALCULATION POLARIZABILITY                        |");
															print(" ------------------------------------------------------------------------------");
															print(" \n\n");
														}
														break;
													}
												}

												ax_old = ax;
												ay_old = ay;
												bx_old = bx;
												by_old = by;
												ax.clear();
												ay.clear();
												bx.clear();
												by.clear();

											} //end iteration
											//END_TIMER(world, "Make response func");
											print_meminfo(world.rank(), "Make response func");

											calc_dpolar(world, ax_old, ay_old, bx_old, by_old, axis, Dpolar_total, Dpolar_alpha, Dpolar_beta);

#if  0
//hyper polarizability
											for (int p=0; p < ax_old.size(); p++){
												axx.push_back(ax_old[p]);
												ayx.push_back(ay_old[p]);
												if(!param.spin_restricted && param.nbeta != 0) {
													bxx.push_back(bx_old[p]);
													byx.push_back(by_old[p]);
												}
											}
#endif 
ax_old.clear();
ay_old.clear();
bx_old.clear();
by_old.clear();

dipoleamo.clear();
dipolebmo.clear();
	} //end axis

}
//vama polarizability


}

<|MERGE_RESOLUTION|>--- conflicted
+++ resolved
@@ -35,6 +35,7 @@
 
 
 //#define WORLD_INSTANTIATE_STATIC_TEMPLATES
+
 
 #include "NWChem.h"
 #include "SCF.h"
@@ -63,88 +64,6 @@
 }
 
 
-<<<<<<< HEAD
-            //modify atomic charge for complete PSP calc or individual PS atoms
-            if (!param.pure_ae){
-                for (size_t iatom = 0; iatom < molecule.natom(); iatom++) {
-                    if (molecule.get_pseudo_atom(iatom)){
-                        unsigned int an=molecule.get_atom_number(iatom);
-                        double zeff=get_charge_from_file("gth.xml",an);
-                        molecule.set_atom_charge(iatom,zeff);
-                    }
-                }
-            }
-            
-            unsigned int n_core = 0;
-            if (param.core_type != "") {
-                molecule.read_core_file(param.core_type);
-                param.aobasis = molecule.guess_file();
-                n_core = molecule.n_core_orb_all();
-            }
-            
-            if(not param.no_orient)molecule.orient();
-
-            if(param.nwfile == "" ) aobasis.read_file(param.aobasis);
-            else aobasis.read_nw_file(param.nwfile);
-            param.set_molecular_info(molecule, aobasis, n_core);
-
-        }
-        world.gop.broadcast_serializable(molecule, 0);
-        world.gop.broadcast_serializable(param, 0);
-        world.gop.broadcast_serializable(aobasis, 0);
-        
-        xc.initialize(param.xc_data, !param.spin_restricted, world,true);
-        //xc.plot();
-        
-        FunctionDefaults < 3 > ::set_cubic_cell(-param.L, param.L);
-        set_protocol < 3 > (world, param.econv);
-        FunctionDefaults<3>::set_truncate_mode(1);
-
-    }
-    
-    
-    void SCF::save_mos(World& world) {
-        PROFILE_MEMBER_FUNC(SCF);
-        archive::ParallelOutputArchive ar(world, "restartdata", param.nio);
-        ar & current_energy & param.spin_restricted;
-        ar & (unsigned int) (amo.size());
-        ar & aeps & aocc & aset;
-        for (unsigned int i = 0; i < amo.size(); ++i)
-            ar & amo[i];
-        if (!param.spin_restricted) {
-            ar & (unsigned int) (bmo.size());
-            ar & beps & bocc & bset;
-            for (unsigned int i = 0; i < bmo.size(); ++i)
-                ar & bmo[i];
-        }
-
-        // Do not make a restartaodata file if nwchem orbitals used,
-        // as no aoamo/aobmo overlap matrix can be computed
-        if (param.nwfile == "") {
-          tensorT Saoamo = matrix_inner(world, ao, amo);
-          tensorT Saobmo = (!param.spin_restricted) ? matrix_inner(world, ao, bmo) : tensorT();
-          if (world.rank() == 0) {
-              archive::BinaryFstreamOutputArchive arao("restartaodata");
-              arao << Saoamo << aeps << aocc << aset;
-              if (!param.spin_restricted) arao << Saobmo << beps << bocc << bset;
-          }
-        }
-    }
-    
-    void SCF::load_mos(World& world) {
-        PROFILE_MEMBER_FUNC(SCF);
-        //        const double trantol = vtol / std::min(30.0, double(param.nalpha));
-        const double thresh = FunctionDefaults < 3 > ::get_thresh();
-        const int k = FunctionDefaults < 3 > ::get_k();
-        unsigned int nmo = 0;
-        bool spinrest = false;
-        amo.clear();
-        bmo.clear();
-        
-        archive::ParallelInputArchive ar(world, "restartdata");
-        
-        /*
-=======
 template<int NDIM>
 struct unaryexp {
 	void operator()(const Key<NDIM>& key, Tensor<double_complex>& t) const {
@@ -247,7 +166,9 @@
 
 		if(not param.no_orient()) molecule.orient();
 
-		reset_aobasis(param.aobasis());
+          //account for nwchem aobasis generation
+          if(param.nwfile() == "")	reset_aobasis(param.aobasis());
+          else aobasis.read_nw_file(param.nwfile);
 		param.set_derived_values(molecule,aobasis);
 
 	}
@@ -282,13 +203,17 @@
 			ar & bmo[i];
 	}
 
-	tensorT Saoamo = matrix_inner(world, ao, amo);
-	tensorT Saobmo = (!param.spin_restricted()) ? matrix_inner(world, ao, bmo) : tensorT();
-	if (world.rank() == 0) {
-		archive::BinaryFstreamOutputArchive arao("restartaodata");
-		arao << Saoamo << aeps << aocc << aset;
-		if (!param.spin_restricted()) arao << Saobmo << beps << bocc << bset;
-	}
+     // Do not make a restartaodata file if nwchem orbitals used,
+     // as no aoamo/aobmo overlap matrix can be computed
+     if (param.nwfile() == "") {
+	     tensorT Saoamo = matrix_inner(world, ao, amo);
+	     tensorT Saobmo = (!param.spin_restricted()) ? matrix_inner(world, ao, bmo) : tensorT();
+	     if (world.rank() == 0) {
+	     	archive::BinaryFstreamOutputArchive arao("restartaodata");
+	     	arao << Saoamo << aeps << aocc << aset;
+	     	if (!param.spin_restricted()) arao << Saobmo << beps << bocc << bset;
+	     }
+     }
 }
 
 void SCF::load_mos(World& world) {
@@ -304,7 +229,6 @@
 	archive::ParallelInputArchive ar(world, "restartdata");
 
 	/*
->>>>>>> 74d4983d
           File format:
 
           bool spinrestricted --> if true only alpha orbitals are present
@@ -915,1092 +839,6 @@
 				U(_, i).scale(-1.0);
 		}
 
-<<<<<<< HEAD
-            auto makeGW = [&Q,&nmo,&natom,&QQ](const tensorT& C, double& W, tensorT& g) -> void {
-                W = 0.0;
-                for (int i=0; i<nmo; ++i) {
-                    for (int a=0; a<natom; ++a) {
-                        Q(i,a) = QQ(C,i,i,a);
-                        W += Q(i,a)*Q(i,a);
-                    }
-                }
-                
-                for (int i = 0; i < nmo; ++i) {
-                    for (int j = 0; j < i; ++j) {
-                        double Qiiij = 0.0, Qijjj = 0.0;
-                        for (int a=0; a<natom; ++a) {
-                            double Qija = QQ(C,i,j,a);
-                            Qijjj += Qija*Q(j,a);
-                            Qiiij += Qija*Q(i,a);
-                        }
-                        g(j,i) = Qiiij - Qijjj;
-                        g(i,j) = - g(j,i);
-                    }
-                }
-            };
-            
-            tensorT xprev; // previous search direction
-            tensorT gprev; // previous gradient
-            bool rprev=true; // if true previous iteration restricted step or did incomplete search (so don't do conjugate)
-            const int N = (nmo*(nmo-1))/2; // number of independent variables
-            for (int iter = 0; iter < 1200; ++iter) {
-                tensorT g(nmo,nmo);
-                double W;
-
-                makeGW(C,W,g);
-
-                if (randomize && iter == 0) {
-                    for (int i=0; i<nmo; ++i) {
-                        for (int j=0; j<i; ++j) {
-                            g(i,j) += 0.1*(RandomValue<double>() - 0.5);
-                            g(j,i) = - g(i,j);
-                        }
-                    }
-                }
-                
-                double maxg = g.absmax();
-                if (doprint) printf("iteration %d W=%.8f maxg=%.2e\n", iter, W, maxg);
-                if (maxg < thresh) break;
-                
-                // construct search direction using conjugate gradient approach
-                tensorT x = copy(g);
-                if (!rprev) { // Only apply conjugacy if did LS with real gradient
-                    double gamma = g.trace(g-gprev)/gprev.trace(gprev);
-                    if (doprint) print("gamma", gamma);
-                    x.gaxpy(1.0,xprev,gamma);
-                }
-                
-                // Perform the line search.
-                rprev = false;
-                double dxgrad = x.trace(g)*2.0;  // 2*2 = 4 which should be prefactor on integrals in gradient
-                if (dxgrad < 0 || ((iter+1)%N)==0) {
-                    if (doprint) print("resetting since dxgrad -ve or due to dimension", dxgrad, iter, N);
-                    x = copy(g);
-                    dxgrad = x.trace(g)*2.0;
-                }
-                xprev = x; // Save for next iteration
-                gprev = copy(g);
-                
-                double mu = 0.01/std::max(0.1,maxg); // Restrict intial step mu by size of max gradient
-                tensorT dU = matrix_exponential(x*mu);
-                tensorT newC = inner(dU,C,0,0);
-                double newW;
-                makeGW(newC,newW,g);
-                double dxgnew = x.trace(g)*2.0;
-                
-                if (randomize && iter==0) {
-                    rprev = true; // since did not use real gradient
-                }
-                else { // perform quadratic fit using f(0), df(0)/dx=dxgrad, f(mu) --- actually now use f(0), df(0)/dx, df(mu)/dx for better accuracy
-                    double f0 = W;
-                    double f1 = newW;
-                    //double hess = 2.0*(f1-f0-mu*dxgrad)/(mu*mu); 
-                    double hess = (dxgnew-dxgrad)/mu; // Near convergence this is more accurate
-                    if (hess >= 0) {
-  		        if (doprint) print("+ve hessian", hess);
-                        hess = -2.0*dxgrad; // force a bigish step to get out of bad region
-                        rprev = true; // since did not do line search
-                    }
-                    double mu2 = -dxgrad/hess;
-                    if (mu2*maxg > 0.25) {
-                        mu2 = 0.25/maxg; // pi/6 = 0.524, pi/4=0.785
-                        rprev = true; // since did not do line search
-                    }                        
-                    double f2p = f0 + dxgrad*mu2 + 0.5*hess*mu2*mu2;                
-                    if (doprint) print(f0,f1,f0-f1,f2p,"dxg", dxgrad,"hess", hess, "mu", mu, "mu2", mu2);
-                    mu = mu2;
-                }
-                
-                dU = matrix_exponential(x*mu);
-                U = inner(U,dU,1,0);
-                C = inner(dU,C,0,0);
-            }
-            bool switched = true;
-            while (switched) {
-                switched = false;
-                for (int i = 0; i < nmo; i++) {
-                    for (int j = i + 1; j < nmo; j++) {
-                        if (set[i] == set[j]) {
-                            double sold = U(i, i) * U(i, i) + U(j, j) * U(j, j);
-                            double snew = U(i, j) * U(i, j) + U(j, i) * U(j, i);
-                            if (snew > sold) {
-                                tensorT tmp = copy(U(_, i));
-                                U(_, i) = U(_, j);
-                                U(_, j) = tmp;
-                                switched = true;
-                            }
-                        }
-                    }
-                }
-            }
-            
-            // Fix phases.
-            for (int i = 0; i < nmo; ++i) {
-                if (U(i, i) < 0.0)
-                    U(_, i).scale(-1.0);
-            }
-	    //MKL_Set_Num_Threads_Local(1);
-        }
-        //done:
-        world.gop.broadcast(U.ptr(), U.size(), 0);
-        
-        DistributedMatrix<double> dUT = column_distributed_matrix<double>(world, nmo, nmo);
-        dUT.copy_from_replicated(transpose(U));
-        
-        // distmatT dUT = distributed_localize_PM(world, mo, ao, set, at_to_bf, at_nbf,
-        //                                        thresh, thetamax, randomize, doprint);
-        //print(UT);
-        END_TIMER(world, "Pipek-Mezy new ");
-        return dUT;
-    }
-    
-    void SCF::analyze_vectors(World& world, const vecfuncT & mo, const tensorT& occ,
-                              const tensorT& energy, const std::vector<int>& set) {
-        START_TIMER(world);
-        PROFILE_MEMBER_FUNC(SCF);
-        tensorT Saomo = matrix_inner(world, ao, mo);
-        tensorT Saoao = matrix_inner(world, ao, ao, true);
-        int nmo = mo.size();
-        tensorT rsq, dip(3, nmo);
-        {
-            functionT frsq = factoryT(world).f(rsquared).initial_level(4);
-            rsq = inner(world, mo, mul_sparse(world, frsq, mo, vtol));
-            for (int axis = 0; axis < 3; ++axis) {
-                functionT fdip = factoryT(world).functor(
-                                                         functorT(new DipoleFunctor(axis))).initial_level(4);
-                dip(axis, _) = inner(world, mo, mul_sparse(world, fdip, mo, vtol));
-                for (int i = 0; i < nmo; ++i)
-                    rsq(i) -= dip(axis, i) * dip(axis, i);
-                
-            }
-        }
-        tensorT C;
-        END_TIMER(world, "Analyze vectors");
-        
-        START_TIMER(world);
-        gesvp(world, Saoao, Saomo, C);
-        END_TIMER(world, "Compute eigen gesv analyze vectors");
-        if (world.rank() == 0) {
-            C = transpose(C);
-            long nmo = mo.size();
-            for (long i = 0; i < nmo; ++i) {
-                printf("  MO%4ld : ", i);
-                if (set.size())
-                    printf("set=%d : ", set[i]);
-                
-                if (occ.size())
-                    printf("occ=%.2f : ", occ(i));
-                
-                if (energy.size())
-                    printf("energy=%13.8f : ", energy(i));
-                
-                printf("center=(%.2f,%.2f,%.2f) : radius=%.2f\n", dip(0, i),
-                       dip(1, i), dip(2, i), sqrt(rsq(i)));
-                aobasis.print_anal(molecule, C(i, _));
-            }           
-        }
-        
-    }
-    
-    distmatT SCF::localize_boys(World & world, const vecfuncT & mo,
-                                const std::vector<int> & set, double thresh,
-                                const double thetamax, const bool randomize, const bool doprint) const {
-        START_TIMER(world);
-        long nmo = mo.size();
-        tensorT dip(nmo, nmo, 3);
-        for (int axis = 0; axis < 3; ++axis) {
-            functionT fdip = factoryT(world).functor(functorT(new DipoleFunctor(axis))).initial_level(4);
-            dip(_, _, axis) = matrix_inner(world, mo, mul_sparse(world, fdip, mo, vtol), true);
-        }
-        //print("dip\n", dip);
-        //print("tolloc", thresh, "thetamax", thetamax);
-        if (thresh < 1e-6) thresh = 1e-6; //<<<<<<<<<<<<<<<<<<<<< need to implement new line search like in pm routine
-        tensorT U(nmo, nmo);
-        if (world.rank() == 0) {
-            for (long i = 0; i < nmo; ++i)
-                U(i, i) = 1.0;
-            
-            tensorT xprev; // previous search direction
-            tensorT gprev; // previous gradient
-            bool rprev=true; // if true previous iteration restricted step or did incomplete search (so don't do conjugate)
-            const int N = (nmo*(nmo-1))/2;
-            for (long iter = 0; iter < 1200; ++iter) {
-                tensorT g(nmo,nmo);
-                double W = 0.0;
-                // cannot restrict size of individual gradients if want to do line search --- should instead modify line search direction
-                for (long i = 0; i < nmo; ++i) {
-                    W += DIP(dip, i, i, i, i);
-                    for (long j = 0; j < i; ++j) {
-                        g(j,i) = (DIP(dip, i, i, i, j) - DIP(dip, j, j, j, i));
-                        if (randomize && iter == 0) g(j,i) += 0.1*(RandomValue<double>() - 0.5);
-                        g(i,j) = - g(j,i);
-                    }
-                }
-                double maxg = g.absmax();
-                if (doprint)
-                    printf("iteration %ld W=%.8f maxg=%.2e\n", iter, W, maxg);
-                if (maxg < thresh) break;
-                
-                // construct search direction using conjugate gradient approach
-                tensorT x = copy(g);
-                if (!rprev) { // Only apply conjugacy if did LS with real gradient
-                    double gamma = g.trace(g-gprev)/gprev.trace(gprev);
-                    if (doprint) print("gamma", gamma);
-                    x.gaxpy(1.0,xprev,gamma);
-                }
-                
-                // Perform the line search.
-                rprev = false;
-                double dxgrad = x.trace(g)*2.0;
-                if (dxgrad < 0 || ((iter+1)%N)==0) {
-                    if (doprint) print("resetting since dxgrad -ve or due to dimension", dxgrad, iter, N);
-                    x = copy(g);
-                    dxgrad = x.trace(g)*2.0; // 2*2 = 4 which should be prefactor on integrals in gradient
-                }
-                xprev = x; // Save for next iteration, noting shallow copy
-                gprev = g;
-                
-                double mu = 0.01/std::max(0.1,maxg); // Restrict intial step mu by size of max gradient
-                tensorT dU = matrix_exponential(x*mu);
-                tensorT newdip = inner(dU,dip,0,1); // can optimize this since only want (ii|ii)
-                newdip = inner(dU,newdip,0,1);
-                double newW = 0.0;
-                for (long i = 0; i < nmo; ++i) {
-                    newW += DIP(newdip, i, i, i, i);
-                }
-                
-                if (randomize && iter==0) {
-                    rprev = true; // since did not use real gradient
-                }
-                else { // perform quadratic fit using f(0), df(0)/dx=dxgrad, f(mu)
-                    double f0 = W;
-                    double f1 = newW;
-                    double hess = 2.0*(f1-f0-mu*dxgrad)/(mu*mu);
-                    if (hess >= 0) {
-                        if (doprint) print("+ve hessian", hess);
-                        hess = -2.0*dxgrad; // force a bigish step to get out of bad region
-                        rprev = true; // since did not do line search
-                    }
-                    double mu2 = -dxgrad/hess;
-                    if (mu2*maxg > 0.5) {
-                        mu2 = 0.5/maxg; // pi/6 = 0.524, pi/4=0.785
-                        rprev = true; // since did not do line search
-                    }                        
-                    double f2p = f0 + dxgrad*mu2 + 0.5*hess*mu2*mu2;                
-                    if (doprint) print(f0,f1,f2p,"dxg", dxgrad,"hess", hess, "mu", mu, "mu2", mu2);
-                    mu = mu2;
-                }
-                
-                dU = matrix_exponential(x*mu);
-                U = inner(U,dU,1,0);
-                dip = inner(dU,dip,0,1);
-                dip = inner(dU,dip,0,1);
-            }
-            
-            bool switched = true;
-            while (switched) {
-                switched = false;
-                for (int i = 0; i < nmo; i++) {
-                    for (int j = i + 1; j < nmo; j++) {
-                        if (set[i] == set[j]) {
-                            double sold = U(i, i) * U(i, i) + U(j, j) * U(j, j);
-                            double snew = U(i, j) * U(i, j) + U(j, i) * U(j, i);
-                            if (snew > sold) {
-                                tensorT tmp = copy(U(_, i));
-                                U(_, i) = U(_, j);
-                                U(_, j) = tmp;
-                                switched = true;
-                            }
-                        }
-                    }
-                }
-            }
-            
-            // Fix phases.
-            for (long i = 0; i < nmo; ++i) {
-                if (U(i, i) < 0.0)
-                    U(_, i).scale(-1.0);
-            }
-            
-        }
-        
-        world.gop.broadcast(U.ptr(), U.size(), 0);
-        
-        DistributedMatrix<double> dUT = column_distributed_matrix<double>(world, nmo, nmo);
-        dUT.copy_from_replicated(transpose(U));
-        
-        END_TIMER(world, "Boys localize");
-        return dUT;
-    }
-    
-    // this version is faster than the previous version on BG/Q
-    distmatT SCF::kinetic_energy_matrix(World & world, const vecfuncT & v) const {
-         PROFILE_MEMBER_FUNC(SCF);
-         int n = v.size();
-         distmatT r = column_distributed_matrix<double>(world, n, n);
-	 START_TIMER(world);
-         reconstruct(world, v);
-         END_TIMER(world, "KEmat reconstruct");
-	 START_TIMER(world);
-         vecfuncT dvx = apply(world, *(gradop[0]), v, false);
-         vecfuncT dvy = apply(world, *(gradop[1]), v, false);
-         vecfuncT dvz = apply(world, *(gradop[2]), v, false);
-         world.gop.fence();
-         END_TIMER(world, "KEmat differentiate");
-	 START_TIMER(world);
-         compress(world,dvx,false);
-         compress(world,dvy,false);
-         compress(world,dvz,false);
-         world.gop.fence();
-         END_TIMER(world, "KEmat compress");
-	 START_TIMER(world);
-         r += matrix_inner(r.distribution(), dvx, dvx, true);
-         r += matrix_inner(r.distribution(), dvy, dvy, true);
-         r += matrix_inner(r.distribution(), dvz, dvz, true);
-         END_TIMER(world, "KEmat inner products");
-         r *= 0.5;
-         //tensorT p(v.size(),v.size());
-         //r.copy_to_replicated(p);
-         return r;
-     }
-
-     distmatT SCF::kinetic_energy_matrix(World & world, const vecfuncT & vbra, const vecfuncT & vket) const {
-         PROFILE_MEMBER_FUNC(SCF);
-         MADNESS_ASSERT(vbra.size() == vket.size());
-         int n = vbra.size();
-         distmatT r = column_distributed_matrix<double>(world, n, n);
-         reconstruct(world, vbra);
-         reconstruct(world, vket);
-         vecfuncT dvx_bra = apply(world, *(gradop[0]), vbra, false);
-         vecfuncT dvy_bra = apply(world, *(gradop[1]), vbra, false);
-         vecfuncT dvz_bra = apply(world, *(gradop[2]), vbra, false);
-         vecfuncT dvx_ket = apply(world, *(gradop[0]), vket, false);
-         vecfuncT dvy_ket = apply(world, *(gradop[1]), vket, false);
-         vecfuncT dvz_ket = apply(world, *(gradop[2]), vket, false);
-         world.gop.fence();
-         compress(world,dvx_bra,false);
-         compress(world,dvy_bra,false);
-         compress(world,dvz_bra,false);
-         compress(world,dvx_ket,false);
-         compress(world,dvy_ket,false);
-         compress(world,dvz_ket,false);
-         world.gop.fence();
-         r += matrix_inner(r.distribution(), dvx_bra, dvx_ket, true);
-         r += matrix_inner(r.distribution(), dvy_bra, dvy_ket, true);
-         r += matrix_inner(r.distribution(), dvz_bra, dvz_ket, true);
-         r *= 0.5;
-         return r;
-     }
-
-    vecfuncT SCF::core_projection(World & world, const vecfuncT & psi,
-                                  const bool include_Bc) {
-        PROFILE_MEMBER_FUNC(SCF);
-        int npsi = psi.size();
-        if (npsi == 0)
-            return psi;
-        size_t natom = molecule.natom();
-        vecfuncT proj = zero_functions_compressed<double, 3>(world, npsi);
-        tensorT overlap_sum(static_cast<long>(npsi));
-        
-        for (size_t i = 0; i < natom; ++i) {
-            Atom at = molecule.get_atom(i);
-            unsigned int atn = at.atomic_number;
-            unsigned int nshell = molecule.n_core_orb(atn);
-            if (nshell == 0)
-                continue;
-            for (unsigned int c = 0; c < nshell; ++c) {
-                unsigned int l = molecule.get_core_l(atn, c);
-                int max_m = (l + 1) * (l + 2) / 2;
-                nshell -= max_m - 1;
-                for (int m = 0; m < max_m; ++m) {
-                    functionT core = factoryT(world).functor(
-                                                             functorT(new CoreOrbitalFunctor(molecule, i, c, m)));
-                    tensorT overlap = inner(world, core, psi);
-                    overlap_sum += overlap;
-                    for (int j = 0; j < npsi; ++j) {
-                        if (include_Bc)
-                            overlap[j] *= molecule.get_core_bc(atn, c);
-                        proj[j] += core.scale(overlap[j]);
-                    }
-                }
-            }
-            world.gop.fence();
-        }
-        if (world.rank() == 0)
-            print("sum_k <core_k|psi_i>:", overlap_sum);
-        return proj;
-    }
-    
-    double SCF::core_projector_derivative(World & world, const vecfuncT & mo,
-                                          const tensorT & occ, int atom, int axis) {
-        PROFILE_MEMBER_FUNC(SCF);
-        vecfuncT cores, dcores;
-        std::vector<double> bc;
-        unsigned int atn = molecule.get_atom(atom).atomic_number;
-        unsigned int ncore = molecule.n_core_orb(atn);
-        
-        // projecting core & d/dx core
-        for (unsigned int c = 0; c < ncore; ++c) {
-            unsigned int l = molecule.get_core_l(atn, c);
-            int max_m = (l + 1) * (l + 2) / 2;
-            for (int m = 0; m < max_m; ++m) {
-                functorT func = functorT(
-                                         new CoreOrbitalFunctor(molecule, atom, c, m));
-                cores.push_back(
-                                functionT(
-                                          factoryT(world).functor(func).truncate_on_project()));
-                func = functorT(
-                                new CoreOrbitalDerivativeFunctor(molecule, atom, axis, c,
-                                                                 m));
-                dcores.push_back(
-                                 functionT(
-                                           factoryT(world).functor(func).truncate_on_project()));
-                bc.push_back(molecule.get_core_bc(atn, c));
-            }
-        }
-        
-        // calc \sum_i occ_i <psi_i|(\sum_c Bc d/dx |core><core|)|psi_i>
-        double r = 0.0;
-        for (unsigned int c = 0; c < cores.size(); ++c) {
-            double rcore = 0.0;
-            tensorT rcores = inner(world, cores[c], mo);
-            tensorT rdcores = inner(world, dcores[c], mo);
-            for (unsigned int i = 0; i < mo.size(); ++i) {
-                rcore += rdcores[i] * rcores[i] * occ[i];
-            }
-            r += 2.0 * bc[c] * rcore;
-        }
-        
-        return r;
-    }
-    
-    bool SCF::restart_aos(World& world) {
-        tensorT Saoamo, Saobmo;
-        bool OK = true;
-        if (world.rank() == 0) {
-            try {
-                archive::BinaryFstreamInputArchive arao("restartaodata");
-                arao >> Saoamo >> aeps >> aocc >> aset;
-                if (Saoamo.dim(0) != int(ao.size()) || Saoamo.dim(1) != param.nmo_alpha) {
-                    print(" AO alpha restart data size mismatch --- starting from atomic guess instead", Saoamo.dim(0), ao.size(), Saoamo.dim(1), param.nmo_alpha);
-                    OK = false;
-                }
-                if (!param.spin_restricted) {
-                    arao >> Saobmo >> beps >> bocc >> bset;
-                    if (Saobmo.dim(0) != int(ao.size()) || Saobmo.dim(1) != param.nmo_beta) {
-                        print(" AO beta restart data size mismatch --- starting from atomic guess instead", Saobmo.dim(0), ao.size(), Saobmo.dim(1), param.nmo_beta);
-                        OK = false;
-                    }
-                }
-                print("\nRestarting from AO projections on disk\n");
-            }
-            catch (...) {
-                print("\nAO restart file open/reading failed --- starting from atomic guess instead\n");
-                OK=false;
-            }
-        }
-        int fred = OK;
-        world.gop.broadcast(fred, 0);
-        OK = fred;
-        if (!OK) return false;
-        
-        world.gop.broadcast_serializable(Saoamo, 0);
-        if (!param.spin_restricted) world.gop.broadcast_serializable(Saobmo, 0);
-
-        tensorT S = matrix_inner(world, ao, ao), c;
-
-        gesvp(world, S, Saoamo, c);
-        amo = transform(world, ao, c, vtol, true);
-        truncate(world, amo);
-        orthonormalize(world, amo, param.nalpha);
-
-        if (!param.spin_restricted) {
-            gesvp(world, S, Saobmo, c);
-            bmo = transform(world, ao, c, vtol, true);
-            truncate(world, bmo);
-            orthonormalize(world, bmo, param.nbeta);
-        }
-
-        return true;
-    }
-
-    void SCF::initial_guess(World & world) {
-        PROFILE_MEMBER_FUNC(SCF);
-        START_TIMER(world);
-        if (param.restart) {
-            load_mos(world);
-        } 
-        else {
- 
-            // If not using nwchem, proceed as normal...
-            if (param.nwfile == "") {
-               // Use the initial density and potential to generate a better process map
-               // recalculate initial guess density matrix without core orbitals
-               if (!param.pure_ae){
-                   for (int iatom = 0; iatom < molecule.natom(); iatom++) {
-                       if (molecule.get_pseudo_atom(iatom)){
-                           double zeff=molecule.get_atom_charge(iatom);
-                           int atn=molecule.get_atom_number(iatom);
-                           aobasis.modify_dmat_psp(atn,zeff);
-                       }
-                   }
-               }
-
-               functionT rho = factoryT(world).functor(
-                                                functorT(
-                                                 new MolecularGuessDensityFunctor(molecule,
-                                                                                  aobasis))).truncate_on_project();
-
-               double nel = rho.trace();
-               if (world.rank() == 0)
-                   print("guess dens trace", nel);
-               END_TIMER(world, "guess density");
-	       rho.scale(std::round(nel)/nel);
-               
-               if (world.size() > 1) {
-                   START_TIMER(world);
-                   LoadBalanceDeux < 3 > lb(world);
-                   real_function_3d vnuc;
-                   if (param.psp_calc){
-                       vnuc = gthpseudopotential->vlocalpot();}
-                   else if (param.pure_ae){
-                       vnuc = potentialmanager->vnuclear();}
-                   else {
-                       vnuc = potentialmanager->vnuclear();
-                       vnuc = vnuc + gthpseudopotential->vlocalpot();}     
-                   
-                   lb.add_tree(vnuc,
-                               lbcost<double, 3>(param.vnucextra * 1.0, param.vnucextra * 8.0), false);
-                   lb.add_tree(rho, lbcost<double, 3>(1.0, 8.0), true);
-                   
-                   FunctionDefaults < 3 > ::redistribute(world, lb.load_balance(param.loadbalparts));
-                   END_TIMER(world, "guess loadbal");
-               }
-               
-               // Diag approximate fock matrix to get initial mos
-               functionT vlocal;
-               if (param.nalpha + param.nbeta > 1) {
-                   START_TIMER(world);
-                   real_function_3d vnuc;
-                   if (param.psp_calc){
-                       vnuc = gthpseudopotential->vlocalpot();}
-                   else if (param.pure_ae){
-                       vnuc = potentialmanager->vnuclear();}
-                   else {
-                       vnuc = potentialmanager->vnuclear();
-                       vnuc = vnuc + gthpseudopotential->vlocalpot();}     
-                   vlocal = vnuc + apply(*coulop, rho);
-                   END_TIMER(world, "guess Coulomb potn");
-                   bool save = param.spin_restricted;
-                   param.spin_restricted = true;
-                   START_TIMER(world);
-                   vlocal = vlocal + make_lda_potential(world, rho);
-                   vlocal.truncate();
-                   END_TIMER(world, "guess lda potn");
-                   param.spin_restricted = save;
-               } else {
-                   real_function_3d vnuc;
-                   if (param.psp_calc){
-                       vnuc = gthpseudopotential->vlocalpot();}
-                   else if (param.pure_ae){
-                       vnuc = potentialmanager->vnuclear();}
-                   else {
-                       vnuc = potentialmanager->vnuclear();
-                       vnuc = vnuc + gthpseudopotential->vlocalpot();}     
-                   vlocal = vnuc;
-               }
-               rho.clear();
-               vlocal.reconstruct();
-               if (world.size() > 1) {
-                   START_TIMER(world);
-                   LoadBalanceDeux < 3 > lb(world);
-                   real_function_3d vnuc;
-                   if (param.psp_calc){
-                       vnuc = gthpseudopotential->vlocalpot();}
-                   else if (param.pure_ae){
-                       vnuc = potentialmanager->vnuclear();}
-                   else {
-                       vnuc = potentialmanager->vnuclear();
-                       vnuc = vnuc + gthpseudopotential->vlocalpot();}     
-                   lb.add_tree(vnuc,
-                               lbcost<double, 3>(param.vnucextra * 1.0, param.vnucextra * 8.0), false);
-                   for (unsigned int i = 0; i < ao.size(); ++i) {
-                       lb.add_tree(ao[i], lbcost<double, 3>(1.0, 8.0), false);
-                   }
-                   FunctionDefaults < 3 > ::redistribute(world, lb.load_balance(param.loadbalparts));
-                   END_TIMER(world, "guess loadbal");
-               }
-               START_TIMER(world);
-               tensorT overlap = matrix_inner(world, ao, ao, true);
-               END_TIMER(world, "guess overlap");
-               START_TIMER(world);
-
-               tensorT kinetic(ao.size(),ao.size());
-               {
-                   distmatT dkinetic = kinetic_energy_matrix(world, ao);
-                   dkinetic.copy_to_replicated(kinetic);
-               }
-               END_TIMER(world, "guess Kinet potn");
-
-               START_TIMER(world);
-               reconstruct(world, ao);
-               vlocal.reconstruct();
-               vecfuncT vpsi;
-
-               //debug plots:
-               /*{
-                   int npt=1001;
-                   functionT rhotmp =
-                       factoryT(world).functor(
-                                               functorT(
-                                                        new MolecularGuessDensityFunctor(molecule,
-                                                                                         aobasis))).truncate_on_project();
-                   functionT vlda=make_lda_potential(world, rhotmp);
-                   functionT coul=apply(*coulop, rhotmp);
-                   plot_line("vlocal.dat",npt, {0.0,0.0,-50.0}, {0.0,0.0,50.0}, vlocal);
-                   plot_line("vcoul.dat",npt, {0.0,0.0,-50.0}, {0.0,0.0,50.0}, vcoul);    
-                   plot_line("vlda.dat",npt, {0.0,0.0,-50.0}, {0.0,0.0,50.0}, vlda);
-                   plot_line("dens.dat",npt, {0.0,0.0,-50.0}, {0.0,0.0,50.0}, rhotmp);
-    
-                   if (!param.pure_ae && !param.psp_calc){
-                       real_function_3d vloc_ae;
-                       vloc_ae = potentialmanager->vnuclear();
-                       vloc_ae.reconstruct();
-                       plot_line("vlocal_ae.dat",npt, {0.0,0.0,-50.0}, {0.0,0.0,50.0}, vloc_ae);
-                       real_function_3d vloc_psp;
-                       vloc_psp = gthpseudopotential->vlocalpot();
-                       vloc_psp.reconstruct();
-                       plot_line("vlocal_psp.dat",npt, {0.0,0.0,-50.0}, {0.0,0.0,50.0}, vloc_psp);
-                   }
-               }*/
-
-               //vlocal treated in psp includes psp and ae contribution so don't need separate clause for mixed psp/AE
-               if (!param.pure_ae) {
-                   double enl;
-                   tensorT occ = tensorT(ao.size());
-                   for (int i = 0;i < param.nalpha;++i) {
-                       occ[i] = 1.0;
-                   }
-                   for (int i = param.nalpha;size_t(i) < ao.size();++i) {
-                       occ[i] = 0.0;
-                   }
-                   vpsi = gthpseudopotential->apply_potential(world, vlocal, ao, occ, enl);
-               }
-               else {
-                   vpsi = mul_sparse(world, vlocal, ao, vtol);
-               }
-
-               compress(world, vpsi);
-               truncate(world, vpsi);
-               compress(world, ao);
-               tensorT potential = matrix_inner(world, vpsi, ao, true);
-               vpsi.clear();
-               tensorT fock = kinetic + potential;
-               fock = 0.5 * (fock + transpose(fock));
-               tensorT c, e;
-
-               //debug printing
-               /*double ep = 0.0;
-               double ek = 0.0;
-               for(int i = 0;i < ao.size();++i){
-                   ep += potential(i, i);
-                   ek += kinetic(i, i);
-                   std::cout << "pot/kin " << i << "  " << potential(i,i) << "  "<< kinetic(i,i) << std::endl;
-               }
-
-               if(world.rank() == 0){
-                   printf("\n              epot, ekin, efock %16.8f  %16.8f  %16.8f\n", ek, ep, ek+ep);
-               }*/
-
-               END_TIMER(world, "guess fock");
-               
-               START_TIMER(world);
-               sygvp(world, fock, overlap, 1, c, e);
-               END_TIMER(world, "guess eigen sol");
-               print_meminfo(world.rank(), "guess eigen sol");
-               
-               // NAR 7/5/2013
-               // commented out because it generated a lot of output
-               // if(world.rank() == 0 && 0){
-               //   print("initial eigenvalues");
-               //   print(e);
-               //   print("\n\nWSTHORNTON: initial eigenvectors");
-               //   print(c);
-               // }
-
-               START_TIMER(world);            
-               compress(world, ao);
-               
-               unsigned int ncore = 0;
-               if (param.core_type != "") {
-                   ncore = molecule.n_core_orb_all();
-               }
-
-               amo = transform(world, ao, c(_, Slice(ncore, ncore + param.nmo_alpha - 1)), vtol, true);
-               truncate(world, amo);
-               normalize(world, amo);
-               aeps = e(Slice(ncore, ncore + param.nmo_alpha - 1));
-               
-               aocc = tensorT(param.nmo_alpha);
-               for (int i = 0; i < param.nalpha; ++i)
-                   aocc[i] = 1.0;
-               
-               if (world.rank()==0) print("grouping alpha orbitals into sets");
-               aset=group_orbital_sets(world,aeps,aocc,param.nmo_alpha);
-
-               if (param.nbeta && !param.spin_restricted) {
-                   bmo = transform(world, ao, c(_, Slice(ncore, ncore + param.nmo_beta - 1)), vtol, true);
-                   truncate(world, bmo);
-                   normalize(world, bmo);
-                   beps = e(Slice(ncore, ncore + param.nmo_beta - 1));
-                   bocc = tensorT(param.nmo_beta);
-                   for (int i = 0; i < param.nbeta; ++i)
-                       bocc[i] = 1.0;
-
-                   if (world.rank()==0) print("grouping beta orbitals into sets");
-                   bset=group_orbital_sets(world,beps,bocc,param.nmo_beta);
-
-               }
-               END_TIMER(world, "guess orbital grouping");
-           }
-           // If using nwchem, read in and generate intial guess here
-           else {
-              START_TIMER(world);
-
-              // Construct interfact object from slymer namespace
-              slymer::NWChem_Interface nwchem(param.nwfile, std::cout);
-              
-              // For parallel runs, silencing all but 1 slymer instance
-              if(world.rank() != 0) {
-                 std::ostream dev_null(nullptr);
-                 nwchem.err = dev_null;
-              }              
-
-              // Read in basis set
-              nwchem.read(slymer::Properties::Basis);
-
-              // Read in the molecular orbital coefficients, energies,
-              // and occupancies
-              nwchem.read(slymer::Properties::Energies | slymer::Properties::MOs | slymer::Properties::Occupancies);
-
-              // Shift madness atoms to match nwchem atoms
-              if(world.rank() == 0) print("\nAligning atoms by moving MADNESS atoms to match NWChem atoms.");
-
-              // Verify at least same number of atoms first
-              MADNESS_ASSERT(int(nwchem.atoms.size()) == molecule.natom());
-
-              // Get center of charge for nwchem
-              std::vector<double> nw_coc(3,0);
-              double total_charge = 0.0;
-              if(world.rank() == 0) print("NWChem coordinates:");
-              for(auto atom : nwchem.atoms) {
-                 int charge = symbol_to_atomic_number(atom.symbol);
-                 total_charge += charge;
-                 if(world.rank() == 0) print(atom.symbol, atom.position[0], atom.position[1], atom.position[2]);
-                 nw_coc[0] += atom.position[0] * charge;
-                 nw_coc[1] += atom.position[1] * charge;
-                 nw_coc[2] += atom.position[2] * charge;
-              }
-              nw_coc[0] = nw_coc[0]/total_charge; nw_coc[1] = nw_coc[1]/total_charge; nw_coc[2] = nw_coc[2]/total_charge;
-
-              // Get center of charge for madness
-              std::vector<double> mad_coc(3,0);
-              for (int i = 0; i < molecule.natom(); ++i) {
-                 const Atom& atom = molecule.get_atom(i);
-                 int charge = atom.atomic_number;                  
-                 mad_coc[0] += atom.x * charge;
-                 mad_coc[1] += atom.y * charge;
-                 mad_coc[2] += atom.z * charge;
-              }
-              mad_coc[0] = mad_coc[0]/total_charge; mad_coc[1] = mad_coc[1]/total_charge; mad_coc[2] = mad_coc[2]/total_charge;
-
-              // Now translate MADNESS to have same coc as NWChem
-              Tensor<double> translation(3);
-              for(unsigned int i = 0; i < 3; i++) {
-                 translation[i] = mad_coc[i] - nw_coc[i];
-              }
-              molecule.translate(translation);
-
-              // Now construct the rotation such that the overlap between NWChem 
-              // and MADNESS is maximized.
-              // First need the locations in a tensor for manipulations
-              Tensor<double> nw_coords(nwchem.atoms.size(),4);
-              Tensor<double> mad_coords(molecule.natom(),4);
-              for(unsigned int i = 0; i < nwchem.atoms.size(); i++) {
-                 nw_coords(i,0) = nwchem.atoms[i].position[0];
-                 nw_coords(i,1) = nwchem.atoms[i].position[1];
-                 nw_coords(i,2) = nwchem.atoms[i].position[2];
-                 nw_coords(i,3) = symbol_to_atomic_number(nwchem.atoms[i].symbol) * 1000.0;
-
-                 const Atom& atom = molecule.get_atom(i);
-                 mad_coords(i,0) = atom.x;
-                 mad_coords(i,1) = atom.y;
-                 mad_coords(i,2) = atom.z;
-                 mad_coords(i,3) = atom.atomic_number * 1000.0;
-              }
-              
-              // Using polar decomp to construct rotation
-              Tensor<double> q = inner(transpose(mad_coords), nw_coords);
-              Tensor<double> VT(4,4);
-              Tensor<double> U(4,4);
-              Tensor<double> sigma(4);
-              svd(q, U, sigma, VT);
-              q = inner(U,VT);
-
-              // And rotate
-              molecule.rotate(q(Slice(0,2),Slice(0,2)));
-              if(world.rank() == 0) print("New MADNESS coordinates:");
-              for (int i = 0; i < molecule.natom(); ++i) {
-                 const Atom& atom = molecule.get_atom(i);
-                 if(world.rank() == 0) print(atomic_number_to_symbol(atom.atomic_number),  atom.x, atom.y, atom.z); 
-              } 
-
-              // Construct nuclear potential
-              make_nuclear_potential(world); 
-              real_function_3d vnuc = potentialmanager->vnuclear();
-
-              // Pull out occupation numbers
-              // NWChem orders occupied orbitals to be first
-              aocc = tensorT(param.nalpha);
-              for (int i = 0; i < param.nalpha; i++) {
-                 // NWChem stores closed shell calculations
-                 // as the alpha orbital set with occupation 2.
-                 // Verifying no fractional occupations.
-                 MADNESS_ASSERT(nwchem.occupancies[i] == 2.0 or nwchem.occupancies[i] == 1.0);
-
-                 // Madness instead stores 2 identical sets
-                 // (alpha and beta) with occupation 1
-                 aocc[i] = 1.0;
-              }
-              
-              // Pull out energies
-              aeps = tensorT(param.nalpha);
-              for (int i = 0; i < param.nalpha; i++) {
-                 aeps[i] = nwchem.energies[i];
-              }
-
-              // Create the orbitals as madness functions
-              // Just create the vector of atomic orbitals
-              // and use the vector of MO coefficients and
-              // the transform function, then take only 
-              // the occupied orbitals.
-              if(world.rank() == 0) print("\nCreating MADNESS functions from the NWChem orbitals.");
-                            
-              // Cast the 'basis_set' into a gaussian basis
-              // and iterate over it 
-              vector_real_function_3d temp1;
-              int i = 0; 
-              for(auto basis : slymer::cast_basis<slymer::GaussianFunction>(nwchem.basis_set)) {
-                  // Get the center of gaussian as its special point
-                  std::vector<coord_3d> centers;
-                  coord_3d r;
-                  r[0] = basis.get().center[0]; r[1] = basis.get().center[1]; r[2] = basis.get().center[2];
-                  centers.push_back(r);
-
-                  // Now make the function
-                  temp1.push_back(factoryT(world).functor(functorT(new slymer::Gaussian_Functor(basis.get(), centers))));
-                  if(world.rank() == 0 and i % 10 == 0 and i != 0) print("Created", i, "functions."); 
-                  i++;
-              } 
-              if(world.rank() == 0) print("Finished creating", temp1.size(), "functions.");    
- 
-              // Transform ao's now
-              vector_real_function_3d temp = transform(world, temp1, nwchem.MOs, vtol, true); 
-
-              // Now save all aos and only the occupied amo
-              for(unsigned int i = 0; i < temp1.size(); i++) {
-                  // Save all AOs
-                  ao.push_back(copy(temp1[i]));
-
-                  // Only save occupied AMOs
-                  if(nwchem.occupancies[i] > 0) {
-                      amo.push_back(copy(temp[i]));
-                  }
-              }
-
-              // Clean up
-              truncate(world, amo);
-              normalize(world, amo);
-
-              if (world.rank()==0) print("\ngrouping alpha orbitals into sets");
-              aset=group_orbital_sets(world,aeps,aocc,param.nmo_alpha);
-
-              // Now for betas
-              if (param.nbeta && !param.spin_restricted) {
-
-                  // Pull out occupation numbers
-                  // NWChem orders occupied orbitals to be first
-                  bocc = tensorT(param.nbeta);
-                  for (int i = 0; i < param.nbeta; i++) {
-                     MADNESS_ASSERT(nwchem.beta_occupancies[i] == 1.0);
-                     bocc[i] = 1.0;
-                  }
-                  
-                  // Pull out energies
-                  beps = tensorT(param.nbeta);
-                  for (int i = 0; i < param.nbeta; i++) {
-                     beps[i] = nwchem.beta_energies[i];
-                  }
-                   
-                  // Transform ao's now
-                  temp = transform(world, temp1, nwchem.beta_MOs, vtol, true); 
-
-                  // Now only take the occupied bmo
-                  for(unsigned int i = 0; i < temp1.size(); i++) { 
-                      if(nwchem.beta_occupancies[i] > 0) { 
-                          bmo.push_back(copy(temp[i]));
-                      }
-                  }
-
-                  // Clean up
-                  truncate(world, bmo);
-                  normalize(world, bmo);
-
-                  if (world.rank()==0) print("\ngrouping beta orbitals into sets");
-                  bset=group_orbital_sets(world,beps,bocc,param.nmo_beta);
-              }
-
-              // PM localization requires the AO basis, which we can't use,
-              // so turning off PM here and turning on Boys
-              if(param.localize_pm or param.localize_new) {
-                  if(world.rank() == 0) {
-                      print("\nPM localization requested, but is unsuported with NWChem orbitals.\nUsing Boys localization instead.\n");
-                  }
-                  param.localize_new = false;
-                  param.localize_pm = false;
-                  param.localize_boys = true;
-                  param.localize = true;
-              }
-
-              END_TIMER(world, "read nwchem file");
-           }
-        }
-    }   
- 
-    /// group orbitals into sets of similar orbital energies for localization
-
-    /// @param[in]	eps	orbital energies
-    /// @param[in]	occ	occupation numbers
-    /// @param[in]	nmo number of MOs for the given spin
-    /// @return		vector of length nmo with the set index for each MO
-    std::vector<int> SCF::group_orbital_sets(World& world, const tensorT& eps,
-    		const tensorT& occ, const int nmo) const {
-        PROFILE_MEMBER_FUNC(SCF);
-
-    	std::vector<int> set = std::vector<int>(static_cast<size_t>(nmo), 0);
-        for (int i = 1; i < nmo; ++i) {
-            set[i] = set[i - 1];
-            // Only the new/boys localizers can tolerate not separating out the core orbitals
-            if (param.localize_pm && (eps[i] - eps[i - 1] > 1.5 || occ[i] != 1.0)) ++(set[i]);
-        }
-
-        // pretty print out
-        int lo=0;
-        int iset=0;
-    	for (size_t i=0; i<set.size(); ++i) {
-    		if (iset!=set[i]) {
-    			if (world.rank()==0) print("set ",iset++,"  ",lo," - ", i-1);
-    			lo=i;
-    		}
-    	}
-		if (world.rank()==0) print("set ",iset,"  ",lo," - ", nmo-1);
-        return set;
-    }
-
-
-    void SCF::initial_load_bal(World & world) {
-        PROFILE_MEMBER_FUNC(SCF);
-        LoadBalanceDeux < 3 > lb(world);
-        real_function_3d vnuc;
-        if (param.psp_calc){
-            vnuc = gthpseudopotential->vlocalpot();}
-        else if (param.pure_ae){
-            vnuc = potentialmanager->vnuclear();}
-        else {
-            vnuc = potentialmanager->vnuclear();
-            vnuc = vnuc + gthpseudopotential->vlocalpot();}     
-        lb.add_tree(vnuc, lbcost<double, 3>(param.vnucextra * 1.0, param.vnucextra * 8.0));
-        
-        FunctionDefaults < 3 > ::redistribute(world, lb.load_balance(param.loadbalparts));
-    }
-    
-    functionT SCF::make_density(World & world, const tensorT & occ,
-                                const vecfuncT & v) const {
-        PROFILE_MEMBER_FUNC(SCF);
-        vecfuncT vsq = square(world, v);
-        compress(world, vsq);
-        functionT rho = factoryT(world);
-        rho.compress();
-        for (unsigned int i = 0; i < vsq.size(); ++i) {
-            if (occ[i]) rho.gaxpy(1.0, vsq[i], occ[i], false);
-        }
-        world.gop.fence();
-        vsq.clear();
-        return rho;
-    }
-    
-    functionT SCF::make_density(World & world, const tensorT & occ,
-                                const cvecfuncT & v) {
-        PROFILE_MEMBER_FUNC(SCF);
-        reconstruct(world, v); // For max parallelism
-        std::vector < functionT > vsq(v.size());
-        for (unsigned int i = 0; i < v.size(); i++) {
-            vsq[i] = abssq(v[i], false);
-        }
-        world.gop.fence();
-        
-        compress(world, vsq); // since will be using gaxpy for accumulation
-        functionT rho = factoryT(world);
-        rho.compress();
-        
-        for (unsigned int i = 0; i < vsq.size(); ++i) {
-            if (occ[i])
-                rho.gaxpy(1.0, vsq[i], occ[i], false);
-            
-        }
-        world.gop.fence();
-        vsq.clear();
-        rho.truncate();
-        
-        return rho;
-    }
-    
-    std::vector<poperatorT> SCF::make_bsh_operators(World& world, const tensorT& evals) const {
-        PROFILE_MEMBER_FUNC(SCF);
-        int nmo = evals.dim(0);
-        std::vector < poperatorT > ops(nmo);
-        double tol = FunctionDefaults < 3 > ::get_thresh();
-        for (int i = 0; i < nmo; ++i) {
-            double eps = evals(i);
-            if (eps > 0) {
-                if (world.rank() == 0) {
-                    print("bsh: warning: positive eigenvalue", i, eps);
-                }
-                eps = -0.1;
-            }
-            
-            ops[i] = poperatorT(
-                                BSHOperatorPtr3D(world, sqrt(-2.0 * eps), param.lo, tol));
-        }
-        
-        return ops;
-    }
-    
-    std::vector<poperatorT> SCF::make_gradbsh_operators(World& world,
-            const tensorT& evals, const int axis) const {
-        PROFILE_MEMBER_FUNC(SCF);
-        int nmo = evals.dim(0);
-        std::vector < poperatorT > ops(nmo);
-        double tol = FunctionDefaults < 3 > ::get_thresh();
-        for (int i = 0; i < nmo; ++i) {
-            double eps = evals(i);
-            if (eps > 0) {
-                if (world.rank() == 0) {
-                    print("bsh: warning: positive eigenvalue", i, eps);
-                }
-                eps = -0.1;
-            }
-=======
 	}
 
 	world.gop.broadcast(U.ptr(), U.size(), 0);
@@ -2210,232 +1048,435 @@
 		load_mos(world);
 	} else {
 
-
-		// recalculate initial guess density matrix without core orbitals
-		if (!param.pure_ae()){
-			for (size_t iatom = 0; iatom < molecule.natom(); iatom++) {
-				if (molecule.get_pseudo_atom(iatom)){
-					double zeff=molecule.get_atom_charge(iatom);
-					int atn=molecule.get_atom_number(iatom);
-					aobasis.modify_dmat_psp(atn,zeff);
-				}
-			}
-		}
-
-		// Use the initial density and potential to generate a better process map
-		functionT rho =
-				factoryT(world).functor(
-						functorT(
-								new MolecularGuessDensityFunctor(molecule,
-										aobasis))).truncate_on_project();
-		double nel = rho.trace();
-		if (world.rank() == 0 and param.print_level()>3)
-			print("guess dens trace", nel);
-		END_TIMER(world, "guess density");
-		rho.scale(std::round(nel)/nel);
-
-		if (world.size() > 1) {
-			START_TIMER(world);
-			LoadBalanceDeux < 3 > lb(world);
-			real_function_3d vnuc;
-			if (param.psp_calc()){
-				vnuc = gthpseudopotential->vlocalpot();}
-			else if (param.pure_ae()){
-				vnuc = potentialmanager->vnuclear();}
-			else {
-				vnuc = potentialmanager->vnuclear();
-				vnuc = vnuc + gthpseudopotential->vlocalpot();}
-
-			lb.add_tree(vnuc,
-					lbcost<double, 3>(param.vnucextra() * 1.0, param.vnucextra() * 8.0), false);
-			lb.add_tree(rho, lbcost<double, 3>(1.0, 8.0), true);
-
-			FunctionDefaults < 3 > ::redistribute(world, lb.load_balance(param.get<int>("loadbalparts")));
-			END_TIMER(world, "guess loadbal");
-		}
-
-		// Diag approximate fock matrix to get initial mos
-		functionT vlocal;
-		if (param.nalpha() + param.nbeta() > 1) {
-			START_TIMER(world);
-			real_function_3d vnuc;
-			if (param.psp_calc()){
-				vnuc = gthpseudopotential->vlocalpot();}
-			else if (param.pure_ae()){
-				vnuc = potentialmanager->vnuclear();}
-			else {
-				vnuc = potentialmanager->vnuclear();
-				vnuc = vnuc + gthpseudopotential->vlocalpot();}
-			vlocal = vnuc + apply(*coulop, rho);
-			END_TIMER(world, "guess Coulomb potn");
-			START_TIMER(world);
-			vlocal = vlocal + make_lda_potential(world, rho);
-			vlocal.truncate();
-			END_TIMER(world, "guess lda potn");
-		} else {
-			real_function_3d vnuc;
-			if (param.psp_calc()){
-				vnuc = gthpseudopotential->vlocalpot();}
-			else if (param.pure_ae()){
-				vnuc = potentialmanager->vnuclear();}
-			else {
-				vnuc = potentialmanager->vnuclear();
-				vnuc = vnuc + gthpseudopotential->vlocalpot();}
-			vlocal = vnuc;
-		}
-		rho.clear();
-		vlocal.reconstruct();
-		if (world.size() > 1) {
-			START_TIMER(world);
-			LoadBalanceDeux < 3 > lb(world);
-			real_function_3d vnuc;
-			if (param.psp_calc()){
-				vnuc = gthpseudopotential->vlocalpot();}
-			else if (param.pure_ae()){
-				vnuc = potentialmanager->vnuclear();}
-			else {
-				vnuc = potentialmanager->vnuclear();
-				vnuc = vnuc + gthpseudopotential->vlocalpot();}
-			lb.add_tree(vnuc,
-					lbcost<double, 3>(param.vnucextra() * 1.0, param.vnucextra() * 8.0), false);
-			for (unsigned int i = 0; i < ao.size(); ++i) {
-				lb.add_tree(ao[i], lbcost<double, 3>(1.0, 8.0), false);
-			}
-			FunctionDefaults < 3 > ::redistribute(world, lb.load_balance(param.get<int>("loadbalparts")));
-			END_TIMER(world, "guess loadbal");
-		}
-		START_TIMER(world);
-		tensorT overlap = matrix_inner(world, ao, ao, true);
-		END_TIMER(world, "guess overlap");
-		START_TIMER(world);
-
-		tensorT kinetic(ao.size(),ao.size());
-		{
-			distmatT dkinetic = kinetic_energy_matrix(world, ao);
-			dkinetic.copy_to_replicated(kinetic);
-		}
-		END_TIMER(world, "guess Kinet potn");
-
-		START_TIMER(world);
-		reconstruct(world, ao);
-		vlocal.reconstruct();
-		vecfuncT vpsi;
-
-		//debug plots:
-		/*{
-                int npt=1001;
-                functionT rhotmp =
-                    factoryT(world).functor(
-                                            functorT(
-                                                     new MolecularGuessDensityFunctor(molecule,
-                                                                                      aobasis))).truncate_on_project();
-                functionT vlda=make_lda_potential(world, rhotmp);
-                functionT coul=apply(*coulop, rhotmp);
-                plot_line("vlocal.dat",npt, {0.0,0.0,-50.0}, {0.0,0.0,50.0}, vlocal);
-                plot_line("vcoul.dat",npt, {0.0,0.0,-50.0}, {0.0,0.0,50.0}, vcoul);    
-                plot_line("vlda.dat",npt, {0.0,0.0,-50.0}, {0.0,0.0,50.0}, vlda);
-                plot_line("dens.dat",npt, {0.0,0.0,-50.0}, {0.0,0.0,50.0}, rhotmp);
-
-                if (!param.pure_ae && !param.psp_calc){
-                    real_function_3d vloc_ae;
-                    vloc_ae = potentialmanager->vnuclear();
-                    vloc_ae.reconstruct();
-                    plot_line("vlocal_ae.dat",npt, {0.0,0.0,-50.0}, {0.0,0.0,50.0}, vloc_ae);
-                    real_function_3d vloc_psp;
-                    vloc_psp = gthpseudopotential->vlocalpot();
-                    vloc_psp.reconstruct();
-                    plot_line("vlocal_psp.dat",npt, {0.0,0.0,-50.0}, {0.0,0.0,50.0}, vloc_psp);
-                }
-            }*/
-
-		//vlocal treated in psp includes psp and ae contribution so don't need separate clause for mixed psp/AE
-		if (!param.pure_ae()) {
-			double enl;
-			tensorT occ = tensorT(ao.size());
-			for (int i = 0;i < param.nalpha();++i) {
-				occ[i] = 1.0;
-			}
-			for (int i = param.nalpha();size_t(i) < ao.size();++i) {
-				occ[i] = 0.0;
-			}
-			vpsi = gthpseudopotential->apply_potential(world, vlocal, ao, occ, enl);
-		}
-		else {
-			vpsi = mul_sparse(world, vlocal, ao, vtol);
-		}
-
-		compress(world, vpsi);
-		truncate(world, vpsi);
-		compress(world, ao);
-		tensorT potential = matrix_inner(world, vpsi, ao, true);
-		vpsi.clear();
-		tensorT fock = kinetic + potential;
-		fock = 0.5 * (fock + transpose(fock));
-		tensorT c, e;
-
-		//debug printing
-		/*double ep = 0.0;
-            double ek = 0.0;
-            for(int i = 0;i < ao.size();++i){
-                ep += potential(i, i);
-                ek += kinetic(i, i);
-                std::cout << "pot/kin " << i << "  " << potential(i,i) << "  "<< kinetic(i,i) << std::endl;
-            }
-
-            if(world.rank() == 0){
-                printf("\n              epot, ekin, efock %16.8f  %16.8f  %16.8f\n", ek, ep, ek+ep);
-		 */
-
-		END_TIMER(world, "guess fock");
-
-		START_TIMER(world);
-		sygvp(world, fock, overlap, 1, c, e);
-		END_TIMER(world, "guess eigen sol");
-		print_meminfo(world.rank(), "guess eigen sol");
-
-		// NAR 7/5/2013
-		// commented out because it generated a lot of output
-		// if(world.rank() == 0 && 0){
-		//   print("initial eigenvalues");
-		//   print(e);
-		//   print("\n\nWSTHORNTON: initial eigenvectors");
-		//   print(c);
-		// }
-
-		START_TIMER(world);
-		compress(world, ao);
-
-		unsigned int ncore = 0;
-		if (param.core_type() != "none") {
-			ncore = molecule.n_core_orb_all();
-		}
-
-		amo = transform(world, ao, c(_, Slice(ncore, ncore + param.nmo_alpha() - 1)), vtol, true);
-		truncate(world, amo);
-		normalize(world, amo);
-		aeps = e(Slice(ncore, ncore + param.nmo_alpha() - 1));
-
-		aocc = tensorT(param.nmo_alpha());
-		for (int i = 0; i < param.nalpha(); ++i)
-			aocc[i] = 1.0;
-
-		if (world.rank()==0 and param.print_level()>3) print("grouping alpha orbitals into sets");
-		aset=group_orbital_sets(world,aeps,aocc,param.nmo_alpha());
-
-		if (param.nbeta() && !param.spin_restricted()) {
-			bmo = transform(world, ao, c(_, Slice(ncore, ncore + param.nmo_beta() - 1)), vtol, true);
-			truncate(world, bmo);
-			normalize(world, bmo);
-			beps = e(Slice(ncore, ncore + param.nmo_beta() - 1));
-			bocc = tensorT(param.nmo_beta());
-			for (int i = 0; i < param.nbeta(); ++i)
-				bocc[i] = 1.0;
-
-			if (world.rank()==0 and param.print_level()>3) print("grouping beta orbitals into sets");
-			bset=group_orbital_sets(world,beps,bocc,param.nmo_beta());
-
-		}
-		END_TIMER(world, "guess orbital grouping");
+          //If not using nwchem, proceed as normal...
+          if (param.nwfile() == ""){
+
+		     // recalculate initial guess density matrix without core orbitals
+		     if (!param.pure_ae()){
+		     	for (size_t iatom = 0; iatom < molecule.natom(); iatom++) {
+		     		if (molecule.get_pseudo_atom(iatom)){
+		     			double zeff=molecule.get_atom_charge(iatom);
+		     			int atn=molecule.get_atom_number(iatom);
+		     			aobasis.modify_dmat_psp(atn,zeff);
+		     		}
+		     	}
+		     }
+
+		     // Use the initial density and potential to generate a better process map
+		     functionT rho =
+		     		factoryT(world).functor(
+		     				functorT(
+		     						new MolecularGuessDensityFunctor(molecule,
+		     								aobasis))).truncate_on_project();
+		     double nel = rho.trace();
+		     if (world.rank() == 0 and param.print_level()>3)
+		     	print("guess dens trace", nel);
+		     END_TIMER(world, "guess density");
+		     rho.scale(std::round(nel)/nel);
+
+		     if (world.size() > 1) {
+		     	START_TIMER(world);
+		     	LoadBalanceDeux < 3 > lb(world);
+		     	real_function_3d vnuc;
+		     	if (param.psp_calc()){
+		     		vnuc = gthpseudopotential->vlocalpot();}
+		     	else if (param.pure_ae()){
+		     		vnuc = potentialmanager->vnuclear();}
+		     	else {
+		     		vnuc = potentialmanager->vnuclear();
+		     		vnuc = vnuc + gthpseudopotential->vlocalpot();}
+
+		     	lb.add_tree(vnuc,
+		     			lbcost<double, 3>(param.vnucextra() * 1.0, param.vnucextra() * 8.0), false);
+		     	lb.add_tree(rho, lbcost<double, 3>(1.0, 8.0), true);
+
+		     	FunctionDefaults < 3 > ::redistribute(world, lb.load_balance(param.get<int>("loadbalparts")));
+		     	END_TIMER(world, "guess loadbal");
+		     }
+
+		     // Diag approximate fock matrix to get initial mos
+		     functionT vlocal;
+		     if (param.nalpha() + param.nbeta() > 1) {
+		     	START_TIMER(world);
+		     	real_function_3d vnuc;
+		     	if (param.psp_calc()){
+		     		vnuc = gthpseudopotential->vlocalpot();}
+		     	else if (param.pure_ae()){
+		     		vnuc = potentialmanager->vnuclear();}
+		     	else {
+		     		vnuc = potentialmanager->vnuclear();
+		     		vnuc = vnuc + gthpseudopotential->vlocalpot();}
+		     	vlocal = vnuc + apply(*coulop, rho);
+		     	END_TIMER(world, "guess Coulomb potn");
+		     	START_TIMER(world);
+		     	vlocal = vlocal + make_lda_potential(world, rho);
+		     	vlocal.truncate();
+		     	END_TIMER(world, "guess lda potn");
+		     } else {
+		     	real_function_3d vnuc;
+		     	if (param.psp_calc()){
+		     		vnuc = gthpseudopotential->vlocalpot();}
+		     	else if (param.pure_ae()){
+		     		vnuc = potentialmanager->vnuclear();}
+		     	else {
+		     		vnuc = potentialmanager->vnuclear();
+		     		vnuc = vnuc + gthpseudopotential->vlocalpot();}
+		     	vlocal = vnuc;
+		     }
+		     rho.clear();
+		     vlocal.reconstruct();
+		     if (world.size() > 1) {
+		     	START_TIMER(world);
+		     	LoadBalanceDeux < 3 > lb(world);
+		     	real_function_3d vnuc;
+		     	if (param.psp_calc()){
+		     		vnuc = gthpseudopotential->vlocalpot();}
+		     	else if (param.pure_ae()){
+		     		vnuc = potentialmanager->vnuclear();}
+		     	else {
+		     		vnuc = potentialmanager->vnuclear();
+		     		vnuc = vnuc + gthpseudopotential->vlocalpot();}
+		     	lb.add_tree(vnuc,
+		     			lbcost<double, 3>(param.vnucextra() * 1.0, param.vnucextra() * 8.0), false);
+		     	for (unsigned int i = 0; i < ao.size(); ++i) {
+		     		lb.add_tree(ao[i], lbcost<double, 3>(1.0, 8.0), false);
+		     	}
+		     	FunctionDefaults < 3 > ::redistribute(world, lb.load_balance(param.get<int>("loadbalparts")));
+		     	END_TIMER(world, "guess loadbal");
+		     }
+		     START_TIMER(world);
+		     tensorT overlap = matrix_inner(world, ao, ao, true);
+		     END_TIMER(world, "guess overlap");
+		     START_TIMER(world);
+
+		     tensorT kinetic(ao.size(),ao.size());
+		     {
+		     	distmatT dkinetic = kinetic_energy_matrix(world, ao);
+		     	dkinetic.copy_to_replicated(kinetic);
+		     }
+		     END_TIMER(world, "guess Kinet potn");
+
+		     START_TIMER(world);
+		     reconstruct(world, ao);
+		     vlocal.reconstruct();
+		     vecfuncT vpsi;
+
+		     //debug plots:
+		     /*{
+                     int npt=1001;
+                     functionT rhotmp =
+                         factoryT(world).functor(
+                                                 functorT(
+                                                          new MolecularGuessDensityFunctor(molecule,
+                                                                                           aobasis))).truncate_on_project();
+                     functionT vlda=make_lda_potential(world, rhotmp);
+                     functionT coul=apply(*coulop, rhotmp);
+                     plot_line("vlocal.dat",npt, {0.0,0.0,-50.0}, {0.0,0.0,50.0}, vlocal);
+                     plot_line("vcoul.dat",npt, {0.0,0.0,-50.0}, {0.0,0.0,50.0}, vcoul);    
+                     plot_line("vlda.dat",npt, {0.0,0.0,-50.0}, {0.0,0.0,50.0}, vlda);
+                     plot_line("dens.dat",npt, {0.0,0.0,-50.0}, {0.0,0.0,50.0}, rhotmp);
+
+                     if (!param.pure_ae && !param.psp_calc){
+                         real_function_3d vloc_ae;
+                         vloc_ae = potentialmanager->vnuclear();
+                         vloc_ae.reconstruct();
+                         plot_line("vlocal_ae.dat",npt, {0.0,0.0,-50.0}, {0.0,0.0,50.0}, vloc_ae);
+                         real_function_3d vloc_psp;
+                         vloc_psp = gthpseudopotential->vlocalpot();
+                         vloc_psp.reconstruct();
+                         plot_line("vlocal_psp.dat",npt, {0.0,0.0,-50.0}, {0.0,0.0,50.0}, vloc_psp);
+                     }
+                 }*/
+
+		     //vlocal treated in psp includes psp and ae contribution so don't need separate clause for mixed psp/AE
+		     if (!param.pure_ae()) {
+		     	double enl;
+		     	tensorT occ = tensorT(ao.size());
+		     	for (int i = 0;i < param.nalpha();++i) {
+		     		occ[i] = 1.0;
+		     	}
+		     	for (int i = param.nalpha();size_t(i) < ao.size();++i) {
+		     		occ[i] = 0.0;
+		     	}
+		     	vpsi = gthpseudopotential->apply_potential(world, vlocal, ao, occ, enl);
+		     }
+		     else {
+		     	vpsi = mul_sparse(world, vlocal, ao, vtol);
+		     }
+
+		     compress(world, vpsi);
+		     truncate(world, vpsi);
+		     compress(world, ao);
+		     tensorT potential = matrix_inner(world, vpsi, ao, true);
+		     vpsi.clear();
+		     tensorT fock = kinetic + potential;
+		     fock = 0.5 * (fock + transpose(fock));
+		     tensorT c, e;
+
+		     //debug printing
+		     /*double ep = 0.0;
+                 double ek = 0.0;
+                 for(int i = 0;i < ao.size();++i){
+                     ep += potential(i, i);
+                     ek += kinetic(i, i);
+                     std::cout << "pot/kin " << i << "  " << potential(i,i) << "  "<< kinetic(i,i) << std::endl;
+                 }
+
+                 if(world.rank() == 0){
+                     printf("\n              epot, ekin, efock %16.8f  %16.8f  %16.8f\n", ek, ep, ek+ep);
+		      */
+
+		     END_TIMER(world, "guess fock");
+
+		     START_TIMER(world);
+		     sygvp(world, fock, overlap, 1, c, e);
+		     END_TIMER(world, "guess eigen sol");
+		     print_meminfo(world.rank(), "guess eigen sol");
+
+		     // NAR 7/5/2013
+		     // commented out because it generated a lot of output
+		     // if(world.rank() == 0 && 0){
+		     //   print("initial eigenvalues");
+		     //   print(e);
+		     //   print("\n\nWSTHORNTON: initial eigenvectors");
+		     //   print(c);
+		     // }
+
+		     START_TIMER(world);
+		     compress(world, ao);
+
+		     unsigned int ncore = 0;
+		     if (param.core_type() != "none") {
+		     	ncore = molecule.n_core_orb_all();
+		     }
+
+		     amo = transform(world, ao, c(_, Slice(ncore, ncore + param.nmo_alpha() - 1)), vtol, true);
+		     truncate(world, amo);
+		     normalize(world, amo);
+		     aeps = e(Slice(ncore, ncore + param.nmo_alpha() - 1));
+
+		     aocc = tensorT(param.nmo_alpha());
+		     for (int i = 0; i < param.nalpha(); ++i)
+		     	aocc[i] = 1.0;
+
+		     if (world.rank()==0 and param.print_level()>3) print("grouping alpha orbitals into sets");
+		     aset=group_orbital_sets(world,aeps,aocc,param.nmo_alpha());
+
+		     if (param.nbeta() && !param.spin_restricted()) {
+		     	bmo = transform(world, ao, c(_, Slice(ncore, ncore + param.nmo_beta() - 1)), vtol, true);
+		     	truncate(world, bmo);
+		     	normalize(world, bmo);
+		     	beps = e(Slice(ncore, ncore + param.nmo_beta() - 1));
+		     	bocc = tensorT(param.nmo_beta());
+		     	for (int i = 0; i < param.nbeta(); ++i)
+		     		bocc[i] = 1.0;
+
+		     	if (world.rank()==0 and param.print_level()>3) print("grouping beta orbitals into sets");
+		     	bset=group_orbital_sets(world,beps,bocc,param.nmo_beta());
+
+		     }
+		     END_TIMER(world, "guess orbital grouping");
+          }
+          // If using nwchem, read in and generate intial guess here
+          else {
+             START_TIMER(world);
+
+             // Construct interfact object from slymer namespace
+             slymer::NWChem_Interface nwchem(param.nwfile(), std::cout);
+             
+             // For parallel runs, silencing all but 1 slymer instance
+             if(world.rank() != 0) {
+                std::ostream dev_null(nullptr);
+                nwchem.err = dev_null;
+             }              
+
+             // Read in basis set
+             nwchem.read(slymer::Properties::Basis);
+
+             // Read in the molecular orbital coefficients, energies,
+             // and occupancies
+             nwchem.read(slymer::Properties::Energies | slymer::Properties::MOs | slymer::Properties::Occupancies);
+
+             // Shift madness atoms to match nwchem atoms
+             if(world.rank() == 0 && param.print_level()>3) print("\nAligning atoms by moving MADNESS atoms to match NWChem atoms.");
+
+             // Verify at least same number of atoms first
+             MADNESS_ASSERT(int(nwchem.atoms.size()) == molecule.natom());
+
+             // Get center of charge for nwchem
+             std::vector<double> nw_coc(3,0);
+             double total_charge = 0.0;
+             if(world.rank() == 0 && param.print_level()>3) print("NWChem coordinates:");
+             for(auto atom : nwchem.atoms) {
+                int charge = symbol_to_atomic_number(atom.symbol);
+                total_charge += charge;
+                if(world.rank() == 0 && param.print_level()>3) print(atom.symbol, atom.position[0], atom.position[1], atom.position[2]);
+                nw_coc[0] += atom.position[0] * charge;
+                nw_coc[1] += atom.position[1] * charge;
+                nw_coc[2] += atom.position[2] * charge;
+             }
+             nw_coc[0] = nw_coc[0]/total_charge; nw_coc[1] = nw_coc[1]/total_charge; nw_coc[2] = nw_coc[2]/total_charge;
+
+             // Get center of charge for madness
+             std::vector<double> mad_coc(3,0);
+             for (int i = 0; i < molecule.natom(); ++i) {
+                const Atom& atom = molecule.get_atom(i);
+                int charge = atom.atomic_number;                  
+                mad_coc[0] += atom.x * charge;
+                mad_coc[1] += atom.y * charge;
+                mad_coc[2] += atom.z * charge;
+             }
+             mad_coc[0] = mad_coc[0]/total_charge; mad_coc[1] = mad_coc[1]/total_charge; mad_coc[2] = mad_coc[2]/total_charge;
+
+             // Now translate MADNESS to have same coc as NWChem
+             Tensor<double> translation(3);
+             for(unsigned int i = 0; i < 3; i++) {
+                translation[i] = mad_coc[i] - nw_coc[i];
+             }
+             molecule.translate(translation);
+
+             // Now construct the rotation such that the overlap between NWChem 
+             // and MADNESS is maximized.
+             // First need the locations in a tensor for manipulations
+             Tensor<double> nw_coords(nwchem.atoms.size(),4);
+             Tensor<double> mad_coords(molecule.natom(),4);
+             for(unsigned int i = 0; i < nwchem.atoms.size(); i++) {
+                nw_coords(i,0) = nwchem.atoms[i].position[0];
+                nw_coords(i,1) = nwchem.atoms[i].position[1];
+                nw_coords(i,2) = nwchem.atoms[i].position[2];
+                nw_coords(i,3) = symbol_to_atomic_number(nwchem.atoms[i].symbol) * 1000.0;
+
+                const Atom& atom = molecule.get_atom(i);
+                mad_coords(i,0) = atom.x;
+                mad_coords(i,1) = atom.y;
+                mad_coords(i,2) = atom.z;
+                mad_coords(i,3) = atom.atomic_number * 1000.0;
+             }
+             
+             // Using polar decomp to construct rotation
+             Tensor<double> q = inner(transpose(mad_coords), nw_coords);
+             Tensor<double> VT(4,4);
+             Tensor<double> U(4,4);
+             Tensor<double> sigma(4);
+             svd(q, U, sigma, VT);
+             q = inner(U,VT);
+
+             // And rotate
+             molecule.rotate(q(Slice(0,2),Slice(0,2)));
+             if(world.rank() == 0 && param.print_level()>3) print("New MADNESS coordinates:");
+             for (int i = 0; i < molecule.natom(); ++i) {
+                const Atom& atom = molecule.get_atom(i);
+                if(world.rank() == 0 && param.print_level()>3) print(atomic_number_to_symbol(atom.atomic_number),  atom.x, atom.y, atom.z); 
+             } 
+
+             // Construct nuclear potential
+             make_nuclear_potential(world); 
+             real_function_3d vnuc = potentialmanager->vnuclear();
+
+             // Pull out occupation numbers
+             // NWChem orders occupied orbitals to be first
+             aocc = tensorT(param.nalpha());
+             for (int i = 0; i < param.nalpha(); i++) {
+                // NWChem stores closed shell calculations
+                // as the alpha orbital set with occupation 2.
+                // Verifying no fractional occupations.
+                MADNESS_ASSERT(nwchem.occupancies[i] == 2.0 or nwchem.occupancies[i] == 1.0);
+
+                // Madness instead stores 2 identical sets
+                // (alpha and beta) with occupation 1
+                aocc[i] = 1.0;
+             }
+             
+             // Pull out energies
+             aeps = tensorT(param.nalpha());
+             for (int i = 0; i < param.nalpha(); i++) {
+                aeps[i] = nwchem.energies[i];
+             }
+
+             // Create the orbitals as madness functions
+             // Just create the vector of atomic orbitals
+             // and use the vector of MO coefficients and
+             // the transform function, then take only 
+             // the occupied orbitals.
+             if(world.rank() == 0 && param.print_level()>3) print("\nCreating MADNESS functions from the NWChem orbitals.");
+                           
+             // Cast the 'basis_set' into a gaussian basis
+             // and iterate over it 
+             vector_real_function_3d temp1;
+             int i = 0; 
+             for(auto basis : slymer::cast_basis<slymer::GaussianFunction>(nwchem.basis_set)) {
+                 // Get the center of gaussian as its special point
+                 std::vector<coord_3d> centers;
+                 coord_3d r;
+                 r[0] = basis.get().center[0]; r[1] = basis.get().center[1]; r[2] = basis.get().center[2];
+                 centers.push_back(r);
+
+                 // Now make the function
+                 temp1.push_back(factoryT(world).functor(functorT(new slymer::Gaussian_Functor(basis.get(), centers))));
+                 if(world.rank() == 0 and i % 10 == 0 and i != 0 && param.print_level()>3) print("Created", i, "functions."); 
+                 i++;
+             } 
+             if(world.rank() == 0 && param.print_level()>3) print("Finished creating", temp1.size(), "functions.");    
+ 
+             // Transform ao's now
+             vector_real_function_3d temp = transform(world, temp1, nwchem.MOs, vtol, true); 
+
+             // Now save all aos and only the occupied amo
+             for(unsigned int i = 0; i < temp1.size(); i++) {
+                 // Save all AOs
+                 ao.push_back(copy(temp1[i]));
+
+                 // Only save occupied AMOs
+                 if(nwchem.occupancies[i] > 0) {
+                     amo.push_back(copy(temp[i]));
+                 }
+             }
+
+             // Clean up
+             truncate(world, amo);
+             normalize(world, amo);
+
+             if (world.rank()==0 && param.print_level()>3) print("\ngrouping alpha orbitals into sets");
+             aset=group_orbital_sets(world,aeps,aocc,param.nmo_alpha());
+
+             // Now for betas
+             if (param.nbeta() && !param.spin_restricted()) {
+
+                 // Pull out occupation numbers
+                 // NWChem orders occupied orbitals to be first
+                 bocc = tensorT(param.nbeta());
+                 for (int i = 0; i < param.nbeta(); i++) {
+                    MADNESS_ASSERT(nwchem.beta_occupancies[i] == 1.0);
+                    bocc[i] = 1.0;
+                 }
+                 
+                 // Pull out energies
+                 beps = tensorT(param.nbeta());
+                 for (int i = 0; i < param.nbeta(); i++) {
+                    beps[i] = nwchem.beta_energies[i];
+                 }
+                  
+                 // Transform ao's now
+                 temp = transform(world, temp1, nwchem.beta_MOs, vtol, true); 
+
+                 // Now only take the occupied bmo
+                 for(unsigned int i = 0; i < temp1.size(); i++) { 
+                     if(nwchem.beta_occupancies[i] > 0) { 
+                         bmo.push_back(copy(temp[i]));
+                     }
+                 }
+
+                 // Clean up
+                 truncate(world, bmo);
+                 normalize(world, bmo);
+
+                 if (world.rank()==0 && param.print_level()>3) print("\ngrouping beta orbitals into sets");
+                 bset=group_orbital_sets(world,beps,bocc,param.nmo_beta());
+             }
+
+             END_TIMER(world, "read nwchem file");
+          }
+          
 	}
 }
 
@@ -2485,7 +1526,6 @@
 
 	FunctionDefaults < 3 > ::redistribute(world, lb.load_balance(param.loadbalparts()));
 }
->>>>>>> 74d4983d
 
 functionT SCF::make_density(World & world, const tensorT & occ,
 		const vecfuncT & v) const {
@@ -2794,396 +1834,6 @@
 	return r;
 }
 
-<<<<<<< HEAD
-            amo_new = transform(world, amo_new,
-                                Q, trantol, true);
-            truncate(world, amo_new);
-            if (world.rank() == 0) print("ORTHOG2a: maxq trantol", maxq, trantol);
-            //print(Q);
-
-        } while (maxq>0.01);
-        normalize(world, amo_new);
-
-        END_TIMER(world, "Orthonormalize");
-
-    }
-
-    /// orthonormalize the vectors ignoring occupied/virtual distinctions
-    
-    /// @param[in]          world   the world
-    /// @param[inout]       amo_new the vectors to be orthonormalized
-    void SCF::orthonormalize(World& world, vecfuncT& amo_new) const {
-        PROFILE_MEMBER_FUNC(SCF);
-        START_TIMER(world);
-        double trantol = vtol / std::min(30.0, double(amo.size()));
-        normalize(world, amo_new);
-        double maxq;
-        do {
-            tensorT Q = Q2(matrix_inner(world, amo_new, amo_new)); // Q3(matrix_inner(world, amo_new, amo_new))
-            maxq = 0.0;
-            for (int j=1; j<Q.dim(0); j++)
-                for (int i=0; i<j; i++)
-                    maxq = std::max(std::abs(Q(j,i)),maxq);
-            
-            //Q.screen(trantol); // ???? Is this really needed?
-            amo_new = transform(world, amo_new,
-                                Q, trantol, true);
-            truncate(world, amo_new);
-            if (world.rank() == 0) print("ORTHOG2b: maxq trantol", maxq, trantol);
-            //print(Q);
-            
-        } while (maxq>0.01);
-        normalize(world, amo_new);
-        END_TIMER(world, "Orthonormalize");
-    }
-    
-    
-    void SCF::propagate(World& world, double omega, int step0) {
-        PROFILE_MEMBER_FUNC(SCF);
-        // Load molecular orbitals
-        set_protocol < 3 > (world, 1e-4);
-        make_nuclear_potential(world);
-        initial_load_bal(world);
-        load_mos(world);
-        
-        int nstep = 1000;
-        double time_step = 0.05;
-        
-        double strength = 0.1;
-        
-        // temporary way of doing this for now
-        //      VextCosFunctor<double> Vext(world,new DipoleFunctor(2),omega);
-        functionT fdipx =
-            factoryT(world).functor(functorT(new DipoleFunctor(0))).initial_level(
-                                                                                  4);
-        functionT fdipy =
-            factoryT(world).functor(functorT(new DipoleFunctor(1))).initial_level(
-                                                                                  4);
-        functionT fdipz =
-            factoryT(world).functor(functorT(new DipoleFunctor(2))).initial_level(
-                                                                                  4);
-        
-        world.gop.broadcast(time_step);
-        world.gop.broadcast(nstep);
-        
-        // Need complex orbitals :(
-        double thresh = 1e-4;
-        cvecfuncT camo = zero_functions<double_complex, 3>(world, param.nalpha);
-        cvecfuncT cbmo = zero_functions<double_complex, 3>(world, param.nbeta);
-        for (int iorb = 0; iorb < param.nalpha; iorb++) {
-            camo[iorb] = std::exp(double_complex(0.0, 2 * constants::pi * strength))
-                * amo[iorb];
-            camo[iorb].truncate(thresh);
-        }
-        if (!param.spin_restricted && param.nbeta) {
-            for (int iorb = 0; iorb < param.nbeta; iorb++) {
-                cbmo[iorb] = std::exp(
-                                      double_complex(0.0, 2 * constants::pi * strength))
-                    * bmo[iorb];
-                cbmo[iorb].truncate(thresh);
-            }
-        }
-        
-        // Create free particle propagator
-        // Have no idea what to set "c" to
-        double c = 20.0;
-        printf("Creating G\n");
-        Convolution1D < double_complex > *G = qm_1d_free_particle_propagator(
-                                                                             FunctionDefaults < 3 > ::get_k(), c, 0.5 * time_step,
-                                                                             2.0 * param.L);
-        printf("Done creating G\n");
-        
-        // Start iteration over time
-        for (int step = 0; step < nstep; step++) {
-            //        if (world.rank() == 0) printf("Iterating step %d:\n\n", step);
-            double t = time_step * step;
-            //        iterate_trotter(world, G, Vext, camo, cbmo, t, time_step);
-            iterate_trotter(world, G, camo, cbmo, t, time_step, thresh);
-            functionT arho = make_density(world, aocc, camo);
-            functionT brho =
-                (!param.spin_restricted && param.nbeta) ?
-                make_density(world, aocc, camo) : copy(arho);
-            functionT rho = arho + brho;
-            double xval = inner(fdipx, rho);
-            double yval = inner(fdipy, rho);
-            double zval = inner(fdipz, rho);
-            if (world.rank() == 0)
-                printf("%15.7f%15.7f%15.7f%15.7f\n", t, xval, yval, zval);
-        }
-    }
-    
-    complex_functionT APPLY(const complex_operatorT* q1d,
-                            const complex_functionT& psi) {
-        complex_functionT r = psi; // Shallow copy violates constness !!!!!!!!!!!!!!!!!
-        coordT lo, hi;
-        lo[2] = -10;
-        hi[2] = +10;
-        
-        r.reconstruct();
-        r.broaden();
-        r.broaden();
-        r.broaden();
-        r.broaden();
-        r = apply_1d_realspace_push(*q1d, r, 2);
-        r.sum_down();
-        r = apply_1d_realspace_push(*q1d, r, 1);
-        r.sum_down();
-        r = apply_1d_realspace_push(*q1d, r, 0);
-        r.sum_down();
-        
-        return r;
-    }
-    
-    void SCF::iterate_trotter(World& world, Convolution1D<double_complex>* G,
-                              cvecfuncT& camo, cvecfuncT& cbmo, double t, double time_step,
-                              double thresh) {
-        PROFILE_MEMBER_FUNC(SCF);
-        
-        // first kinetic energy apply
-        cvecfuncT camo2 = zero_functions<double_complex, 3>(world, param.nalpha);
-        cvecfuncT cbmo2 = zero_functions<double_complex, 3>(world, param.nbeta);
-        for (int iorb = 0; iorb < param.nalpha; iorb++) {
-            //        if (world.rank()) printf("Apply free-particle Green's function to alpha orbital %d\n", iorb);
-            camo2[iorb] = APPLY(G, camo[iorb]);
-            camo2[iorb].truncate(thresh);
-        }
-        if (!param.spin_restricted && param.nbeta) {
-            for (int iorb = 0; iorb < param.nbeta; iorb++) {
-                cbmo2[iorb] = APPLY(G, cbmo[iorb]);
-                cbmo2[iorb].truncate(thresh);
-            }
-        }
-        // Construct new density
-        //      START_TIMER(world);
-        functionT arho = make_density(world, aocc, amo), brho;
-        
-        if (param.nbeta) {
-            if (param.spin_restricted) {
-                brho = arho;
-            } else {
-                brho = make_density(world, bocc, bmo);
-            }
-        } else {
-            brho = functionT(world); // zero
-        }
-        functionT rho = arho + brho;
-        //      END_TIMER(world, "Make densities");
-        
-        // Do RPA only for now
-        real_function_3d vnuc = potentialmanager->vnuclear();
-        functionT vlocal = vnuc;
-        //      START_TIMER(world);
-        functionT vcoul = apply(*coulop, rho);
-        //      END_TIMER(world, "Coulomb");
-        //      vlocal += vcoul + Vext(t+0.5*time_step);
-        //      vlocal += vcoul + std::cos(0.1*(t+0.5*time_step))*fdip;
-        
-        // exponentiate potential
-        //      if (world.rank()) printf("Apply Kohn-Sham potential to orbitals\n");
-        complex_functionT expV = make_exp(time_step, vlocal);
-        cvecfuncT camo3 = mul_sparse(world, expV, camo2, vtol, false);
-        world.gop.fence();
-        
-        // second kinetic energy apply
-        for (int iorb = 0; iorb < param.nalpha; iorb++) {
-            //        if (world.rank() == 0) printf("Apply free-particle Green's function to alpha orbital %d\n", iorb);
-            camo3[iorb].truncate(thresh);
-            camo[iorb] = APPLY(G, camo3[iorb]);
-            camo[iorb].truncate();
-        }
-        if (!param.spin_restricted && param.nbeta) {
-            cvecfuncT cbmo3 = mul_sparse(world, expV, cbmo2, vtol, false);
-            
-            // second kinetic energy apply
-            for (int iorb = 0; iorb < param.nbeta; iorb++) {
-                cbmo[iorb] = APPLY(G, cbmo3[iorb]);
-                cbmo[iorb].truncate();
-            }
-        }
-    }
-    
-    // For given protocol, solve the DFT/HF/response equations
-    void SCF::solve(World & world) {
-        PROFILE_MEMBER_FUNC(SCF);
-        functionT arho_old, brho_old;
-        const double dconv = std::max(FunctionDefaults < 3 > ::get_thresh(),
-                                      param.dconv);
-        const double trantol = vtol / std::min(30.0, double(amo.size()));
-        const double tolloc = 1e-6; // was std::min(1e-6,0.01*dconv) but now trying to avoid unnecessary change
-        double update_residual = 0.0, bsh_residual = 0.0;
-        subspaceT subspace;
-        tensorT Q;
-        bool do_this_iter = true;
-        bool converged = false;
-
-        // Shrink subspace until stop localizing/canonicalizing--- probably not a good idea
-        // int maxsub_save = param.maxsub;
-        // param.maxsub = 2;
-        
-        for (int iter = 0; iter < param.maxiter; ++iter) {
-            if (world.rank() == 0)
-                printf("\nIteration %d at time %.1fs\n\n", iter, wall_time());
-            
-            // if (iter > 0 && update_residual < 0.1) {
-            //     //do_this_iter = false;
-            //     param.maxsub = maxsub_save;
-            // }
-            
-            if (param.localize && do_this_iter) {
-	        distmatT dUT;
-		if (param.localize_pm) {
-                    dUT = localize_PM(world, amo, aset, tolloc, 0.1, iter == 0, false);
-                }
-                else if (param.localize_new) {
-                    dUT = localize_new(world, amo, aset, tolloc, 0.1, iter == 0, false);
-                }
-		else if (param.localize_boys) {
-                    dUT = localize_boys(world, amo, aset, tolloc, 0.1, iter == 0, false);
-                }
-                else
-                    throw "localization confusion";
-                
-                dUT.data().screen(trantol);
-                START_TIMER(world);
-                amo = transform(world, amo, dUT);
-                truncate(world, amo);
-                normalize(world, amo);
-                if (!param.spin_restricted && param.nbeta != 0) {
-                    if (param.localize_pm) {
-                        dUT = localize_PM(world, bmo, bset, tolloc, 0.1, iter == 0, false);
-                    }
-                    else if (param.localize_new) {
-                        dUT = localize_new(world, bmo, bset, tolloc, 0.1, iter == 0, false);
-                    }
-                    else {
-                        dUT = localize_boys(world, bmo, bset, tolloc, 0.1, iter == 0, false);
-                    }
-
-                  START_TIMER(world);
-                  dUT.data().screen(trantol);
-                  bmo = transform(world, bmo, dUT);
-                  truncate(world, bmo);
-                  normalize(world, bmo);
-                  END_TIMER(world, "Rotate subspace");
-                }
-            }
-
-            START_TIMER(world);
-            functionT arho = make_density(world, aocc, amo), brho;
-
-            if (param.nbeta) {
-                if (param.spin_restricted) {
-                    brho = arho;
-                } else {
-                    brho = make_density(world, bocc, bmo);
-                }
-            } else {
-                brho = functionT(world); // zero
-            }
-            END_TIMER(world, "Make densities");
-            print_meminfo(world.rank(), "Make densities");
-            
-            if (iter < 2 || (iter % 10) == 0) {
-                START_TIMER(world);
-                loadbal(world, arho, brho, arho_old, brho_old, subspace);
-                END_TIMER(world, "Load balancing");
-                print_meminfo(world.rank(), "Load balancing");
-            }
-            double da = 0.0, db = 0.0;
-            if (iter > 0) {
-                da = (arho - arho_old).norm2();
-                db = (brho - brho_old).norm2();
-                if (world.rank() == 0)
-                    print("delta rho", da, db, "residuals", bsh_residual,
-                          update_residual);
-                
-            }
-
-            START_TIMER(world);
-            arho_old = arho;
-            brho_old = brho;
-            functionT rho = arho + brho;
-            rho.truncate();
-
-            real_function_3d vnuc;
-            if (param.psp_calc){
-                vnuc = gthpseudopotential->vlocalpot();}
-            else if (param.pure_ae){
-                vnuc = potentialmanager->vnuclear();}
-            else {
-                vnuc = potentialmanager->vnuclear();
-                vnuc = vnuc + gthpseudopotential->vlocalpot();}     
-            double enuclear = inner(rho, vnuc);
-            END_TIMER(world, "Nuclear energy");
-
-            START_TIMER(world);
-            functionT vcoul = apply(*coulop, rho);
-            functionT vlocal;
-            END_TIMER(world, "Coulomb");
-            print_meminfo(world.rank(), "Coulomb");
-
-            double ecoulomb = 0.5 * inner(rho, vcoul);
-            rho.clear(false);
-            vlocal = vcoul + vnuc;
-
-            // compute the contribution of the solvent to the local potential
-            double epcm=0.0;
-            if (param.pcm_data != "none") {
-                START_TIMER(world);
-                functionT vpcm=pcm.compute_pcm_potential(vcoul);
-                vlocal+=vpcm;
-                epcm=pcm.compute_pcm_energy();
-                END_TIMER(world, "PCM");
-                print_meminfo(world.rank(), "PCM");
-            }
-            
-            vcoul.clear(false);
-            vlocal.truncate();
-            double exca = 0.0, excb = 0.0;
-
-            double enla = 0.0, enlb = 0.0;
-            vecfuncT Vpsia = apply_potential(world, aocc, amo, vlocal, exca, enla, 0);
-            vecfuncT Vpsib;
-            if (!param.spin_restricted && param.nbeta) {
-                Vpsib = apply_potential(world, bocc, bmo, vlocal, excb, enlb, 1);
-            }
-            else if (param.nbeta != 0) {
-                enlb = enla;
-            }
-            
-            double ekina = 0.0, ekinb = 0.0;
-            tensorT focka = make_fock_matrix(world, amo, Vpsia, aocc, ekina);
-            tensorT fockb = focka;
-            
-            if (!param.spin_restricted && param.nbeta != 0)
-                fockb = make_fock_matrix(world, bmo, Vpsib, bocc, ekinb);
-            else if (param.nbeta != 0) {
-                ekinb = ekina;
-            }
-            
-            if (!param.localize && do_this_iter) {
-                tensorT U = diag_fock_matrix(world, focka, amo, Vpsia, aeps, aocc,
-                                             FunctionDefaults < 3 > ::get_thresh());
-                //rotate_subspace(world, U, subspace, 0, amo.size(), trantol); ??
-                if (!param.spin_restricted && param.nbeta != 0) {
-                    U = diag_fock_matrix(world, fockb, bmo, Vpsib, beps, bocc,
-                                         FunctionDefaults < 3 > ::get_thresh());
-                    //rotate_subspace(world, U, subspace, amo.size(), bmo.size(),trantol);
-                }
-            }
-            
-            double enrep = molecule.nuclear_repulsion_energy();
-            double ekinetic = ekina + ekinb;
-            double enonlocal = enla + enlb;
-            double exc = exca + excb;
-            double etot = ekinetic + enuclear + ecoulomb + exc + enrep + enonlocal + epcm;
-            current_energy = etot;
-            //esol = etot;
-            
-            if (world.rank() == 0) {
-                //lots of dps for testing Exc stuff
-                /*printf("\n              kinetic %32.24f\n", ekinetic);
-=======
 void SCF::dipole_matrix_elements(World& world, const vecfuncT & mo, const tensorT& occ,
 		const tensorT& energy, int spin) {
 	START_TIMER(world);
@@ -4264,7 +2914,6 @@
 		if (world.rank() == 0  and (param.print_level()>1)) {
 			//lots of dps for testing Exc stuff
 			/*printf("\n              kinetic %32.24f\n", ekinetic);
->>>>>>> 74d4983d
                 printf("         nonlocal psp %32.24f\n", enonlocal);
                 printf("   nuclear attraction %32.24f\n", enuclear);
                 printf("              coulomb %32.24f\n", ecoulomb);
@@ -4272,159 +2921,6 @@
                 printf("    nuclear-repulsion %32.24f\n", enrep);
                 printf("                total %32.24f\n\n", etot);*/
 
-<<<<<<< HEAD
-                printf("\n              kinetic %16.8f\n", ekinetic);
-                printf("         nonlocal psp %16.8f\n", enonlocal);
-                printf("   nuclear attraction %16.8f\n", enuclear);
-                printf("              coulomb %16.8f\n", ecoulomb);
-                printf("                  PCM %16.8f\n", epcm);
-                printf(" exchange-correlation %16.8f\n", exc);
-                printf("    nuclear-repulsion %16.8f\n", enrep);
-                printf("                total %16.8f\n\n", etot);
-            }
-            
-            if (iter > 0) {
-                //print("##convergence criteria: density delta=", da < dconv * molecule.natom() && db < dconv * molecule.natom(), ", bsh_residual=", (param.conv_only_dens || bsh_residual < 5.0*dconv));
-                if (da < dconv * std::max(size_t(5),molecule.natom()) && db < dconv * std::max(size_t(5),molecule.natom())
-                    && (param.conv_only_dens || bsh_residual < 5.0 * dconv)) converged=true;
-                // previous conv was too tight for small systems
-                // if (da < dconv * molecule.natom() && db < dconv * molecule.natom()
-                //     && (param.conv_only_dens || bsh_residual < 5.0 * dconv)) converged=true;
-
-                // do diagonalization etc if this is the last iteration, even if the calculation didn't converge
-                if (converged || iter==param.maxiter-1) {
-                    if (world.rank() == 0 && converged) {
-                        print("\nConverged!\n");
-                    }
-                    
-                    // Diagonalize to get the eigenvalues and if desired the final eigenvectors
-                    tensorT U;
-                    START_TIMER(world);
-                    tensorT overlap = matrix_inner(world, amo, amo, true);
-                    END_TIMER(world, "Overlap");
-                    
-                    START_TIMER(world);
-                    sygvp(world, focka, overlap, 1, U, aeps);
-                    END_TIMER(world, "focka eigen sol");
-                    
-                    if (!param.localize) {
-                        START_TIMER(world);
-                        amo = transform(world, amo, U, trantol, true);
-                        truncate(world, amo);
-                        normalize(world, amo);
-                        END_TIMER(world, "Transform MOs");
-                    }
-                    if (param.nbeta != 0 && !param.spin_restricted) {
-
-                        START_TIMER(world);
-                        overlap = matrix_inner(world, bmo, bmo, true);
-                        END_TIMER(world, "Overlap");
-                        
-                        START_TIMER(world);
-                        sygvp(world, fockb, overlap, 1, U, beps);
-                        END_TIMER(world, "fockb eigen sol");
-                        
-                        if (!param.localize) {
-                            START_TIMER(world);
-                            bmo = transform(world, bmo, U, trantol, true);
-                            truncate(world, bmo);
-                            normalize(world, bmo);
-                            END_TIMER(world, "Transform MOs");
-                        }
-                    }
-                    
-                    if (world.rank() == 0) {
-                        print(" ");
-                        print("alpha eigenvalues");
-                        print (aeps);
-                        if (param.nbeta != 0 && !param.spin_restricted) {
-                            print("beta eigenvalues");
-                            print (beps);
-                        }
-
-
-                        // write eigenvalues etc to a file at the same time for plotting DOS etc.
-                        FILE *f=0;
-                        if (param.nbeta != 0 && !param.spin_restricted) {
-                            f = fopen("energies_alpha.dat", "w");}
-                        else{
-                            f = fopen("energies.dat", "w");}
-
-                        long nmo = amo.size();
-                        fprintf(f, "# %8li\n", nmo);
-                        for (long i = 0; i < nmo; ++i) {
-                            fprintf(f, "%13.8f\n", aeps(i));
-                        }
-                        fclose(f);
-
-                        if (param.nbeta != 0 && !param.spin_restricted) {
-                            long nmo = bmo.size();
-                            FILE *f=0;
-                            f = fopen("energies_beta.dat", "w");
-
-                            fprintf(f, "# %8li\n", nmo);
-                            for (long i = 0; i < nmo; ++i) {
-                                fprintf(f, "%13.8f\t", beps(i));
-                            }
-                            fclose(f);
-                        }
-
-                    }
-                    
-                    if (param.localize) {
-                        // Restore the diagonal elements for the analysis
-                        for (unsigned int i = 0; i < amo.size(); ++i)
-                            aeps[i] = focka(i, i);
-                        if (param.nbeta != 0 && !param.spin_restricted)
-                            for (unsigned int i = 0; i < bmo.size(); ++i)
-                                beps[i] = fockb(i, i);
-                    }
-                    
-                    break;
-                }
-                
-            }
-            
-            update_subspace(world, Vpsia, Vpsib, focka, fockb, subspace, Q,
-                            bsh_residual, update_residual);
-
-        }
-
-        // compute the dipole moment
-        functionT rho = make_density(world, aocc, amo);
-        if (!param.spin_restricted) {
-            if (param.nbeta)
-                rho += make_density(world, bocc, bmo);
-        } else {
-            rho.scale(2.0);
-        }
-        dipole(world,rho);
-        
-        if (world.rank() == 0) {
-            if (param.localize)
-                print(
-                      "Orbitals are localized - energies are diagonal Fock matrix elements\n");
-            else
-                print("Orbitals are eigenvectors - energies are eigenvalues\n");
-            if (param.nwfile == "") print("Analysis of alpha MO vectors");
-        }
-        
-        if (param.nwfile == "") {
-          analyze_vectors(world, amo, aocc, aeps);
-            if (param.nbeta != 0 && !param.spin_restricted) {
-              if (world.rank() == 0)
-                print("Analysis of beta MO vectors");
-                
-              analyze_vectors(world, bmo, bocc, beps);
-            }
-        }
-        if (param.print_dipole_matels) {
-            dipole_matrix_elements(world, amo, aocc, aeps, 0);
-            if (param.nbeta != 0 && !param.spin_restricted) {    
-                dipole_matrix_elements(world, bmo, bocc, beps, 1);
-            }
-        }
-=======
 			printf("\n              kinetic %16.8f\n", ekinetic);
 			printf("         nonlocal psp %16.8f\n", enonlocal);
 			printf("   nuclear attraction %16.8f\n", enuclear);
@@ -4541,7 +3037,6 @@
 				bsh_residual, update_residual);
 
 	}
->>>>>>> 74d4983d
 
 	// compute the dipole moment
 	functionT rho = make_density(world, aocc, amo);
@@ -4559,16 +3054,18 @@
 					"Orbitals are localized - energies are diagonal Fock matrix elements\n");
 		else
 			print("Orbitals are eigenvectors - energies are eigenvalues\n");
-		print("Analysis of alpha MO vectors");
-	}
-
-	analyze_vectors(world, amo, aocc, aeps);
-	if (param.nbeta() != 0 && !param.spin_restricted()) {
-		if (world.rank() == 0 and (param.print_level()>1))
-			print("Analysis of beta MO vectors");
-
-		analyze_vectors(world, bmo, bocc, beps);
-	}
+		if (param.nwfile() == "") print("Analysis of alpha MO vectors");
+	}
+
+     if (param.nwfile == "") {
+	     analyze_vectors(world, amo, aocc, aeps);
+	     if (param.nbeta() != 0 && !param.spin_restricted()) {
+	     	if (world.rank() == 0 and (param.print_level()>1))
+	     		print("Analysis of beta MO vectors");
+
+	     	analyze_vectors(world, bmo, bocc, beps);
+	     }
+     }
 
 	if (param.get<bool>("print_dipole_matels")) {
 		dipole_matrix_elements(world, amo, aocc, aeps, 0);
@@ -4687,375 +3184,6 @@
 		Q = Q(Slice(1, -1), Slice(1, -1));
 	}
 
-<<<<<<< HEAD
-            }
-            if(nres > 0 && world.rank() == 0)
-                printf("\n");
-        //}
-
-        world.gop.fence();
-        double rms, maxval_x, maxval_y, maxval_b;
-        vector_stats(axnorm, rms, maxval_x);
-        vector_stats(aynorm, rms, maxval_y);
-
-        update_residual = std::max(maxval_x, maxval_y);
-
-        if(bxnorm.size()){
-            vector_stats(bxnorm, rms, maxval_x);
-            vector_stats(bynorm, rms, maxval_y);
-            
-            maxval_b = std::max(maxval_x, maxval_y);
-            update_residual = std::max(update_residual, maxval_b);
-        }
-        //START_TIMER(world);
-        //double trantol = vtol / std::min(30.0, double(ax.size()));
-        //normalize(world, ax_new);
-        //normalize(world, ay_new);
-        //ax_new = transform(world, ax_new, Q3(matrix_inner(world, ax_new, ax_new)), trantol, true);
-        //ay_new = transform(world, ay_new, Q3(matrix_inner(world, ay_new, ay_new)), trantol, true);
-        truncate(world, ax_new);
-        truncate(world, ay_new);
-        //normalize(world, ax_new);
-        //normalize(world, ay_new);
-        if(param.nbeta != 0  && !param.spin_restricted){
-            //normalize(world, bx_new);
-            //normalize(world, by_new);
-            //bx_new = transform(world, bx_new, Q3(matrix_inner(world, bx_new, bx_new)), trantol, true);
-            //by_new = transform(world, by_new, Q3(matrix_inner(world, by_new, by_new)), trantol, true);
-            truncate(world, bx_new);
-            truncate(world, by_new);
-            //normalize(world, bx_new);
-            //normalize(world, by_new);
-        }
-        //END_TIMER(world, "Orthonormalize");
-        ax = ax_new;
-        ay = ay_new;
-        bx = bx_new;
-        by = by_new;
-    }
-
-    vecfuncT SCF::apply_potential_response(World & world, const vecfuncT & dmo,
-            const XCOperator& xcop,  const functionT & vlocal, int ispin)
-    {
-        functionT vloc = copy(vlocal);
-
-        if (xc.is_dft() && !(xc.hf_exchange_coefficient()==1.0)) {
-            START_TIMER(world);
-
-//            XCOperator xcoperator(world,this,ispin);
-//            if (ispin==0) exc=xcoperator.compute_xc_energy();
-            xcop.set_ispin(ispin);
-            vloc += xcop.make_xc_potential();
-
-// TODO: fbischoff thinks this is double-counting the gga potential part
-//
-//#ifdef MADNESS_HAS_LIBXC
-//            if (xc.is_gga() ) {
-//
-//                functionT vsigaa = xcoperator.make_xc_potential();
-//                functionT vsigab;
-//                if (xc.is_spin_polarized() && param.nbeta != 0)// V_ab
-//                    vsigab = xcoperator.make_xc_potential();
-//
-//                for (int axis=0; axis<3; axis++) {
-//                    functionT gradn = delrho[axis + 3*ispin];
-//                    functionT ddel = vsigaa*gradn;
-//                    if (xc.is_spin_polarized() && param.nbeta != 0) {
-//                        functionT vsab = vsigab*delrho[axis + 3*(1-ispin)];
-//                        ddel = ddel + vsab;
-//                    }
-//                    ddel.scale(xc.is_spin_polarized() ? 2.0 : 4.0);
-//                    Derivative<double,3> D = free_space_derivative<double,3>(world, axis);
-//                    functionT vxc2=D(ddel);
-//                    vloc = vloc - vxc2;//.truncate();
-//                }
-//            }
-//#endif
-            END_TIMER(world, "DFT potential");
-        }
-
-
-
-        START_TIMER(world);
-        vecfuncT Vdmo = mul_sparse(world, vloc, dmo, vtol);
-        END_TIMER(world, "V*dmo");
-        print_meminfo(world.rank(), "V*dmo");
-        if(xc.hf_exchange_coefficient()){
-            START_TIMER(world);
-            vecfuncT Kdmo;
-            Exchange K=Exchange(world,this,ispin).small_memory(false).same(false);
-            if(ispin == 0)
-                Kdmo=K(amo); 
-            if(ispin == 1)
-                Kdmo=K(bmo); 
-            //tensorT excv = inner(world, Kdmo, dmo);
-            //double exchf = 0.0;
-            //for(unsigned long i = 0;i < dmo.size();++i){
-            //    exchf -= 0.5 * excv[i] * occ[i];
-            //}
-            //if (!xc.is_spin_polarized()) exchf *= 2.0;
-            gaxpy(world, 1.0, Vdmo, -xc.hf_exchange_coefficient(), Kdmo);
-            Kdmo.clear();
-            END_TIMER(world, "HF exchange");
-            //exc = exchf* xc.hf_exchange_coefficient() + exc;
-        }
-        if (param.pure_ae)
-            potentialmanager->apply_nonlocal_potential(world, amo, Vdmo);
-
-        truncate(world, Vdmo);
-
-        print_meminfo(world.rank(), "Truncate Vdmo");
-        world.gop.fence();
-        return Vdmo;
-    }
-
-    void SCF::this_axis(World & world, int axis)
-    {
-        print("\n");
-        if (world.rank() == 0) { 
-            if(axis == 0) 
-                print(" AXIS of frequency = x");
-
-            else if(axis == 1) 
-                print(" AXIS of frequency = y");
-
-            else if(axis == 2) 
-                print(" AXIS of frequency = z");
-        }
-    }
-
-    vecfuncT SCF::calc_dipole_mo(World & world,  vecfuncT & mo, const int axis)
-    {
-        //START_TIMER(world);
-
-        vecfuncT dipolemo = zero_functions<double,3>(world, mo.size());
-        
-        std::vector<int> f(3, 0);
-        f[axis] = true;
-        //print("f = ", f[0]," ",  f[1], " ", f[2]);
-        functionT dipolefunc = factoryT(world).functor(functorT(new MomentFunctor(f)));
-        reconstruct(world, mo);  
-
-        // dipolefunc * mo[iter]
-        for(size_t p=0; p<mo.size(); ++p)
-            dipolemo[p] =  mul_sparse(dipolefunc, mo[p],false);
-
-        //END_TIMER(world, "Make perturbation");
-        print_meminfo(world.rank(), "Make perturbation");
-
-        truncate(world, dipolemo);
-        return dipolemo;
-    }
-
-    void SCF::calc_freq(World & world, double & omega, tensorT & ak, tensorT & bk, int sign)
-    {
-
-        for(int i=0; i<param.nalpha; ++i){
-            ak[i] = sqrt(-2.0 * (aeps[i] + sign * omega));
-            if (world.rank() == 0)  
-                print(" kxy(alpha) [", i, "] : sqrt(-2 * (eps +/- omega)) = ", ak[i]);
-        }
-        if(!param.spin_restricted && param.nbeta != 0) {
-            for(int i=0; i<param.nbeta; ++i){
-                bk[i] = sqrt(-2.0 * (beps[i] + sign * omega));
-                if (world.rank() == 0)  
-                    if (world.rank() == 0)  
-                        print(" kxy(beta) [", i, "]: sqrt(-2 * (eps +/- omega)) = ", bk[i]);
-            }
-        }
-    }
-
-    void SCF::make_BSHOperatorPtr(World & world, tensorT & ak, tensorT & bk,
-            std::vector<poperatorT> & aop, std::vector<poperatorT> & bop)
-    {
-        //START_TIMER(world);
-        double tol = FunctionDefaults < 3 > ::get_thresh();
-
-        for(int i=0; i<param.nalpha; ++i) {
-            // thresh tol : 1e-6
-            aop[i] = poperatorT(BSHOperatorPtr3D(world, ak[i], param.lo , tol));
-        }
-        if(!param.spin_restricted && param.nbeta != 0) {
-            for(int i=0; i<param.nbeta; ++i) {
-                bop[i] = poperatorT(BSHOperatorPtr3D(world, bk[i], param.lo, tol));
-            }
-        }
-        //END_TIMER(world, "Make BSHOp");
-        print_meminfo(world.rank(), "Make BSHOp");
-    }
-
-    functionT SCF::make_density_ground(World & world, functionT & arho, functionT & brho)
-    {
-
-        //START_TIMER(world);            
-
-        functionT rho = factoryT(world);
-
-        arho = make_density(world, aocc, amo);
-        if (!param.spin_restricted) {
-            brho = make_density(world, bocc, bmo);
-        }
-        else {
-            brho = arho;
-        }
-
-        rho = arho + brho;
-        rho.truncate();
-
-        //END_TIMER(world, "Make densities");
-        print_meminfo(world.rank(), "Make densities");
-
-        return rho;
-    }
-
-    functionT SCF::make_derivative_density(World & world, const vecfuncT & mo, 
-                                     const tensorT & occ , 
-                                     const vecfuncT & x, const vecfuncT & y)
-    {
-        functionT drho = factoryT(world);
-        drho.compress();
-        for(size_t i=0; i<mo.size(); ++i) {
-            functionT rhoi = mo[i] * x[i] + mo[i] * y[i];
-            rhoi.compress();
-            if(occ[i])
-                drho.gaxpy(1.0, rhoi, occ[i], false);
-              // drho += (mo[i] * x[i]) + (mo[i] * y[i]);
-        }
-        world.gop.fence();
-        //drho.truncate();
-        return drho;
-    }
-
-
-    functionT SCF::calc_exchange_function(World & world,  const int & p,
-             const vecfuncT & dmo1,  const vecfuncT & dmo2,
-             const vecfuncT & mo, int & spin)
-    {
-
-        functionT dKmo = factoryT(world);
-        reconstruct(world, mo);
-        reconstruct(world, dmo1);
-        reconstruct(world, dmo2);
-
-        functionT k1 = factoryT(world);
-        functionT k2 = factoryT(world);
-
-        for(size_t i=0; i<mo.size(); ++i) {
-            k1 = apply(*coulop, ( mo[i] * mo[p] )) * dmo1[i];
-            k2 = apply(*coulop, ( mo[p] * dmo2[i] )) * mo[i];
-            dKmo = dKmo - (k1 + k2);
-            k1.clear(false);
-            k2.clear(false);
-        }
-        dKmo.truncate();
-        return dKmo;
-    }
-
-
-    /// param[in]   drho    the perturbed density
-    vecfuncT SCF::calc_xc_function(World & world, XCOperator& xc_alda,
-             const vecfuncT & mo,  const functionT & drho)
-    {
-        START_TIMER(world);
-        reconstruct(world, mo);
-
-        functionT dJ = apply(*coulop, drho);
-        dJ.truncate();
-
-        functionT vloc = dJ;
-
-        // TODO openshell ?
-        if (xc.is_dft() && xc.hf_exchange_coefficient() !=1.0) {
-            vloc =  dJ +  xc_alda.apply_xc_kernel(drho);
-        }
-
-        vecfuncT Vxcmo = mul_sparse(world, vloc, mo, vtol);
-        truncate(world, Vxcmo);
-
-        END_TIMER(world, "Calc calc_xc_function ");
-        print_meminfo(world.rank(), "Calc calc_xc_function");
-        return Vxcmo;
-    }
-    
-    /// @param[in]  drho    the perturbed density
-    vecfuncT SCF::calc_djkmo(World & world, XCOperator& xc_alda, const vecfuncT & dmo1,
-                        const vecfuncT & dmo2,  const functionT & drho, const vecfuncT & mo,  
-                        const functionT & drhos,
-                        int  spin)
-    {
-
-        vecfuncT djkmo = zero_functions<double,3>(world, mo.size());
-        // TODO becareful with drhos , drho
-        // open shell drhoa !=drhob
-
-        vecfuncT dkxcmo = calc_xc_function(world, xc_alda, mo, drho);
-        //TODO hybrdid functs: not sure if should i have to apply 
-        if(xc.hf_exchange_coefficient() == 1.0){
-        //if(xc.hf_exchange_coefficient()){
-            START_TIMER(world);
-            for(size_t p=0; p<mo.size(); ++p) {
-                djkmo[p] = calc_exchange_function(world, p, dmo1, dmo2, mo,spin);
-                //add a fraction only
-                djkmo[p].scale(xc.hf_exchange_coefficient());
-            }
-            END_TIMER(world, "Calc calc_exchange_function ");
-            print_meminfo(world.rank(), "Calc calc_exchange_function");
-        }
-        gaxpy(world, 1.0, djkmo, 1.0, dkxcmo);
-        truncate(world, djkmo);
-
-        return djkmo;
-    }
-
-    vecfuncT SCF::calc_rhs(World & world, const vecfuncT & mo , 
-                     const vecfuncT & Vdmo, 
-                     const vecfuncT & dipolemo, const vecfuncT & djkmo )
-    {
-        //START_TIMER(world);
-        vecfuncT rhs;
-
-        // the projector on the unperturbed density
-        Projector<double,3> rho0(mo);
-
-        vecfuncT gp = add(world, dipolemo, djkmo);
-
-        for (size_t i=0; i<Vdmo.size(); ++i) {
-            functionT gp1 =  gp[i];
-            gp1 = gp1 - rho0(gp1);
-            gp1 = Vdmo[i] + gp1 ;
-            rhs.push_back(gp1);
-        }
-
-        //END_TIMER(world, "Sum rhs response");
-        print_meminfo(world.rank(), "Sum rhs response");
-        truncate(world, rhs);
-
-        return rhs;
-    }
-
-
-    void SCF::calc_response_function(World & world, vecfuncT & dmo, 
-            std::vector<poperatorT> & op, vecfuncT & rhs)
-    {
-        // new response function
-        // BSHOperatorPrt3D : op
-        dmo = apply(world, op, rhs);
-        scale(world, dmo, -2.0);
-        truncate(world, dmo);
-    }
-
-    // orthogonalization
-    void SCF::orthogonalize_response(World & world, vecfuncT & dmo, vecfuncT & mo )
-    {
-       reconstruct(world, dmo);
-       for(size_t i=0; i<mo.size(); ++i){
-           for (size_t j=0; j<mo.size(); ++j){
-               // new_x = new_x - < psi | new_x > * psi
-               dmo[i] = dmo[i] - dmo[i].inner(mo[j])*mo[j];
-           }
-       }
-    }
-=======
 	std::vector<double> axnorm = norm2s(world, sub(world, ax, ax_new));
 	std::vector<double> aynorm = norm2s(world, sub(world, ay, ay_new));
 	std::vector<double> bxnorm = norm2s(world, sub(world, bx, bx_new));
@@ -5495,7 +3623,6 @@
 		}
 	}
 }
->>>>>>> 74d4983d
 
 
 //vama ugly ! alpha_ij(w) = - sum(m occ) [<psi_m(0)|r_i|psi_mj(1)(w)> + <psi_mj(1)(-w)|r_i|psi_m(0)>]
