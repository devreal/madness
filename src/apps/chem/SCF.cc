/*
  This file is part of MADNESS.

  Copyright (C) 2007,2010 Oak Ridge National Laboratory

  This program is free software; you can redistribute it and/or modify
  it under the terms of the GNU General Public License as published by
  the Free Software Foundation; either version 2 of the License, or
  (at your option) any later version.

  This program is distributed in the hope that it will be useful,
  but WITHOUT ANY WARRANTY; without even the implied warranty of
  MERCHANTABILITY or FITNESS FOR A PARTICULAR PURPOSE. See the
  GNU General Public License for more details.

  You should have received a copy of the GNU General Public License
  along with this program; if not, write to the Free Software
  Foundation, Inc., 59 Temple Place, Suite 330, Boston, MA 02111-1307 USA

  For more information please contact:

  Robert J. Harrison
  Oak Ridge National Laboratory
  One Bethel Valley Road
  P.O. Box 2008, MS-6367

  email: harrisonrj@ornl.gov
  tel:   865-241-3937
  fax:   865-572-0680
 */

/// \file SCF.cc
/// \brief Molecular HF and DFT code
/// \defgroup moldft The molecular density functional and Hartree-Fock code


//#define WORLD_INSTANTIATE_STATIC_TEMPLATES


#include "NWChem.h"
#include "SCF.h"
#include <cmath>
#include <madness/mra/qmprop.h>
#include <chem/nemo.h>
#include <chem/SCFOperators.h>
#include <madness/world/worldmem.h>
#include <chem/projector.h>
#include <chem/localizer.h>

namespace madness {

//    // moved to vmra.h
//    template <typename T, std::size_t NDIM>
//    DistributedMatrix<T> matrix_inner(const DistributedMatrixDistribution& d,
//                                      const std::vector< Function<T,NDIM> >& f,
//                                      const std::vector< Function<T,NDIM> >& g,
//                                      bool sym=false)


template <typename T, std::size_t NDIM>
static void verify_tree(World& world, const std::vector< Function<T,NDIM> >& v) {
	for (unsigned int i=0; i<v.size(); i++) {
		v[i].verify_tree();
	}
}

template<int NDIM>
struct unaryexp {
	void operator()(const Key<NDIM>& key, Tensor<double_complex>& t) const {
		//vzExp(t.size, t.ptr(), t.ptr());
		UNARY_OPTIMIZED_ITERATOR(double_complex, t, *_p0 = exp(*_p0););
	}
	template <typename Archive>
	void serialize(Archive& ar) {}
};




static double rsquared(const coordT& r) {
	return r[0]*r[0] + r[1]*r[1] + r[2]*r[2];
}

// Returns exp(-I*t*V)
static Function<double_complex,3> make_exp(double t, const Function<double,3>& v) {
	v.reconstruct();
	Function<double_complex,3> expV = double_complex(0.0,-t)*v;
	expV.unaryop(unaryexp<3>());
	//expV.truncate(); expV.reconstruct();
	return expV;
}

// Timer modified to correctly nest
static bool print_timings=false;
static std::vector<double> ttt, sss;
static void START_TIMER(World& world) {
	world.gop.fence(); ttt.push_back(wall_time()); sss.push_back(cpu_time());
}

static double pop(std::vector<double>& v) {
	MADNESS_ASSERT(v.size());
	double x=v.back();
	v.pop_back();
	return x;
}
static void END_TIMER(World& world, const char* msg) {
	double wall=wall_time()-pop(ttt), cpu=cpu_time()-pop(sss);
	if (world.rank()==0 and print_timings) printf("timer: %20.20s %8.2fs %8.2fs\n", msg, cpu, wall);
}


/// Given overlap matrix, return rotation with 3rd order error to orthonormalize the vectors
tensorT Q3(const tensorT& s) {
	tensorT Q = inner(s,s);
	Q.gaxpy(0.2,s,-2.0/3.0);
	for (int i=0; i<s.dim(0); ++i) Q(i,i) += 1.0;
	return Q.scale(15.0/8.0);
}

/// Given overlap matrix, return rotation with 2nd order error to orthonormalize the vectors
tensorT Q2(const tensorT& s) {
	tensorT Q = -0.5*s;
	for (int i=0; i<s.dim(0); ++i) Q(i,i) += 1.5;
	return Q;
}


//    SCF::SCF(World & world, const char *filename) : SCF(world, (world.rank() == 0 ? std::make_shared<std::ifstream>(filename) : nullptr)){
//    }

/// collective constructor, reads \c input on rank 0, broadcasts to all
SCF::SCF(World& world, const commandlineparser& parser) : param(CalculationParameters(world,parser)) {
	PROFILE_MEMBER_FUNC(SCF);

//    param.read(world,parser.value("input"),"dft");
	if (world.rank() == 0) {

		// read input parameters from the input file
		if (parser.key_exists("structure")) param.set_user_defined_value("molecular_structure",parser.value("structure"));

		std::string molecular_structure=param.get<std::string>("molecular_structure");
		if (molecular_structure=="inputfile") {
			std::ifstream ifile(parser.value("input"));
			molecule.read(ifile);
		} else {
			molecule.read_structure_from_library(molecular_structure);
		}

		// set derived parameters for the molecule

		//if psp_calc is true, set all atoms to PS atoms
		//if not, check whether some atoms are PS atoms or if this a pure AE calculation
		if (param.get<bool>("psp_calc")) {
			for (size_t iatom = 0; iatom < molecule.natom(); iatom++) {
				molecule.set_pseudo_atom(iatom,true);
			}
		}

		//modify atomic charge for complete PSP calc or individual PS atoms
		for (size_t iatom = 0; iatom < molecule.natom(); iatom++) {
			if (molecule.get_pseudo_atom(iatom)){
				unsigned int an=molecule.get_atom_number(iatom);
				double zeff=get_charge_from_file("gth.xml",an);
				molecule.set_atom_charge(iatom,zeff);
			}
		}

		if (param.core_type() != "none") {
			molecule.read_core_file(param.core_type());
		}

		if(not param.no_orient()) molecule.orient();

          //account for nwchem aobasis generation
          if(param.nwfile() == "none")	reset_aobasis(param.aobasis());
          else aobasis.read_nw_file(param.nwfile());
		param.set_derived_values(molecule,aobasis);

	}
	world.gop.broadcast_serializable(molecule, 0);
	world.gop.broadcast_serializable(param, 0);
	world.gop.broadcast_serializable(aobasis, 0);

	if (param.print_level()>2) print_timings=true;

	xc.initialize(param.xc(), !param.spin_restricted(), world, param.print_level()>=10);
	//xc.plot();

	FunctionDefaults < 3 > ::set_cubic_cell(-param.L(), param.L());
	//set_protocol < 3 > (world, param.econv());
	FunctionDefaults<3>::set_truncate_mode(1);

}


void SCF::save_mos(World& world) {
<<<<<<< HEAD
	PROFILE_MEMBER_FUNC(SCF);
	archive::ParallelOutputArchive<archive::BinaryFstreamOutputArchive> ar(world, "restartdata", param.get<int>("nio"));
	ar & current_energy & param.spin_restricted();
	ar & (unsigned int) (amo.size());
	ar & aeps & aocc & aset & param.L() & param.k() & molecule;
	for (unsigned int i = 0; i < amo.size(); ++i)
		ar & amo[i];
	if (!param.spin_restricted()) {
		ar & (unsigned int) (bmo.size());
		ar & beps & bocc & bset;
		for (unsigned int i = 0; i < bmo.size(); ++i)
			ar & bmo[i];
	}

     // Do not make a restartaodata file if nwchem orbitals used,
     // as no aoamo/aobmo overlap matrix can be computed
     if (param.nwfile() == "none") {
	     tensorT Saoamo = matrix_inner(world, ao, amo);
	     tensorT Saobmo = (!param.spin_restricted()) ? matrix_inner(world, ao, bmo) : tensorT();
	     if (world.rank() == 0) {
	     	archive::BinaryFstreamOutputArchive arao("restartaodata");
	     	arao << Saoamo << aeps << aocc << aset;
	     	if (!param.spin_restricted()) arao << Saobmo << beps << bocc << bset;
	     }
     }
}

void SCF::load_mos(World& world) {
	PROFILE_MEMBER_FUNC(SCF);
	//        const double trantol = vtol / std::min(30.0, double(param.nalpha));
	const double thresh = FunctionDefaults < 3 > ::get_thresh();
	const int k = FunctionDefaults < 3 > ::get_k();
	unsigned int nmo = 0;
	bool spinrest = false;
	amo.clear();
	bmo.clear();

	archive::ParallelInputArchive<archive::BinaryFstreamInputArchive> ar(world, "restartdata");

	/*
          File format:

          bool spinrestricted --> if true only alpha orbitals are present

          unsigned int nmo_alpha;
          Tensor<double> aeps;
          Tensor<double> aocc;
          vector<int> aset;
          for i from 0 to nalpha-1:
          .   Function<double,3> amo[i]

          repeat for beta if !spinrestricted
          
     */

     //Local copies for basic check
     double L;
     Molecule molecule1;
     int k1;
     
     // LOTS OF LOGIC MISSING HERE TO CHANGE OCCUPATION NO., SET,
     // EPS, SWAP, ... sigh
     ar & current_energy & spinrest;

     ar & nmo;
     MADNESS_ASSERT(nmo >= unsigned(param.nmo_alpha()));
     ar & aeps & aocc & aset & L & k1 & molecule1;

     //Some basic checks
     if(L != param.L()){
        if(world.rank()==0) print("Warning: Box size mismatch between archive and input parameter. Archive value:", L, "Param value:", param.L());
     }

     amo.resize(nmo);
     for (unsigned int i = 0; i < amo.size(); ++i)
         ar & amo[i];
     unsigned int n_core = molecule.n_core_orb_all();
     if (nmo > unsigned(param.nmo_alpha())) {
         aset = vector<int>(aset.begin() + n_core,
                            aset.begin() + n_core + param.nmo_alpha());
         amo = vecfuncT(amo.begin() + n_core,
                        amo.begin() + n_core + param.nmo_alpha());
         aeps = copy(aeps(Slice(n_core, n_core + param.nmo_alpha() - 1)));
         aocc = copy(aocc(Slice(n_core, n_core + param.nmo_alpha() - 1)));
     }
     
     if (amo[0].k() != k) {
         reconstruct(world, amo);
         for (unsigned int i = 0; i < amo.size(); ++i)
             amo[i] = madness::project(amo[i], k, thresh, false);
         world.gop.fence();
     }
     set_thresh(world,amo,thresh);

     //        normalize(world, amo);
     //        amo = transform(world, amo, Q3(matrix_inner(world, amo, amo)), trantol, true);
     //        truncate(world, amo);
     //        normalize(world, amo);
     
     if (!param.spin_restricted()) {
         
         if (spinrest) { // Only alpha spin orbitals were on disk
             MADNESS_ASSERT(param.nmo_alpha() >= param.nmo_beta());
             bmo.resize(param.nmo_beta());
             bset.resize(param.nmo_beta());
             beps = copy(aeps(Slice(0, param.nmo_beta() - 1)));
             bocc = copy(aocc(Slice(0, param.nmo_beta() - 1)));
             for (int i = 0; i < param.nmo_beta(); ++i)
                 bmo[i] = copy(amo[i]);
         } else {
             ar & nmo;
             ar & beps & bocc & bset;
             
             bmo.resize(nmo);
             for (unsigned int i = 0; i < bmo.size(); ++i)
                 ar & bmo[i];
             
             if (nmo > unsigned(param.nmo_beta())) {
                 bset = vector<int>(bset.begin() + n_core,
                                    bset.begin() + n_core + param.nmo_beta());
                 bmo = vecfuncT(bmo.begin() + n_core,
                                bmo.begin() + n_core + param.nmo_beta());
                 beps = copy(beps(Slice(n_core, n_core + param.nmo_beta() - 1)));
                 bocc = copy(bocc(Slice(n_core, n_core + param.nmo_beta() - 1)));
             }
             
             if (bmo[0].k() != k) {
                 reconstruct(world, bmo);
                 for (unsigned int i = 0; i < bmo.size(); ++i)
                     bmo[i] = madness::project(bmo[i], k, thresh, false);
                 world.gop.fence();
             }
             set_thresh(world,amo,thresh);

			//                normalize(world, bmo);
			//                bmo = transform(world, bmo, Q3(matrix_inner(world, bmo, bmo)), trantol, true);
			//                truncate(world, bmo);
			//                normalize(world, bmo);

		}
	}
=======
  PROFILE_MEMBER_FUNC(SCF);
  archive::ParallelOutputArchive<archive::BinaryFstreamOutputArchive> ar(world, "restartdata", param.get<int>("nio"));
  // IF YOU CHANGE ANYTHING HERE MAKE SURE TO UPDATE THIS VERSION NUMBER
  /*
   * After spin restricted
    double L;
    int k;
    Molecule molecule;
    std::string xc;
    */
  unsigned int version = 2;
  ar& version;
  ar& current_energy& param.spin_restricted();
  ar & param.L() & FunctionDefaults<3>::get_k() & molecule& param.xc();
// Re order so it doesn't effect orbital data

  ar&(unsigned int)(amo.size());
  ar& aeps& aocc& aset;
  for (unsigned int i = 0; i < amo.size(); ++i) ar& amo[i];
  if (!param.spin_restricted()) {
    ar&(unsigned int)(bmo.size());
    ar& beps& bocc& bset;
    for (unsigned int i = 0; i < bmo.size(); ++i) ar& bmo[i];
  }

  // Do not make a restartaodata file if nwchem orbitals used,
  // as no aoamo/aobmo overlap matrix can be computed
  if (param.nwfile() == "none") {
    tensorT Saoamo = matrix_inner(world, ao, amo);
    tensorT Saobmo = (!param.spin_restricted()) ? matrix_inner(world, ao, bmo) : tensorT();
    if (world.rank() == 0) {
      archive::BinaryFstreamOutputArchive arao("restartaodata");
      arao << Saoamo << aeps << aocc << aset;
      if (!param.spin_restricted()) arao << Saobmo << beps << bocc << bset;
    }
  }
}

void SCF::load_mos(World& world) {
  PROFILE_MEMBER_FUNC(SCF);
  //        const double trantol = vtol / std::min(30.0, double(param.nalpha));
  const double thresh = FunctionDefaults<3>::get_thresh();
  const int k = FunctionDefaults<3>::get_k();
  unsigned int nmo = 0;
  bool spinrest = false;

  amo.clear();
  bmo.clear();

  archive::ParallelInputArchive<archive::BinaryFstreamInputArchive> ar(world, "restartdata");

  /*
    File format:
        unsigned int version;
        double current energy;
    bool spinrestricted --> if true only alpha orbitals are present
    double L;
    int k;
    Molecule molecule;
    std::string xc;
    unsigned int nmo_alpha;
    Tensor<double> aeps;
    Tensor<double> aocc;
    vector<int> aset;
    for i from 0 to nalpha-1:
    .   Function<double,3> amo[i]
    repeat for beta if !spinrestricted
   */
  // Local copies for a basic check
  double L;
  int k1;                    // Ignored for restarting, used in response only
  unsigned int version = 2;  // UPDATE THIS IF YOU CHANGE ANYTHING
  unsigned int archive_version;

  ar& archive_version;

  if (archive_version != version) {
    if (world.rank() == 0)
      print(
          "Loading from a different version of archive. Archive version", archive_version, "MADNESS version", version);
    throw "Invalid archive";
  }

  // LOTS OF LOGIC MISSING HERE TO CHANGE OCCUPATION NO., SET,
  // EPS, SWAP, ... sigh
  ar& current_energy& spinrest;
  // Reorder
  ar & L& k1& molecule& param.xc();

  ar& nmo;
  MADNESS_ASSERT(nmo >= unsigned(param.nmo_alpha()));
  ar& aeps& aocc& aset;
  // Some basic checks
  if (L != param.L()) {
    if (world.rank() == 0)
      print(
          "Warning: Box size mismatch between archive and input parameter. "
          "Archive value",
          L,
          "Param value",
          param.L());
    throw "Mismatch in box sizes";
  }
  if (world.rank() == 0) {
    print("Restarting from this molecular geometry");
    molecule.print();
  }
  amo.resize(nmo);
  for (unsigned int i = 0; i < amo.size(); ++i) ar& amo[i];
  unsigned int n_core = molecule.n_core_orb_all();
  if (nmo > unsigned(param.nmo_alpha())) {
    aset = vector<int>(aset.begin() + n_core, aset.begin() + n_core + param.nmo_alpha());
    amo = vecfuncT(amo.begin() + n_core, amo.begin() + n_core + param.nmo_alpha());
    aeps = copy(aeps(Slice(n_core, n_core + param.nmo_alpha() - 1)));
    aocc = copy(aocc(Slice(n_core, n_core + param.nmo_alpha() - 1)));
  }

  if (amo[0].k() != k) {
    reconstruct(world, amo);
    for (unsigned int i = 0; i < amo.size(); ++i) amo[i] = madness::project(amo[i], k, thresh, false);
    world.gop.fence();
  }
  set_thresh(world, amo, thresh);

  //        normalize(world, amo);
  //        amo = transform(world, amo, Q3(matrix_inner(world, amo, amo)),
  //        trantol, true); truncate(world, amo); normalize(world, amo);

  if (!param.spin_restricted()) {
    if (spinrest) {  // Only alpha spin orbitals were on disk
      MADNESS_ASSERT(param.nmo_alpha() >= param.nmo_beta());
      bmo.resize(param.nmo_beta());
      bset.resize(param.nmo_beta());
      beps = copy(aeps(Slice(0, param.nmo_beta() - 1)));
      bocc = copy(aocc(Slice(0, param.nmo_beta() - 1)));
      for (int i = 0; i < param.nmo_beta(); ++i) bmo[i] = copy(amo[i]);
    } else {
      ar& nmo;
      ar& beps& bocc& bset;

      bmo.resize(nmo);
      for (unsigned int i = 0; i < bmo.size(); ++i) ar& bmo[i];

      if (nmo > unsigned(param.nmo_beta())) {
        bset = vector<int>(bset.begin() + n_core, bset.begin() + n_core + param.nmo_beta());
        bmo = vecfuncT(bmo.begin() + n_core, bmo.begin() + n_core + param.nmo_beta());
        beps = copy(beps(Slice(n_core, n_core + param.nmo_beta() - 1)));
        bocc = copy(bocc(Slice(n_core, n_core + param.nmo_beta() - 1)));
      }

      if (bmo[0].k() != k) {
        reconstruct(world, bmo);
        for (unsigned int i = 0; i < bmo.size(); ++i) bmo[i] = madness::project(bmo[i], k, thresh, false);
        world.gop.fence();
      }
      set_thresh(world, amo, thresh);

      //                normalize(world, bmo);
      //                bmo = transform(world, bmo, Q3(matrix_inner(world, bmo,
      //                bmo)), trantol, true); truncate(world, bmo);
      //                normalize(world, bmo);
    }
  }
>>>>>>> 60a74913
}
void SCF::do_plots(World& world) {
	PROFILE_MEMBER_FUNC(SCF);
	START_TIMER(world);

	std::vector<long> npt(3, static_cast<long>(param.get<int>("npt_plot")));

	if (param.plot_cell().size() == 0)
		param.plot_cell() = copy(FunctionDefaults < 3 > ::get_cell());

	if (param.get<bool>("plotdens") || param.get<bool>("plotcoul")) {
		functionT rho;
		rho = make_density(world, aocc, amo);

		if (param.spin_restricted()) {
			rho.scale(2.0);
		} else {
			functionT rhob = make_density(world, bocc, bmo);
			functionT rho_spin = rho - rhob;
			rho += rhob;
			plotdx(rho_spin, "spin_density.dx", param.plot_cell(), npt, true);

		}
		plotdx(rho, "total_density.dx", param.plot_cell(), npt, true);
		if (param.get<bool>("plotcoul")) {
			real_function_3d vnuc = potentialmanager->vnuclear();
			functionT vlocl = vnuc + apply(*coulop, rho);
			vlocl.truncate();
			vlocl.reconstruct();
			plotdx(vlocl, "coulomb.dx", param.plot_cell(), npt, true);
		}
	}

	for (int i = param.get<int>("plotlo"); i <= param.get<int>("plothi"); ++i) {
		char fname[256];
		if (i < param.nalpha()) {
			sprintf(fname, "amo-%5.5d.dx", i);
			plotdx(amo[i], fname, param.plot_cell(), npt, true);
		}
		if (!param.spin_restricted() && i < param.nbeta()) {
			sprintf(fname, "bmo-%5.5d.dx", i);
			plotdx(bmo[i], fname, param.plot_cell(), npt, true);
		}
	}
	END_TIMER(world, "plotting");
}

void SCF::project(World & world) {
	PROFILE_MEMBER_FUNC(SCF);
	reconstruct(world, amo);
	for (unsigned int i = 0; i < amo.size(); ++i) {
		amo[i] = madness::project(amo[i], FunctionDefaults < 3 > ::get_k(),
				FunctionDefaults < 3 > ::get_thresh(), false);
	}
	world.gop.fence();
	truncate(world, amo);
	normalize(world, amo);
	if (param.nbeta() && !param.spin_restricted()) {
		reconstruct(world, bmo);
		for (unsigned int i = 0; i < bmo.size(); ++i) {
			bmo[i] = madness::project(bmo[i], FunctionDefaults < 3 > ::get_k(),
					FunctionDefaults < 3 > ::get_thresh(), false);
		}
		world.gop.fence();
		truncate(world, bmo);
		normalize(world, bmo);
	}
}

void SCF::make_nuclear_potential(World & world) {
	PROFILE_MEMBER_FUNC(SCF);
	START_TIMER(world);
	potentialmanager = std::shared_ptr < PotentialManager
			> (new PotentialManager(molecule, param.core_type()));
	gthpseudopotential = std::shared_ptr<GTHPseudopotential<double>
	>(new GTHPseudopotential<double>(world, molecule));

	if (!param.pure_ae()){
		gthpseudopotential->make_pseudo_potential(world);}
	if (!param.psp_calc()) {
		potentialmanager->make_nuclear_potential(world);}
	END_TIMER(world, "Project vnuclear");
}

vecfuncT SCF::project_ao_basis(World & world, const AtomicBasisSet& aobasis) {
	PROFILE_MEMBER_FUNC(SCF);
	// Make at_to_bf, at_nbf ... map from atom to first bf on atom, and nbf/atom
	aobasis.atoms_to_bfn(molecule, at_to_bf, at_nbf);

	return SCF::project_ao_basis_only(world,aobasis, molecule);
}

vecfuncT SCF::project_ao_basis_only(World & world, const AtomicBasisSet& aobasis,
		const Molecule& molecule) {
	vecfuncT ao = vecfuncT(aobasis.nbf(molecule));
	for (int i = 0; i < aobasis.nbf(molecule); ++i) {
		functorT aofunc(new AtomicBasisFunctor(
						aobasis.get_atomic_basis_function(molecule, i)));
		ao[i] = factoryT(world).functor(aofunc).truncate_on_project().nofence().truncate_mode(1);
	}
	world.gop.fence();
	truncate(world, ao);
	normalize(world, ao);
	return ao;
}

void SCF::analyze_vectors(World& world, const vecfuncT & mo, const tensorT& occ,
		const tensorT& energy, const std::vector<int>& set) {
	START_TIMER(world);
	PROFILE_MEMBER_FUNC(SCF);
	tensorT Saomo = matrix_inner(world, ao, mo);
	tensorT Saoao = matrix_inner(world, ao, ao, true);
	int nmo1 = mo.size();
	tensorT rsq, dip(3, nmo1);
	{
		functionT frsq = factoryT(world).f(rsquared).initial_level(4);
		rsq = inner(world, mo, mul_sparse(world, frsq, mo, vtol));
		for (int axis = 0; axis < 3; ++axis) {
			functionT fdip = factoryT(world).functor(
					functorT(new DipoleFunctor(axis))).initial_level(4);
			dip(axis, _) = inner(world, mo, mul_sparse(world, fdip, mo, vtol));
			for (int i = 0; i < nmo1; ++i)
				rsq(i) -= dip(axis, i) * dip(axis, i);

		}
	}
	tensorT C;
	END_TIMER(world, "Analyze vectors");

	START_TIMER(world);
	gesvp(world, Saoao, Saomo, C);
	END_TIMER(world, "Compute eigen gesv analyze vectors");
	C = transpose(C);
	long nmo = mo.size();
	size_t ncoeff = 0;
	for (long i = 0; i < nmo; ++i) {
		size_t ncoeffi = mo[i].size();
		ncoeff += ncoeffi;
		if (world.rank() == 0 and (param.print_level()>1)) {
			printf("  MO%4ld : ", i);
			if (set.size())
				printf("set=%d : ", set[i]);

			if (occ.size())
				printf("occ=%.2f : ", occ(i));

			if (energy.size())
				printf("energy=%13.8f : ", energy(i));

			printf("ncoeff=%.2e:",(double) ncoeffi);

			printf("center=(%.2f,%.2f,%.2f) : radius=%.2f\n", dip(0, i),
					dip(1, i), dip(2, i), sqrt(rsq(i)));
			aobasis.print_anal(molecule, C(i, _));
			printf("total number of coefficients = %.8e\n\n", double(ncoeff));
		}
	}
}

// this version is faster than the previous version on BG/Q
distmatT SCF::kinetic_energy_matrix(World & world, const vecfuncT & v) const {
	PROFILE_MEMBER_FUNC(SCF);
	int n = v.size();
	distmatT r = column_distributed_matrix<double>(world, n, n);
	START_TIMER(world);
	reconstruct(world, v);
	END_TIMER(world, "KEmat reconstruct");
	START_TIMER(world);
	vecfuncT dvx = apply(world, *(gradop[0]), v, false);
	vecfuncT dvy = apply(world, *(gradop[1]), v, false);
	vecfuncT dvz = apply(world, *(gradop[2]), v, false);
	world.gop.fence();
	END_TIMER(world, "KEmat differentiate");
	START_TIMER(world);
	compress(world,dvx,false);
	compress(world,dvy,false);
	compress(world,dvz,false);
	world.gop.fence();
	END_TIMER(world, "KEmat compress");
	START_TIMER(world);
	r += matrix_inner(r.distribution(), dvx, dvx, true);
	r += matrix_inner(r.distribution(), dvy, dvy, true);
	r += matrix_inner(r.distribution(), dvz, dvz, true);
	END_TIMER(world, "KEmat inner products");
	r *= 0.5;
	//tensorT p(v.size(),v.size());
	//r.copy_to_replicated(p);
	return r;
}

distmatT SCF::kinetic_energy_matrix(World & world, const vecfuncT & vbra, const vecfuncT & vket) const {
	PROFILE_MEMBER_FUNC(SCF);
	MADNESS_ASSERT(vbra.size() == vket.size());
	int n = vbra.size();
	distmatT r = column_distributed_matrix<double>(world, n, n);
	reconstruct(world, vbra);
	reconstruct(world, vket);
	vecfuncT dvx_bra = apply(world, *(gradop[0]), vbra, false);
	vecfuncT dvy_bra = apply(world, *(gradop[1]), vbra, false);
	vecfuncT dvz_bra = apply(world, *(gradop[2]), vbra, false);
	vecfuncT dvx_ket = apply(world, *(gradop[0]), vket, false);
	vecfuncT dvy_ket = apply(world, *(gradop[1]), vket, false);
	vecfuncT dvz_ket = apply(world, *(gradop[2]), vket, false);
	world.gop.fence();
	compress(world,dvx_bra,false);
	compress(world,dvy_bra,false);
	compress(world,dvz_bra,false);
	compress(world,dvx_ket,false);
	compress(world,dvy_ket,false);
	compress(world,dvz_ket,false);
	world.gop.fence();
	r += matrix_inner(r.distribution(), dvx_bra, dvx_ket, true);
	r += matrix_inner(r.distribution(), dvy_bra, dvy_ket, true);
	r += matrix_inner(r.distribution(), dvz_bra, dvz_ket, true);
	r *= 0.5;
	return r;
}

vecfuncT SCF::core_projection(World & world, const vecfuncT & psi,
		const bool include_Bc) {
	PROFILE_MEMBER_FUNC(SCF);
	int npsi = psi.size();
	if (npsi == 0)
		return psi;
	size_t natom = molecule.natom();
	vecfuncT proj = zero_functions_compressed<double, 3>(world, npsi);
	tensorT overlap_sum(static_cast<long>(npsi));

	for (size_t i = 0; i < natom; ++i) {
		Atom at = molecule.get_atom(i);
		unsigned int atn = at.atomic_number;
		unsigned int nshell = molecule.n_core_orb(atn);
		if (nshell == 0)
			continue;
		for (unsigned int c = 0; c < nshell; ++c) {
			unsigned int l = molecule.get_core_l(atn, c);
			int max_m = (l + 1) * (l + 2) / 2;
			nshell -= max_m - 1;
			for (int m = 0; m < max_m; ++m) {
				functionT core = factoryT(world).functor(
						functorT(new CoreOrbitalFunctor(molecule, i, c, m)));
				tensorT overlap = inner(world, core, psi);
				overlap_sum += overlap;
				for (int j = 0; j < npsi; ++j) {
					if (include_Bc)
						overlap[j] *= molecule.get_core_bc(atn, c);
					proj[j] += core.scale(overlap[j]);
				}
			}
		}
		world.gop.fence();
	}
	if (world.rank() == 0 and param.print_level()>3)
		print("sum_k <core_k|psi_i>:", overlap_sum);
	return proj;
}

double SCF::core_projector_derivative(World & world, const vecfuncT & mo,
		const tensorT & occ, int atom, int axis) {
	PROFILE_MEMBER_FUNC(SCF);
	vecfuncT cores, dcores;
	std::vector<double> bc;
	unsigned int atn = molecule.get_atom(atom).atomic_number;
	unsigned int ncore = molecule.n_core_orb(atn);

	// projecting core & d/dx core
	for (unsigned int c = 0; c < ncore; ++c) {
		unsigned int l = molecule.get_core_l(atn, c);
		int max_m = (l + 1) * (l + 2) / 2;
		for (int m = 0; m < max_m; ++m) {
			functorT func = functorT(
					new CoreOrbitalFunctor(molecule, atom, c, m));
			cores.push_back(
					functionT(
							factoryT(world).functor(func).truncate_on_project()));
			func = functorT(
					new CoreOrbitalDerivativeFunctor(molecule, atom, axis, c,
							m));
			dcores.push_back(
					functionT(
							factoryT(world).functor(func).truncate_on_project()));
			bc.push_back(molecule.get_core_bc(atn, c));
		}
	}

	// calc \sum_i occ_i <psi_i|(\sum_c Bc d/dx |core><core|)|psi_i>
	double r = 0.0;
	for (unsigned int c = 0; c < cores.size(); ++c) {
		double rcore = 0.0;
		tensorT rcores = inner(world, cores[c], mo);
		tensorT rdcores = inner(world, dcores[c], mo);
		for (unsigned int i = 0; i < mo.size(); ++i) {
			rcore += rdcores[i] * rcores[i] * occ[i];
		}
		r += 2.0 * bc[c] * rcore;
	}

	return r;
}

bool SCF::restart_aos(World& world) {
	tensorT Saoamo, Saobmo;
	bool OK = true;
	if (world.rank() == 0) {
		try {
			archive::BinaryFstreamInputArchive arao("restartaodata");
			arao >> Saoamo >> aeps >> aocc >> aset;
			if (Saoamo.dim(0) != int(ao.size()) || Saoamo.dim(1) != param.nmo_alpha()) {
				print(" AO alpha restart data size mismatch --- starting from atomic guess instead", Saoamo.dim(0), ao.size(), Saoamo.dim(1), param.nmo_alpha());
				OK = false;
			}
			if (!param.spin_restricted()) {
				arao >> Saobmo >> beps >> bocc >> bset;
				if (Saobmo.dim(0) != int(ao.size()) || Saobmo.dim(1) != param.nmo_beta()) {
					print(" AO beta restart data size mismatch --- starting from atomic guess instead", Saobmo.dim(0), ao.size(), Saobmo.dim(1), param.nmo_beta());
					OK = false;
				}
			}
			print("\nRestarting from AO projections on disk\n");
		}
		catch (...) {
			print("\nAO restart file open/reading failed --- starting from atomic guess instead\n");
			OK=false;
		}
	}
	int fred = OK;
	world.gop.broadcast(fred, 0);
	OK = fred;
	if (!OK) return false;

	world.gop.broadcast_serializable(Saoamo, 0);
	if (!param.spin_restricted()) world.gop.broadcast_serializable(Saobmo, 0);

	tensorT S = matrix_inner(world, ao, ao), c;

	gesvp(world, S, Saoamo, c);
	amo = transform(world, ao, c, vtol, true);
	truncate(world, amo);
	orthonormalize(world, amo, param.nalpha());

	if (!param.spin_restricted()) {
		gesvp(world, S, Saobmo, c);
		bmo = transform(world, ao, c, vtol, true);
		truncate(world, bmo);
		orthonormalize(world, bmo, param.nbeta());
	}

	return true;
}

void SCF::initial_guess(World & world) {
	PROFILE_MEMBER_FUNC(SCF);
	START_TIMER(world);
	if (param.restart()) {
		load_mos(world);
	} else {

          //If not using nwchem, proceed as normal...
          if (param.nwfile() == "none"){

		     // recalculate initial guess density matrix without core orbitals
		     if (!param.pure_ae()){
		     	for (size_t iatom = 0; iatom < molecule.natom(); iatom++) {
		     		if (molecule.get_pseudo_atom(iatom)){
		     			double zeff=molecule.get_atom_charge(iatom);
		     			int atn=molecule.get_atom_number(iatom);
		     			aobasis.modify_dmat_psp(atn,zeff);
		     		}
		     	}
		     }

		     // Use the initial density and potential to generate a better process map
		     functionT rho =
		     		factoryT(world).functor(
		     				functorT(
		     						new MolecularGuessDensityFunctor(molecule,
		     								aobasis))).truncate_on_project();
		     double nel = rho.trace();
		     if (world.rank() == 0 and param.print_level()>3)
		     	print("guess dens trace", nel);
		     END_TIMER(world, "guess density");
		     rho.scale(std::round(nel)/nel);

		     if (world.size() > 1) {
		     	START_TIMER(world);
		     	LoadBalanceDeux < 3 > lb(world);
		     	real_function_3d vnuc;
		     	if (param.psp_calc()){
		     		vnuc = gthpseudopotential->vlocalpot();}
		     	else if (param.pure_ae()){
		     		vnuc = potentialmanager->vnuclear();}
		     	else {
		     		vnuc = potentialmanager->vnuclear();
		     		vnuc = vnuc + gthpseudopotential->vlocalpot();}

		     	lb.add_tree(vnuc,
		     			lbcost<double, 3>(param.vnucextra() * 1.0, param.vnucextra() * 8.0), false);
		     	lb.add_tree(rho, lbcost<double, 3>(1.0, 8.0), true);

		     	FunctionDefaults < 3 > ::redistribute(world, lb.load_balance(param.get<int>("loadbalparts")));
		     	END_TIMER(world, "guess loadbal");
		     }

		     // Diag approximate fock matrix to get initial mos
		     functionT vlocal;
		     if (param.nalpha() + param.nbeta() > 1) {
		     	START_TIMER(world);
		     	real_function_3d vnuc;
		     	if (param.psp_calc()){
		     		vnuc = gthpseudopotential->vlocalpot();}
		     	else if (param.pure_ae()){
		     		vnuc = potentialmanager->vnuclear();}
		     	else {
		     		vnuc = potentialmanager->vnuclear();
		     		vnuc = vnuc + gthpseudopotential->vlocalpot();}
		     	vlocal = vnuc + apply(*coulop, rho);
		     	END_TIMER(world, "guess Coulomb potn");
		     	START_TIMER(world);
		     	vlocal = vlocal + make_lda_potential(world, rho);
		     	vlocal.truncate();
		     	END_TIMER(world, "guess lda potn");
		     } else {
		     	real_function_3d vnuc;
		     	if (param.psp_calc()){
		     		vnuc = gthpseudopotential->vlocalpot();}
		     	else if (param.pure_ae()){
		     		vnuc = potentialmanager->vnuclear();}
		     	else {
		     		vnuc = potentialmanager->vnuclear();
		     		vnuc = vnuc + gthpseudopotential->vlocalpot();}
		     	vlocal = vnuc;
		     }
		     rho.clear();
		     vlocal.reconstruct();
		     if (world.size() > 1) {
		     	START_TIMER(world);
		     	LoadBalanceDeux < 3 > lb(world);
		     	real_function_3d vnuc;
		     	if (param.psp_calc()){
		     		vnuc = gthpseudopotential->vlocalpot();}
		     	else if (param.pure_ae()){
		     		vnuc = potentialmanager->vnuclear();}
		     	else {
		     		vnuc = potentialmanager->vnuclear();
		     		vnuc = vnuc + gthpseudopotential->vlocalpot();}
		     	lb.add_tree(vnuc,
		     			lbcost<double, 3>(param.vnucextra() * 1.0, param.vnucextra() * 8.0), false);
		     	for (unsigned int i = 0; i < ao.size(); ++i) {
		     		lb.add_tree(ao[i], lbcost<double, 3>(1.0, 8.0), false);
		     	}
		     	FunctionDefaults < 3 > ::redistribute(world, lb.load_balance(param.get<int>("loadbalparts")));
		     	END_TIMER(world, "guess loadbal");
		     }
		     START_TIMER(world);
		     tensorT overlap = matrix_inner(world, ao, ao, true);
		     END_TIMER(world, "guess overlap");
		     START_TIMER(world);

		     tensorT kinetic(ao.size(),ao.size());
		     {
		     	distmatT dkinetic = kinetic_energy_matrix(world, ao);
		     	dkinetic.copy_to_replicated(kinetic);
		     }
		     END_TIMER(world, "guess Kinet potn");

		     START_TIMER(world);
		     reconstruct(world, ao);
		     vlocal.reconstruct();
		     vecfuncT vpsi;

		     //debug plots:
		     /*{
                     int npt=1001;
                     functionT rhotmp =
                         factoryT(world).functor(
                                                 functorT(
                                                          new MolecularGuessDensityFunctor(molecule,
                                                                                           aobasis))).truncate_on_project();
                     functionT vlda=make_lda_potential(world, rhotmp);
                     functionT coul=apply(*coulop, rhotmp);
                     plot_line("vlocal.dat",npt, {0.0,0.0,-50.0}, {0.0,0.0,50.0}, vlocal);
                     plot_line("vcoul.dat",npt, {0.0,0.0,-50.0}, {0.0,0.0,50.0}, vcoul);    
                     plot_line("vlda.dat",npt, {0.0,0.0,-50.0}, {0.0,0.0,50.0}, vlda);
                     plot_line("dens.dat",npt, {0.0,0.0,-50.0}, {0.0,0.0,50.0}, rhotmp);

                     if (!param.pure_ae && !param.psp_calc){
                         real_function_3d vloc_ae;
                         vloc_ae = potentialmanager->vnuclear();
                         vloc_ae.reconstruct();
                         plot_line("vlocal_ae.dat",npt, {0.0,0.0,-50.0}, {0.0,0.0,50.0}, vloc_ae);
                         real_function_3d vloc_psp;
                         vloc_psp = gthpseudopotential->vlocalpot();
                         vloc_psp.reconstruct();
                         plot_line("vlocal_psp.dat",npt, {0.0,0.0,-50.0}, {0.0,0.0,50.0}, vloc_psp);
                     }
                 }*/

		     //vlocal treated in psp includes psp and ae contribution so don't need separate clause for mixed psp/AE
		     if (!param.pure_ae()) {
		     	double enl;
		     	tensorT occ = tensorT(ao.size());
		     	for (int i = 0;i < param.nalpha();++i) {
		     		occ[i] = 1.0;
		     	}
		     	for (int i = param.nalpha();size_t(i) < ao.size();++i) {
		     		occ[i] = 0.0;
		     	}
		     	vpsi = gthpseudopotential->apply_potential(world, vlocal, ao, occ, enl);
		     }
		     else {
		     	vpsi = mul_sparse(world, vlocal, ao, vtol);
		     }

		     compress(world, vpsi);
		     truncate(world, vpsi);
		     compress(world, ao);
		     tensorT potential = matrix_inner(world, vpsi, ao, true);
		     vpsi.clear();
		     tensorT fock = kinetic + potential;
		     fock = 0.5 * (fock + transpose(fock));
		     tensorT c, e;

		     //debug printing
		     /*double ep = 0.0;
                 double ek = 0.0;
                 for(int i = 0;i < ao.size();++i){
                     ep += potential(i, i);
                     ek += kinetic(i, i);
                     std::cout << "pot/kin " << i << "  " << potential(i,i) << "  "<< kinetic(i,i) << std::endl;
                 }

                 if(world.rank() == 0){
                     printf("\n              epot, ekin, efock %16.8f  %16.8f  %16.8f\n", ek, ep, ek+ep);
		      */

		     END_TIMER(world, "guess fock");

		     START_TIMER(world);
		     sygvp(world, fock, overlap, 1, c, e);
		     END_TIMER(world, "guess eigen sol");
		     print_meminfo(world.rank(), "guess eigen sol");

		     // NAR 7/5/2013
		     // commented out because it generated a lot of output
		     // if(world.rank() == 0 && 0){
		     //   print("initial eigenvalues");
		     //   print(e);
		     //   print("\n\nWSTHORNTON: initial eigenvectors");
		     //   print(c);
		     // }

		     START_TIMER(world);
		     compress(world, ao);

		     unsigned int ncore = 0;
		     if (param.core_type() != "none") {
		     	ncore = molecule.n_core_orb_all();
		     }

		     amo = transform(world, ao, c(_, Slice(ncore, ncore + param.nmo_alpha() - 1)), vtol, true);
		     truncate(world, amo);
		     normalize(world, amo);
		     aeps = e(Slice(ncore, ncore + param.nmo_alpha() - 1));

		     aocc = tensorT(param.nmo_alpha());
		     for (int i = 0; i < param.nalpha(); ++i)
		     	aocc[i] = 1.0;

		     if (world.rank()==0 and param.print_level()>3) print("grouping alpha orbitals into sets");
		     aset=group_orbital_sets(world,aeps,aocc,param.nmo_alpha());

		     if (param.nbeta() && !param.spin_restricted()) {
		     	bmo = transform(world, ao, c(_, Slice(ncore, ncore + param.nmo_beta() - 1)), vtol, true);
		     	truncate(world, bmo);
		     	normalize(world, bmo);
		     	beps = e(Slice(ncore, ncore + param.nmo_beta() - 1));
		     	bocc = tensorT(param.nmo_beta());
		     	for (int i = 0; i < param.nbeta(); ++i)
		     		bocc[i] = 1.0;

		     	if (world.rank()==0 and param.print_level()>3) print("grouping beta orbitals into sets");
		     	bset=group_orbital_sets(world,beps,bocc,param.nmo_beta());

		     }
		     END_TIMER(world, "guess orbital grouping");
          }
          // If using nwchem, read in and generate intial guess here
          else {
             START_TIMER(world);

             // Construct interfact object from slymer namespace
             slymer::NWChem_Interface nwchem(param.nwfile(), std::cout);
             
             // For parallel runs, silencing all but 1 slymer instance
             // If print_level is too low, silence all
             if(world.rank() != 0 or param.print_level() < 4) {
                std::ostream dev_null(nullptr);
                nwchem.err = dev_null;
             }              

             // Read in basis set
             nwchem.read(slymer::Properties::Basis);

             // Read in the molecular orbital coefficients, energies,
             // and occupancies
             nwchem.read(slymer::Properties::Energies | slymer::Properties::MOs | slymer::Properties::Occupancies);

             // Shift madness atoms to match nwchem atoms
             if(world.rank() == 0 && param.print_level()>3) print("\nAligning atoms by moving MADNESS atoms to match NWChem atoms.");

             // Verify at least same number of atoms first
             MADNESS_ASSERT(int(nwchem.atoms.size()) == molecule.natom());

             // Get center of charge for nwchem
             std::vector<double> nw_coc(3,0);
             double total_charge = 0.0;
             if(world.rank() == 0 && param.print_level()>3) print("NWChem coordinates:");
             for(auto atom : nwchem.atoms) {
                int charge = symbol_to_atomic_number(atom.symbol);
                total_charge += charge;
                if(world.rank() == 0 && param.print_level()>3) print(atom.symbol, atom.position[0], atom.position[1], atom.position[2]);
                nw_coc[0] += atom.position[0] * charge;
                nw_coc[1] += atom.position[1] * charge;
                nw_coc[2] += atom.position[2] * charge;
             }
             nw_coc[0] = nw_coc[0]/total_charge; nw_coc[1] = nw_coc[1]/total_charge; nw_coc[2] = nw_coc[2]/total_charge;

             // Get center of charge for madness
             std::vector<double> mad_coc(3,0);
             for (int i = 0; i < molecule.natom(); ++i) {
                const Atom& atom = molecule.get_atom(i);
                int charge = atom.atomic_number;                  
                mad_coc[0] += atom.x * charge;
                mad_coc[1] += atom.y * charge;
                mad_coc[2] += atom.z * charge;
             }
             mad_coc[0] = mad_coc[0]/total_charge; mad_coc[1] = mad_coc[1]/total_charge; mad_coc[2] = mad_coc[2]/total_charge;

             // Now translate MADNESS to have same coc as NWChem
             Tensor<double> translation(3);
             for(unsigned int i = 0; i < 3; i++) {
                translation[i] = mad_coc[i] - nw_coc[i];
             }
             molecule.translate(translation);

             // Now construct the rotation such that the overlap between NWChem 
             // and MADNESS is maximized.
             // First need the locations in a tensor for manipulations
             Tensor<double> nw_coords(nwchem.atoms.size(),4);
             Tensor<double> mad_coords(molecule.natom(),4);
             for(unsigned int i = 0; i < nwchem.atoms.size(); i++) {
                nw_coords(i,0) = nwchem.atoms[i].position[0];
                nw_coords(i,1) = nwchem.atoms[i].position[1];
                nw_coords(i,2) = nwchem.atoms[i].position[2];
                nw_coords(i,3) = symbol_to_atomic_number(nwchem.atoms[i].symbol) * 1000.0;

                const Atom& atom = molecule.get_atom(i);
                mad_coords(i,0) = atom.x;
                mad_coords(i,1) = atom.y;
                mad_coords(i,2) = atom.z;
                mad_coords(i,3) = atom.atomic_number * 1000.0;
             }
             
             // Using polar decomp to construct rotation
             Tensor<double> q = inner(transpose(mad_coords), nw_coords);
             Tensor<double> VT(4,4);
             Tensor<double> U(4,4);
             Tensor<double> sigma(4);
             svd(q, U, sigma, VT);
             q = inner(U,VT);

             // And rotate
             molecule.rotate(q(Slice(0,2),Slice(0,2)));
             if(world.rank() == 0 && param.print_level()>3) print("New MADNESS coordinates:");
             for (int i = 0; i < molecule.natom(); ++i) {
                const Atom& atom = molecule.get_atom(i);
                if(world.rank() == 0 && param.print_level()>3) print(atomic_number_to_symbol(atom.atomic_number),  atom.x, atom.y, atom.z); 
             } 

             // Construct nuclear potential
             make_nuclear_potential(world); 
             real_function_3d vnuc = potentialmanager->vnuclear();

             // Pull out occupation numbers
             // NWChem orders occupied orbitals to be first
             aocc = tensorT(param.nalpha());
             for (int i = 0; i < param.nalpha(); i++) {
                // NWChem stores closed shell calculations
                // as the alpha orbital set with occupation 2.
                // Verifying no fractional occupations.
                MADNESS_ASSERT(nwchem.occupancies[i] == 2.0 or nwchem.occupancies[i] == 1.0);

                // Madness instead stores 2 identical sets
                // (alpha and beta) with occupation 1
                aocc[i] = 1.0;
             }
             
             // Pull out energies
             aeps = tensorT(param.nalpha());
             for (int i = 0; i < param.nalpha(); i++) {
                aeps[i] = nwchem.energies[i];
             }

             // Create the orbitals as madness functions
             // Just create the vector of atomic orbitals
             // and use the vector of MO coefficients and
             // the transform function, then take only 
             // the occupied orbitals.
             if(world.rank() == 0 && param.print_level()>3) print("\nCreating MADNESS functions from the NWChem orbitals.");
                           
             // Cast the 'basis_set' into a gaussian basis
             // and iterate over it 
             vector_real_function_3d temp1;
             int i = 0; 
             for(auto basis : slymer::cast_basis<slymer::GaussianFunction>(nwchem.basis_set)) {
                 // Get the center of gaussian as its special point
                 std::vector<coord_3d> centers;
                 coord_3d r;
                 r[0] = basis.get().center[0]; r[1] = basis.get().center[1]; r[2] = basis.get().center[2];
                 centers.push_back(r);

                 // Now make the function
                 temp1.push_back(factoryT(world).functor(functorT(new slymer::Gaussian_Functor(basis.get(), centers))));
                 if(world.rank() == 0 and i % 10 == 0 and i != 0 && param.print_level()>3) print("Created", i, "functions."); 
                 i++;
             } 
             if(world.rank() == 0 && param.print_level()>3) print("Finished creating", temp1.size(), "functions.");    
 
             // Transform ao's now
             vector_real_function_3d temp = transform(world, temp1, nwchem.MOs, vtol, true); 

             // Now save all aos and only the occupied amo
             for(unsigned int i = 0; i < temp1.size(); i++) {
                 // Save all AOs
                 ao.push_back(copy(temp1[i]));

                 // Only save occupied AMOs
                 if(nwchem.occupancies[i] > 0) {
                     amo.push_back(copy(temp[i]));
                 }
             }

             // Clean up
             truncate(world, amo);
             normalize(world, amo);

             if (world.rank()==0 && param.print_level()>3) print("\ngrouping alpha orbitals into sets");
             aset=group_orbital_sets(world,aeps,aocc,param.nmo_alpha());

             // Now for betas
             if (param.nbeta() && !param.spin_restricted()) {

                 // Pull out occupation numbers
                 // NWChem orders occupied orbitals to be first
                 bocc = tensorT(param.nbeta());
                 for (int i = 0; i < param.nbeta(); i++) {
                    MADNESS_ASSERT(nwchem.beta_occupancies[i] == 1.0);
                    bocc[i] = 1.0;
                 }
                 
                 // Pull out energies
                 beps = tensorT(param.nbeta());
                 for (int i = 0; i < param.nbeta(); i++) {
                    beps[i] = nwchem.beta_energies[i];
                 }
                  
                 // Transform ao's now
                 temp = transform(world, temp1, nwchem.beta_MOs, vtol, true); 

                 // Now only take the occupied bmo
                 for(unsigned int i = 0; i < temp1.size(); i++) { 
                     if(nwchem.beta_occupancies[i] > 0) { 
                         bmo.push_back(copy(temp[i]));
                     }
                 }

                 // Clean up
                 truncate(world, bmo);
                 normalize(world, bmo);

                 if (world.rank()==0 && param.print_level()>3) print("\ngrouping beta orbitals into sets");
                 bset=group_orbital_sets(world,beps,bocc,param.nmo_beta());
             }

             END_TIMER(world, "read nwchem file");
          }
          
	}
}

/// group orbitals into sets of similar orbital energies for localization

/// @param[in]	eps	orbital energies
/// @param[in]	occ	occupation numbers
/// @param[in]	nmo number of MOs for the given spin
/// @return		vector of length nmo with the set index for each MO
std::vector<int> SCF::group_orbital_sets(World& world, const tensorT& eps,
		const tensorT& occ, const int nmo) const {
	PROFILE_MEMBER_FUNC(SCF);

	std::vector<int> set = std::vector<int>(static_cast<size_t>(nmo), 0);
	for (int i = 1; i < nmo; ++i) {
		set[i] = set[i - 1];
		// Only the new/boys localizers can tolerate not separating out the core orbitals
		if (param.localize_pm() && (eps[i] - eps[i - 1] > 1.5 || occ[i] != 1.0)) ++(set[i]);
	}

	// pretty print out
	int lo=0;
	int iset=0;
	for (size_t i=0; i<set.size(); ++i) {
		if (iset!=set[i]) {
			if (world.rank()==0 and (param.print_level()>3)) print("set ",iset++,"  ",lo," - ", i-1);
			lo=i;
		}
	}
	if (world.rank()==0 and (param.print_level()>3)) print("set ",iset,"  ",lo," - ", nmo-1);
	return set;
}


void SCF::initial_load_bal(World & world) {
	PROFILE_MEMBER_FUNC(SCF);
	LoadBalanceDeux < 3 > lb(world);
	real_function_3d vnuc;
	if (param.psp_calc()){
		vnuc = gthpseudopotential->vlocalpot();}
	else if (param.pure_ae()){
		vnuc = potentialmanager->vnuclear();}
	else {
		vnuc = potentialmanager->vnuclear();
		vnuc = vnuc + gthpseudopotential->vlocalpot();}
	lb.add_tree(vnuc, lbcost<double, 3>(param.vnucextra() * 1.0, param.vnucextra() * 8.0));

	FunctionDefaults < 3 > ::redistribute(world, lb.load_balance(param.loadbalparts()));
}

functionT SCF::make_density(World & world, const tensorT & occ,
		const vecfuncT & v) const {
	PROFILE_MEMBER_FUNC(SCF);
	vecfuncT vsq = square(world, v);
	compress(world, vsq);
	functionT rho = factoryT(world);
	rho.compress();
	for (unsigned int i = 0; i < vsq.size(); ++i) {
		if (occ[i]) rho.gaxpy(1.0, vsq[i], occ[i], false);
	}
	world.gop.fence();
	vsq.clear();
	return rho;
}

functionT SCF::make_density(World & world, const tensorT & occ,
		const cvecfuncT & v) {
	PROFILE_MEMBER_FUNC(SCF);
	reconstruct(world, v); // For max parallelism
	std::vector < functionT > vsq(v.size());
	for (unsigned int i = 0; i < v.size(); i++) {
		vsq[i] = abssq(v[i], false);
	}
	world.gop.fence();

	compress(world, vsq); // since will be using gaxpy for accumulation
	functionT rho = factoryT(world);
	rho.compress();

	for (unsigned int i = 0; i < vsq.size(); ++i) {
		if (occ[i])
			rho.gaxpy(1.0, vsq[i], occ[i], false);

	}
	world.gop.fence();
	vsq.clear();
	rho.truncate();

	return rho;
}

std::vector<poperatorT> SCF::make_bsh_operators(World& world, const tensorT& evals) const {
	PROFILE_MEMBER_FUNC(SCF);
	int nmo = evals.dim(0);
	std::vector < poperatorT > ops(nmo);
	double tol = FunctionDefaults < 3 > ::get_thresh();
	for (int i = 0; i < nmo; ++i) {
		double eps = evals(i);
		if (eps > 0) {
			if (world.rank() == 0 and (param.print_level()>3)) {
				print("bsh: warning: positive eigenvalue", i, eps);
			}
			eps = -0.1;
		}

		ops[i] = poperatorT(
				BSHOperatorPtr3D(world, sqrt(-2.0 * eps), param.lo(), tol));
	}

	return ops;
}

std::vector<poperatorT> SCF::make_gradbsh_operators(World& world,
		const tensorT& evals, const int axis) const {
	PROFILE_MEMBER_FUNC(SCF);
	int nmo = evals.dim(0);
	std::vector < poperatorT > ops(nmo);
	double tol = FunctionDefaults < 3 > ::get_thresh();
	for (int i = 0; i < nmo; ++i) {
		double eps = evals(i);
		if (eps > 0) {
			if (world.rank() == 0 and (param.print_level()>3)) {
				print("bsh: warning: positive eigenvalue", i, eps);
			}
			eps = -0.1;
		}

		ops[i] = GradBSHOperator(world, sqrt(-2.0 * eps),
				param.lo(), tol)[axis];
	}

	return ops;
}


/// apply the HF exchange on a set of orbitals

/// @param[in]  world   the world
/// @param[in]  occ     occupation numbers
/// @param[in]  psi     the orbitals in the exchange operator
/// @param[in]  f       the orbitals |i> that the operator is applied on
/// @return     a vector of orbitals  K| i>
//    vecfuncT SCF::apply_hf_exchange(World & world, const tensorT & occ,
//                                    const vecfuncT & psi, const vecfuncT & f) const {
//        PROFILE_MEMBER_FUNC(SCF);
//        const bool same = (&psi == &f);
//        int nocc = psi.size();
//        int nf = f.size();
//        double tol = FunctionDefaults < 3 > ::get_thresh(); /// Important this is consistent with Coulomb
//        vecfuncT Kf = zero_functions_compressed<double, 3>(world, nf);
//        reconstruct(world, psi);
//        norm_tree(world, psi);
//        if (!same) {
//            reconstruct(world, f);
//            norm_tree(world, f);
//        }
//
//        //         // Smaller memory algorithm ... possible 2x saving using i-j sym
//        //         for(int i=0; i<nocc; ++i){
//        //             if(occ[i] > 0.0){
//        //                 vecfuncT psif = mul_sparse(world, psi[i], f, tol); /// was vtol
//        //                 truncate(world, psif);
//        //                 psif = apply(world, *coulop, psif);
//        //                 truncate(world, psif);
//        //                 psif = mul_sparse(world, psi[i], psif, tol); /// was vtol
//        //                 gaxpy(world, 1.0, Kf, occ[i], psif);
//        //             }
//        //         }
//
//        // Larger memory algorithm ... use i-j sym if psi==f
//        vecfuncT psif;
//        for (int i = 0; i < nocc; ++i) {
//            int jtop = nf;
//            if (same)
//                jtop = i + 1;
//            for (int j = 0; j < jtop; ++j) {
//                psif.push_back(mul_sparse(psi[i], f[j], tol, false));
//            }
//        }
//
//        world.gop.fence();
//        truncate(world, psif);
//        psif = apply(world, *coulop, psif);
//        truncate(world, psif, tol);
//        reconstruct(world, psif);
//        norm_tree(world, psif);
//        vecfuncT psipsif = zero_functions<double, 3>(world, nf * nocc);
//        int ij = 0;
//        for (int i = 0; i < nocc; ++i) {
//            int jtop = nf;
//            if (same)
//                jtop = i + 1;
//            for (int j = 0; j < jtop; ++j, ++ij) {
//                psipsif[i * nf + j] = mul_sparse(psif[ij], psi[i], false);
//                if (same && i != j) {
//                    psipsif[j * nf + i] = mul_sparse(psif[ij], psi[j], false);
//                }
//            }
//        }
//        world.gop.fence();
//        psif.clear();
//        world.gop.fence();
//        compress(world, psipsif);
//        for (int i = 0; i < nocc; ++i) {
//            for (int j = 0; j < nf; ++j) {
//                Kf[j].gaxpy(1.0, psipsif[i * nf + j], occ[i], false);
//            }
//        }
//        world.gop.fence();
//        psipsif.clear();
//        world.gop.fence();
//
//        truncate(world, Kf, tol);
//        return Kf;
//    }
//
// Used only for initial guess that is always spin-restricted LDA
functionT SCF::make_lda_potential(World & world, const functionT & arho) {
	PROFILE_MEMBER_FUNC(SCF);
	functionT vlda = copy(arho);
	vlda.reconstruct();
	vlda.unaryop(xc_lda_potential());
	return vlda;
}

vecfuncT SCF::apply_potential(World & world, const tensorT & occ,
		const vecfuncT & amo,
		const functionT & vlocal, double & exc, double & enl, int ispin) {
	PROFILE_MEMBER_FUNC(SCF);
	functionT vloc = copy(vlocal);
	exc = 0.0;
	enl = 0.0;

	// compute the local DFT potential for the MOs
	if (xc.is_dft() && !(xc.hf_exchange_coefficient() == 1.0)) {
		START_TIMER(world);

		XCOperator<double,3> xcoperator(world,this,ispin,param.dft_deriv());
		if (ispin==0) exc=xcoperator.compute_xc_energy();
		vloc+=xcoperator.make_xc_potential();

		END_TIMER(world, "DFT potential");
	}

	vloc.truncate();

	START_TIMER(world);
	vecfuncT Vpsi;
	if (!param.pure_ae()){
		Vpsi = gthpseudopotential->apply_potential(world, vloc, amo, occ, enl);}
	else {
		Vpsi = mul_sparse(world, vloc, amo, vtol);}

	END_TIMER(world, "V*psi");
	print_meminfo(world.rank(), "V*psi");
	if (xc.hf_exchange_coefficient()) {
		START_TIMER(world);
		//            vecfuncT Kamo = apply_hf_exchange(world, occ, amo, amo);
		Exchange<double,3> K=Exchange<double,3>(world,this,ispin).set_symmetric(true);
		vecfuncT Kamo=K(amo);
		tensorT excv = inner(world, Kamo, amo);
		double exchf = 0.0;
		for (unsigned long i = 0; i < amo.size(); ++i) {
			exchf -= 0.5 * excv[i] * occ[i];
		}
		if (!xc.is_spin_polarized())
			exchf *= 2.0;
		gaxpy(world, 1.0, Vpsi, -xc.hf_exchange_coefficient(), Kamo);
		Kamo.clear();
		END_TIMER(world, "HF exchange");
		exc = exchf * xc.hf_exchange_coefficient() + exc;
	}
	// need to come back to this for psp - when is this used?
	if (param.pure_ae()){
		potentialmanager->apply_nonlocal_potential(world, amo, Vpsi);}

	START_TIMER(world);
	truncate(world, Vpsi);
	END_TIMER(world, "Truncate Vpsi");
	print_meminfo(world.rank(), "Truncate Vpsi");
	world.gop.fence();
	return Vpsi;
}

tensorT SCF::derivatives(World & world, const functionT& rho) const {
	PROFILE_MEMBER_FUNC(SCF);
	START_TIMER(world);

	vecfuncT dv(molecule.natom() * 3);
	vecfuncT du = zero_functions<double, 3>(world, molecule.natom() * 3);
	tensorT rc(molecule.natom() * 3);
	for (size_t atom = 0; atom < molecule.natom(); ++atom) {
		for (int axis = 0; axis < 3; ++axis) {
			functorT func(new MolecularDerivativeFunctor(molecule, atom, axis));
			dv[atom * 3 + axis] =
					functionT(
							factoryT(world).functor(func).nofence().truncate_on_project().truncate_mode(0));
			if (param.core_type() != "none"
					&& molecule.is_potential_defined_atom(atom)) {
				// core potential contribution
				func = functorT(
						new CorePotentialDerivativeFunctor(molecule, atom,
								axis));
				du[atom * 3 + axis] = functionT(
						factoryT(world).functor(func).truncate_on_project());

				// core projector contribution
				rc[atom * 3 + axis] =
						potentialmanager->core_projector_derivative(world, amo,
								aocc, atom, axis);
				if (!param.spin_restricted()) {
					if (param.nbeta())
						rc[atom * 3 + axis] +=
								potentialmanager->core_projector_derivative(
										world, bmo, bocc, atom, axis);
				} else {
					rc[atom * 3 + axis] *= 2 * 2;
					// because of 2 electrons in each valence orbital bra+ket
				}
			}
		}
	}

	world.gop.fence();
	tensorT r = inner(world, rho, dv);
	world.gop.fence();
	tensorT ru = inner(world, rho, du);
	dv.clear();
	du.clear();
	world.gop.fence();
	tensorT ra(r.size());
	for (size_t atom = 0; atom < molecule.natom(); ++atom) {
		for (int axis = 0; axis < 3; ++axis) {
			ra[atom * 3 + axis] = molecule.nuclear_repulsion_derivative(atom,
					axis);
		}
	}
	//if (world.rank() == 0) print("derivatives:\n", r, ru, rc, ra);
	r += ra + ru + rc;
	END_TIMER(world, "derivatives");

	if (world.rank() == 0 and (param.print_level()>1)) {
		print("\n Derivatives (a.u.)\n -----------\n");
		print(
				"  atom        x            y            z          dE/dx        dE/dy        dE/dz");
		print(
				" ------ ------------ ------------ ------------ ------------ ------------ ------------");
		for (size_t i = 0; i < molecule.natom(); ++i) {
			const Atom& atom = molecule.get_atom(i);
			printf(" %5d %12.6f %12.6f %12.6f %12.6f %12.6f %12.6f\n", int(i),
					atom.x, atom.y, atom.z, r[i * 3 + 0], r[i * 3 + 1],
					r[i * 3 + 2]);
		}
	}
	return r;
}

void SCF::dipole_matrix_elements(World& world, const vecfuncT & mo, const tensorT& occ,
		const tensorT& energy, int spin) {
	START_TIMER(world);
	int nmo = mo.size();
	tensorT mat_el(3, nmo, nmo);
	for (int axis = 0; axis < 3; ++axis) {
		functionT fdip = factoryT(world).functor(
				functorT(new DipoleFunctor(axis)));
		mat_el(axis, _, _) = matrix_inner(world, mo, mul_sparse(world, fdip, mo, vtol), true);
	}

	double ha2ev=27.211396132;
	FILE *f=0;
	if (spin==0){
		f = fopen("mat_els_alpha.dat", "w");}
	else{
		f = fopen("mat_els_beta.dat", "w");}
	fprintf(f, "#initial | Energy (eV) | final  | Energy (eV) | Matrix el.  | Trans. E (eV)\n");
	fprintf(f, "%4i  %4i\n", nmo, nmo);
	fprintf(f, "%2i\n", 1);
	fprintf(f, "%13.8f\n", 0.0);
	for (int axis = 0; axis < 3; ++axis) {
		fprintf(f, "# Cartesian component %2i\n", axis+1);
		for (int i = 0; i < nmo; ++i) {
			for (int j = 0; j < nmo; ++j) {
				fprintf(f, "%4i\t %13.8f\t %4i\t %13.8f\t %13.8f\t %13.8f\n", i+1, energy(i)*ha2ev, j+1, energy(j)*ha2ev, mat_el(axis,i,j), (energy(j)-energy(i))*ha2ev);
			}
		}
	}
	fclose(f);
	END_TIMER(world, "Matrix elements");
}

tensorT SCF::dipole(World & world, const functionT& rho) const {
	PROFILE_MEMBER_FUNC(SCF);
	START_TIMER(world);
	tensorT mu(3);

	for (unsigned int axis = 0; axis < 3; ++axis) {
		std::vector<int> x(3ul, 0);
		x[axis] = true;
		functionT dipolefunc = factoryT(world)
                    		.functor(functorT(new MomentFunctor(x)));
		mu[axis] = -dipolefunc.inner(rho);
		mu[axis] += molecule.nuclear_dipole(axis);
	}

	if (world.rank() == 0 and (param.print_level()>1)) {
		print("\n Dipole Moment (a.u.)\n -----------\n");
		print("     x: ", mu[0]);
		print("     y: ", mu[1]);
		print("     z: ", mu[2]);
		print(" Total Dipole Moment: ", mu.normf(),"\n");
	}
	END_TIMER(world, "dipole");

	return mu;
}

void SCF::vector_stats(const std::vector<double> & v, double & rms,
		double & maxabsval) const {
	PROFILE_MEMBER_FUNC(SCF);
	rms = 0.0;
	maxabsval = v[0];
	for (unsigned int i = 0; i < v.size(); ++i) {
		rms += v[i] * v[i];
		maxabsval = std::max<double>(maxabsval, std::abs(v[i]));
	}
	rms = sqrt(rms / v.size());
}

vecfuncT SCF::compute_residual(World & world, tensorT & occ, tensorT & fock,
		const vecfuncT & psi, vecfuncT & Vpsi, double & err) {

	START_TIMER(world);
	PROFILE_MEMBER_FUNC(SCF);
	double trantol = vtol / std::min(30.0, double(psi.size()));
	int nmo = psi.size();

	tensorT eps(nmo);
	for (int i = 0; i < nmo; ++i) {
		eps(i) = std::min(-0.05, fock(i, i));
		fock(i, i) -= eps(i);
	}
	vecfuncT fpsi = transform(world, psi, fock, trantol, true);

	for (int i = 0; i < nmo; ++i) { // Undo the damage
		fock(i, i) += eps(i);
	}

	gaxpy(world, 1.0, Vpsi, -1.0, fpsi);
	fpsi.clear();
	std::vector<double> fac(nmo, -2.0);
	scale(world, Vpsi, fac);
	std::vector < poperatorT > ops = make_bsh_operators(world, eps);
	set_thresh(world, Vpsi, FunctionDefaults < 3 > ::get_thresh());
	END_TIMER(world, "Compute residual stuff");

	START_TIMER(world);
	vecfuncT new_psi = apply(world, ops, Vpsi);
	END_TIMER(world, "Apply BSH");
	ops.clear();
	Vpsi.clear();
	world.gop.fence();

	// Thought it was a bad idea to truncate *before* computing the residual
	// but simple tests suggest otherwise ... no more iterations and
	// reduced iteration time from truncating.
	START_TIMER(world);
	truncate(world, new_psi);
	END_TIMER(world, "Truncate new psi");

	START_TIMER(world);
	vecfuncT r = sub(world, psi, new_psi);
	std::vector<double> rnorm = norm2s(world, r);
	if (world.rank() == 0 and (param.print_level()>1))
		print("residuals", rnorm);
	double rms, maxval;
	vector_stats(rnorm, rms, maxval);
	err = maxval;
	if (world.rank() == 0 and (param.print_level()>1))
		print("BSH residual: rms", rms, "   max", maxval);
	END_TIMER(world, "BSH residual");
	return r;
}

tensorT SCF::make_fock_matrix(World & world, const vecfuncT & psi,
		const vecfuncT & Vpsi, const tensorT & occ, double & ekinetic) const {
	PROFILE_MEMBER_FUNC(SCF);
	START_TIMER(world);
	tensorT pe = matrix_inner(world, Vpsi, psi, true);
	END_TIMER(world, "PE matrix");

	std::shared_ptr< WorldDCPmapInterface< Key<3> > > oldpmap = FunctionDefaults<3>::get_pmap();
	vecfuncT psicopy=psi; // Functions are shallow copy so this is lightweight
	if (world.size() > 1) {
		START_TIMER(world);
		LoadBalanceDeux < 3 > lb(world);
		for (unsigned int i = 0; i < psi.size(); ++i) {
			lb.add_tree(psi[i], lbcost<double, 3>(1.0, 8.0), false);
		}
		world.gop.fence();
		END_TIMER(world, "KE compute loadbal");

		START_TIMER(world);
		std::shared_ptr< WorldDCPmapInterface< Key<3> > > newpmap = lb.load_balance(param.loadbalparts());
		FunctionDefaults<3>::set_pmap(newpmap);

		world.gop.fence();
		for (unsigned int i=0; i<psi.size(); ++i) psicopy[i] = copy(psi[i],newpmap,false);
		world.gop.fence();
		END_TIMER(world, "KE redist");
	}

	START_TIMER(world);
	tensorT ke(psi.size(),psi.size());
	{
		distmatT k = kinetic_energy_matrix(world, psicopy);
		k.copy_to_replicated(ke); // !!!!!!!! ugh
	}
	END_TIMER(world, "KE matrix");

	psicopy.clear();
	if (world.size() > 1) {
		FunctionDefaults<3>::set_pmap(oldpmap); // ! DON'T FORGET !
	}

	START_TIMER(world);
	int nocc = occ.size();
	ekinetic = 0.0;
	for (int i = 0; i < nocc; ++i) {
		ekinetic += occ[i] * ke(i, i);
	}
	ke += pe;
	pe = tensorT();
	ke.gaxpy(0.5, transpose(ke), 0.5);
	END_TIMER(world, "Make fock matrix rest");
	return ke;
}

/// Compute the two-electron integrals over the provided set of orbitals

/// Returned is a *replicated* tensor of \f$(ij|kl)\f$ with \f$i>=j\f$
/// and \f$k>=l\f$.  The symmetry \f$(ij|kl)=(kl|ij)\f$ is enforced.
Tensor<double> SCF::twoint(World& world, const vecfuncT& psi) const {
	PROFILE_MEMBER_FUNC(SCF);
	double tol = FunctionDefaults < 3 > ::get_thresh(); /// Important this is consistent with Coulomb
	reconstruct(world, psi);
	norm_tree(world, psi);

	// Efficient version would use mul_sparse vector interface
	vecfuncT pairs;
	for (unsigned int i = 0; i < psi.size(); ++i) {
		for (unsigned int j = 0; j <= i; ++j) {
			pairs.push_back(mul_sparse(psi[i], psi[j], tol, false));
		}
	}

	world.gop.fence();
	truncate(world, pairs);
	vecfuncT Vpairs = apply(world, *coulop, pairs);

	return matrix_inner(world, pairs, Vpairs, true);
}

/// compute the unitary transformation that diagonalizes the fock matrix

/// @param[in]  world   the world
/// @param[in]  overlap the overlap matrix of the orbitals
/// @param[inout]       fock    the fock matrix; diagonal upon exit
/// @param[out] evals   the orbital energies
/// @param[in]  occ     the occupation numbers
/// @param[in]  thresh_degenerate       threshold for orbitals being degenerate
/// @return             the unitary matrix U: U^T F U = evals
tensorT SCF::get_fock_transformation(World& world, const tensorT& overlap,
		tensorT& fock, tensorT& evals, const tensorT& occ,
		const double thresh_degenerate) const {
	PROFILE_MEMBER_FUNC(SCF);

	tensorT U;
	sygvp(world, fock, overlap, 1, U, evals);

    Localizer::undo_reordering(U, occ, evals);
    Localizer::undo_degenerate_rotations(U, evals, thresh_degenerate);

	world.gop.broadcast(U.ptr(), U.size(), 0);
	world.gop.broadcast(evals.ptr(), evals.size(), 0);

	fock = 0;
	for (unsigned int i = 0; i < evals.size(); ++i)
		fock(i, i) = evals(i);
	return U;
}

/// diagonalize the fock matrix, taking care of degenerate states

/// Vpsi is passed in to make sure orbitals and Vpsi are in phase
/// @param[in]  world   the world
/// @param[inout]       fock    the fock matrix (diagonal upon exit)
/// @param[inout]       psi             the orbitals
/// @param[inout]       Vpsi    the orbital times the potential
/// @param[out] evals   the orbital energies
/// @param[in]  occ             occupation numbers
/// @param[in]  thresh  threshold for rotation and truncation
/// @return             the unitary matrix U: U^T F U = evals
tensorT SCF::diag_fock_matrix(World& world, tensorT& fock, vecfuncT& psi,
		vecfuncT& Vpsi, tensorT& evals, const tensorT& occ,
		const double thresh) const {
	PROFILE_MEMBER_FUNC(SCF);

    START_TIMER(world);
	// compute the unitary transformation matrix U that diagonalizes
	// the fock matrix
	tensorT overlap = matrix_inner(world, psi, psi, true);
	tensorT U = get_fock_transformation(world, overlap, fock, evals, occ,
			thresh);

	//eliminate mixing between occ and unocc
	int nmo=U.dim(0);
	for (int i=0; i<param.nalpha(); ++i){
		//make virt orthog to occ without changing occ states
		for (int j=param.nalpha(); j<nmo; ++j){
			U(j,i)=0.0;
		}
	}

	// transform the orbitals and the orbitals times the potential
	Vpsi = transform(world, Vpsi, U, vtol / std::min(30.0, double(psi.size())), false);
	psi = transform(world, psi, U, FunctionDefaults <3> ::get_thresh() / std::min(30.0, double(psi.size())),
			true);
	truncate(world, Vpsi, vtol, false);
	truncate(world, psi);
	normalize(world, psi);

	END_TIMER(world, "Diagonalization rest");
	return U;
}

void SCF::loadbal(World & world, functionT & arho, functionT & brho,
		functionT & arho_old, functionT & brho_old, subspaceT & subspace) {
	if (world.size() == 1)
		return;

	LoadBalanceDeux < 3 > lb(world);
	real_function_3d vnuc;
	if (param.psp_calc()){
		vnuc = gthpseudopotential->vlocalpot();}
	else if (param.pure_ae()){
		vnuc = potentialmanager->vnuclear();}
	else {
		vnuc = potentialmanager->vnuclear();
		vnuc = vnuc + gthpseudopotential->vlocalpot();}
	lb.add_tree(vnuc, lbcost<double, 3>(param.vnucextra() * 1.0, param.vnucextra() * 8.0),
			false);
	lb.add_tree(arho, lbcost<double, 3>(1.0, 8.0), false);
	for (unsigned int i = 0; i < amo.size(); ++i) {
		lb.add_tree(amo[i], lbcost<double, 3>(1.0, 8.0), false);
	}
	if (param.nbeta() && !param.spin_restricted()) {
		lb.add_tree(brho, lbcost<double, 3>(1.0, 8.0), false);
		for (unsigned int i = 0; i < bmo.size(); ++i) {
			lb.add_tree(bmo[i], lbcost<double, 3>(1.0, 8.0), false);
		}
	}
	world.gop.fence();

	FunctionDefaults < 3 > ::redistribute(world, lb.load_balance(param.loadbalparts())); // 6.0 needs retuning after param.vnucextra

	world.gop.fence();
}

void SCF::rotate_subspace(World& world, const tensorT& U, subspaceT& subspace,
		int lo, int nfunc, double trantol) const {
	PROFILE_MEMBER_FUNC(SCF);
	for (unsigned int iter = 0; iter < subspace.size(); ++iter) {
		vecfuncT& v = subspace[iter].first;
		vecfuncT& r = subspace[iter].second;
		vecfuncT vnew = transform(world, vecfuncT(&v[lo], &v[lo + nfunc]), U, trantol, false);
		vecfuncT rnew = transform(world, vecfuncT(&r[lo], &r[lo + nfunc]), U, trantol, false);
		world.gop.fence();
		for (int i=0; i<nfunc; i++) {
			v[i] = vnew[i];
			r[i] = rnew[i];
		}
	}
	world.gop.fence();
}

void SCF::rotate_subspace(World& world, const distmatT& dUT, subspaceT& subspace,
		int lo, int nfunc, double trantol) const {
	PROFILE_MEMBER_FUNC(SCF);
	for (unsigned int iter = 0; iter < subspace.size(); ++iter) {
		vecfuncT& v = subspace[iter].first;
		vecfuncT& r = subspace[iter].second;
		vecfuncT vnew = transform(world, vecfuncT(&v[lo], &v[lo + nfunc]), dUT, false);
		vecfuncT rnew = transform(world, vecfuncT(&r[lo], &r[lo + nfunc]), dUT, false);
		world.gop.fence();
		for (int i=0; i<nfunc; i++) {
			v[i] = vnew[i];
			r[i] = rnew[i];
		}
	}
	world.gop.fence();
}

void SCF::update_subspace(World & world, vecfuncT & Vpsia, vecfuncT & Vpsib,
		tensorT & focka, tensorT & fockb, subspaceT & subspace, tensorT & Q,
		double & bsh_residual, double & update_residual) {
	PROFILE_MEMBER_FUNC(SCF);
	double aerr = 0.0, berr = 0.0;
	vecfuncT vm = amo;

	// Orbitals with occ!=1.0 exactly must be solved for as eigenfunctions
			// so zero out off diagonal lagrange multipliers
			for (int i = 0; i < param.nmo_alpha(); i++) {
				if (aocc[i] != 1.0) {
					double tmp = focka(i, i);
					focka(i, _) = 0.0;
					focka(_, i) = 0.0;
					focka(i, i) = tmp;
				}
			}

			vecfuncT rm = compute_residual(world, aocc, focka, amo, Vpsia, aerr);
			if (param.nbeta() != 0 && !param.spin_restricted()) {
				for (int i = 0; i < param.nmo_beta(); i++) {
					if (bocc[i] != 1.0) {
						double tmp = fockb(i, i);
						fockb(i, _) = 0.0;
						fockb(_, i) = 0.0;
						fockb(i, i) = tmp;
					}
				}

				vecfuncT br = compute_residual(world, bocc, fockb, bmo, Vpsib, berr);
				vm.insert(vm.end(), bmo.begin(), bmo.end());
				rm.insert(rm.end(), br.begin(), br.end());
			}

			START_TIMER(world);
			bsh_residual = std::max(aerr, berr);
			world.gop.broadcast(bsh_residual, 0);
			compress(world, vm, false);
			compress(world, rm, false);
			world.gop.fence();

			restart:
			subspace.push_back(pairvecfuncT(vm, rm));
			int m = subspace.size();
			tensorT ms(m);
			tensorT sm(m);
			for (int s = 0; s < m; ++s) {
				const vecfuncT & vs = subspace[s].first;
				const vecfuncT & rs = subspace[s].second;
				for (unsigned int i = 0; i < vm.size(); ++i) {
					ms[s] += vm[i].inner_local(rs[i]);
					sm[s] += vs[i].inner_local(rm[i]);
				}
			}

			world.gop.sum(ms.ptr(), m);
			world.gop.sum(sm.ptr(), m);
			tensorT newQ(m, m);
			if (m > 1)
				newQ(Slice(0, -2), Slice(0, -2)) = Q;

			newQ(m - 1, _) = ms;
			newQ(_, m - 1) = sm;
			Q = newQ;
			//if (world.rank() == 0) { print("kain Q"); print(Q); }
			tensorT c;
			//if (world.rank() == 0) {
				double rcond = 1e-12;
				while (1) {
					c = KAIN(Q, rcond);
					if (world.rank() == 0 and (param.print_level()>3)) print("kain c:", c);
					//if (std::abs(c[m - 1]) < 5.0) { // was 3
						if (c.absmax() < 3.0) { // was 3
							break;
						} else if (rcond < 0.01) {
							if (world.rank() == 0  and (param.print_level()>3)) print("Increasing subspace singular value threshold ", c[m - 1], rcond);
							rcond *= 100;
						} else {
							//print("Forcing full step due to subspace malfunction");
							// c = 0.0;
							// c[m - 1] = 1.0;
							// break;
							if (world.rank() == 0 and (param.print_level()>3)) print("Restarting KAIN due to subspace malfunction");
							Q = tensorT();
							subspace.clear();
							goto restart; // fortran hat on ...
						}
				}
				//}
				END_TIMER(world, "Update subspace stuff");

				world.gop.broadcast_serializable(c, 0); // make sure everyone has same data
				if (world.rank() == 0 and (param.print_level()>3)) {
					print("Subspace solution", c);
				}
				START_TIMER(world);
				vecfuncT amo_new = zero_functions_compressed<double, 3>(world, amo.size(), false);
				vecfuncT bmo_new = zero_functions_compressed<double, 3>(world, bmo.size(), false);
				world.gop.fence();
				for (unsigned int m = 0; m < subspace.size(); ++m) {
					const vecfuncT & vm = subspace[m].first;
					const vecfuncT & rm = subspace[m].second;
					const vecfuncT vma(vm.begin(), vm.begin() + amo.size());
					const vecfuncT rma(rm.begin(), rm.begin() + amo.size());
					const vecfuncT vmb(vm.end() - bmo.size(), vm.end());
					const vecfuncT rmb(rm.end() - bmo.size(), rm.end());
					gaxpy(world, 1.0, amo_new, c(m), vma, false);
					gaxpy(world, 1.0, amo_new, -c(m), rma, false);
					gaxpy(world, 1.0, bmo_new, c(m), vmb, false);
					gaxpy(world, 1.0, bmo_new, -c(m), rmb, false);
				}
				world.gop.fence();
				END_TIMER(world, "Subspace transform");
				if (param.maxsub() <= 1) {
					subspace.clear();
				} else if (subspace.size() == size_t(param.maxsub())) {
					subspace.erase(subspace.begin());
					Q = Q(Slice(1, -1), Slice(1, -1));
				}

				do_step_restriction(world, amo, amo_new, "alpha");
				orthonormalize(world, amo_new, param.nalpha());
				amo = amo_new;

				if (!param.spin_restricted() && param.nbeta() != 0) {
					do_step_restriction(world, bmo, bmo_new, "beta");
					orthonormalize(world, bmo_new, param.nbeta());
					bmo = bmo_new;
				} else {
					bmo = amo;
				}
}

/// perform step restriction following the KAIN solver

/// Limit maximum step size to make convergence more robust
/// @param[in]          world   the world
/// @param[in]          mo              vector of orbitals from previous iteration
/// @param[inout]       new_mo  vector of orbitals from the KAIN solver
/// @param[in]          spin    "alpha" or "beta" for user information
/// @return                     max residual
double SCF::do_step_restriction(World& world, const vecfuncT& mo, vecfuncT& mo_new,
		std::string spin) const {
	PROFILE_MEMBER_FUNC(SCF);
	std::vector<double> anorm = norm2s(world, sub(world, mo, mo_new));
	int nres = 0;
	for (unsigned int i = 0; i < mo.size(); ++i) {
		if (anorm[i] > param.maxrotn()) {
			double s = param.maxrotn() / anorm[i];
			++nres;
			if (world.rank() == 0) {
				if (nres == 1 and (param.print_level()>1))
					printf("  restricting step for %s orbitals:", spin.c_str());
				printf(" %d", i);
			}
			mo_new[i].gaxpy(s, mo[i], 1.0 - s, false);
		}
	}
	if (nres > 0 && world.rank() == 0  and (param.print_level()>1))
		printf("\n");

	world.gop.fence();
	double rms, maxval;
	vector_stats(anorm, rms, maxval);
	if (world.rank() == 0  and (param.print_level()>1))
		print("Norm of vector changes", spin, ": rms", rms, "   max", maxval);
	return maxval;
}

/// orthonormalize the vectors (symmetric in occupied spaced, gramm-schmidt for virt to occ)

/// @param[in]          world   the world
/// @param[inout]       amo_new the vectors to be orthonormalized
void SCF::orthonormalize(World& world, vecfuncT& amo_new, int nocc) const {
	PROFILE_MEMBER_FUNC(SCF);
	START_TIMER(world);
	double trantol = vtol / std::min(30.0, double(amo_new.size()));
	normalize(world, amo_new);
	double maxq;
	do {
		tensorT Q = Q2(matrix_inner(world, amo_new, amo_new)); // Q3(matrix_inner(world, amo_new, amo_new))
		maxq = 0.0;
		for (int j=1; j<Q.dim(0); j++)
			for (int i=0; i<j; i++)
				maxq = std::max(std::abs(Q(j,i)),maxq);

		Q.screen(trantol); // Is this really needed? Just for speed.

		//make virt orthog to occ without changing occ states --- ASSUMES symmetric form for Q2
		for (int j=nocc; j<Q.dim(0); ++j) {
			for (int i=0; i<nocc; ++i) {
				Q(j,i)=0.0;
				Q(i,j)*=2.0;
			}
		}

		amo_new = transform(world, amo_new,
				Q, trantol, true);
		truncate(world, amo_new);
		if (world.rank() == 0 and (param.print_level()>3)) print("ORTHOG2a: maxq trantol", maxq, trantol);
		//print(Q);

	} while (maxq>0.01);
	normalize(world, amo_new);

	END_TIMER(world, "Orthonormalize");

}

/// orthonormalize the vectors ignoring occupied/virtual distinctions

/// @param[in]          world   the world
/// @param[inout]       amo_new the vectors to be orthonormalized
void SCF::orthonormalize(World& world, vecfuncT& amo_new) const {
	PROFILE_MEMBER_FUNC(SCF);
	START_TIMER(world);
	double trantol = vtol / std::min(30.0, double(amo.size()));
	normalize(world, amo_new);
	double maxq;
	do {
		tensorT Q = Q2(matrix_inner(world, amo_new, amo_new)); // Q3(matrix_inner(world, amo_new, amo_new))
		maxq = 0.0;
		for (int j=1; j<Q.dim(0); j++)
			for (int i=0; i<j; i++)
				maxq = std::max(std::abs(Q(j,i)),maxq);

		//Q.screen(trantol); // ???? Is this really needed?
		amo_new = transform(world, amo_new,
				Q, trantol, true);
		truncate(world, amo_new);
		if (world.rank() == 0  and (param.print_level()>3)) print("ORTHOG2b: maxq trantol", maxq, trantol);
		//print(Q);

	} while (maxq>0.01);
	normalize(world, amo_new);
	END_TIMER(world, "Orthonormalize");
}


void SCF::propagate(World& world, double omega, int step0) {
	PROFILE_MEMBER_FUNC(SCF);
	// Load molecular orbitals
	set_protocol < 3 > (world, 1e-4);
	make_nuclear_potential(world);
	initial_load_bal(world);
	load_mos(world);

	int nstep = 1000;
	double time_step = 0.05;

	double strength = 0.1;

	// temporary way of doing this for now
	//      VextCosFunctor<double> Vext(world,new DipoleFunctor(2),omega);
	functionT fdipx =
			factoryT(world).functor(functorT(new DipoleFunctor(0))).initial_level(
					4);
	functionT fdipy =
			factoryT(world).functor(functorT(new DipoleFunctor(1))).initial_level(
					4);
	functionT fdipz =
			factoryT(world).functor(functorT(new DipoleFunctor(2))).initial_level(
					4);

	world.gop.broadcast(time_step);
	world.gop.broadcast(nstep);

	// Need complex orbitals :(
			double thresh = 1e-4;
	cvecfuncT camo = zero_functions<double_complex, 3>(world, param.nalpha());
	cvecfuncT cbmo = zero_functions<double_complex, 3>(world, param.nbeta());
	for (int iorb = 0; iorb < param.nalpha(); iorb++) {
		camo[iorb] = std::exp(double_complex(0.0, 2 * constants::pi * strength))
		* amo[iorb];
		camo[iorb].truncate(thresh);
	}
	if (!param.spin_restricted() && param.nbeta()) {
		for (int iorb = 0; iorb < param.nbeta(); iorb++) {
			cbmo[iorb] = std::exp(
					double_complex(0.0, 2 * constants::pi * strength))
			* bmo[iorb];
			cbmo[iorb].truncate(thresh);
		}
	}

	// Create free particle propagator
	// Have no idea what to set "c" to
	double c = 20.0;
	printf("Creating G\n");
	Convolution1D < double_complex > *G = qm_1d_free_particle_propagator(
			FunctionDefaults < 3 > ::get_k(), c, 0.5 * time_step,
			2.0 * param.L());
	printf("Done creating G\n");

	// Start iteration over time
	for (int step = 0; step < nstep; step++) {
		//        if (world.rank() == 0) printf("Iterating step %d:\n\n", step);
		double t = time_step * step;
		//        iterate_trotter(world, G, Vext, camo, cbmo, t, time_step);
		iterate_trotter(world, G, camo, cbmo, t, time_step, thresh);
		functionT arho = make_density(world, aocc, camo);
		functionT brho =
				(!param.spin_restricted() && param.nbeta()) ?
						make_density(world, aocc, camo) : copy(arho);
		functionT rho = arho + brho;
		double xval = inner(fdipx, rho);
		double yval = inner(fdipy, rho);
		double zval = inner(fdipz, rho);
		if (world.rank() == 0)
			printf("%15.7f%15.7f%15.7f%15.7f\n", t, xval, yval, zval);
	}
}

complex_functionT APPLY(const complex_operatorT* q1d,
		const complex_functionT& psi) {
	complex_functionT r = psi; // Shallow copy violates constness !!!!!!!!!!!!!!!!!
	coordT lo, hi;
	lo[2] = -10;
	hi[2] = +10;

	r.reconstruct();
	r.broaden();
	r.broaden();
	r.broaden();
	r.broaden();
	r = apply_1d_realspace_push(*q1d, r, 2);
	r.sum_down();
	r = apply_1d_realspace_push(*q1d, r, 1);
	r.sum_down();
	r = apply_1d_realspace_push(*q1d, r, 0);
	r.sum_down();

	return r;
}

void SCF::iterate_trotter(World& world, Convolution1D<double_complex>* G,
		cvecfuncT& camo, cvecfuncT& cbmo, double t, double time_step,
		double thresh) {
	PROFILE_MEMBER_FUNC(SCF);

	// first kinetic energy apply
	cvecfuncT camo2 = zero_functions<double_complex, 3>(world, param.nalpha());
	cvecfuncT cbmo2 = zero_functions<double_complex, 3>(world, param.nbeta());
	for (int iorb = 0; iorb < param.nalpha(); iorb++) {
		//        if (world.rank()) printf("Apply free-particle Green's function to alpha orbital %d\n", iorb);
		camo2[iorb] = APPLY(G, camo[iorb]);
		camo2[iorb].truncate(thresh);
	}
	if (!param.spin_restricted() && param.nbeta()) {
		for (int iorb = 0; iorb < param.nbeta(); iorb++) {
			cbmo2[iorb] = APPLY(G, cbmo[iorb]);
			cbmo2[iorb].truncate(thresh);
		}
	}
	// Construct new density
	//      START_TIMER(world);
	functionT arho = make_density(world, aocc, amo), brho;

	if (param.nbeta()) {
		if (param.spin_restricted()) {
			brho = arho;
		} else {
			brho = make_density(world, bocc, bmo);
		}
	} else {
		brho = functionT(world); // zero
	}
	functionT rho = arho + brho;
	//      END_TIMER(world, "Make densities");

	// Do RPA only for now
	real_function_3d vnuc = potentialmanager->vnuclear();
	functionT vlocal = vnuc;
	//      START_TIMER(world);
	functionT vcoul = apply(*coulop, rho);
	//      END_TIMER(world, "Coulomb");
	//      vlocal += vcoul + Vext(t+0.5*time_step);
	//      vlocal += vcoul + std::cos(0.1*(t+0.5*time_step))*fdip;

	// exponentiate potential
	//      if (world.rank()) printf("Apply Kohn-Sham potential to orbitals\n");
	complex_functionT expV = make_exp(time_step, vlocal);
	cvecfuncT camo3 = mul_sparse(world, expV, camo2, vtol, false);
	world.gop.fence();

	// second kinetic energy apply
	for (int iorb = 0; iorb < param.nalpha(); iorb++) {
		//        if (world.rank() == 0) printf("Apply free-particle Green's function to alpha orbital %d\n", iorb);
		camo3[iorb].truncate(thresh);
		camo[iorb] = APPLY(G, camo3[iorb]);
		camo[iorb].truncate();
	}
	if (!param.spin_restricted() && param.nbeta()) {
     	        cvecfuncT cbmo3 = mul_sparse(world, expV, cbmo2, vtol); // Removed nofence --- must fence here

		// second kinetic energy apply
		for (int iorb = 0; iorb < param.nbeta(); iorb++) {
			cbmo[iorb] = APPLY(G, cbmo3[iorb]);
			cbmo[iorb].truncate();
		}
	}
}

// For given protocol, solve the DFT/HF/response equations
void SCF::solve(World & world) {
	PROFILE_MEMBER_FUNC(SCF);
	functionT arho_old, brho_old;
	const double dconv = std::max(FunctionDefaults < 3 > ::get_thresh(),
			param.dconv());
	const double trantol = vtol / std::min(30.0, double(amo.size()));
	const double tolloc = 1e-6; // was std::min(1e-6,0.01*dconv) but now trying to avoid unnecessary change // moved to localizer.h
	double update_residual = 0.0, bsh_residual = 0.0;
	subspaceT subspace;
	tensorT Q;
	bool do_this_iter = true;
	bool converged = false;

	// Shrink subspace until stop localizing/canonicalizing--- probably not a good idea
	// int maxsub_save = param.maxsub;
	// param.maxsub = 2;

	for (int iter = 0; iter < param.maxiter(); ++iter) {
		if (world.rank() == 0 and (param.print_level()>1))
			printf("\nIteration %d at time %.1fs\n\n", iter, wall_time());

		// if (iter > 0 && update_residual < 0.1) {
		//     //do_this_iter = false;
		//     param.maxsub = maxsub_save;
		// }

		if (param.do_localize() && do_this_iter) {
            START_TIMER(world);
            Localizer localizer(world,aobasis,molecule,ao);
            localizer.set_method(param.localize_method());
            MolecularOrbitals<double,3> mo(amo,aeps,{},aocc,aset);
			tensorT UT=localizer.compute_localization_matrix(world,mo,iter==0);
			UT.screen(trantol);
			amo = transform(world, amo, transpose(UT));
			truncate(world, amo);
			normalize(world, amo);

			if (!param.spin_restricted() && param.nbeta() != 0) {

                MolecularOrbitals<double,3> mo(bmo,beps,{},bocc,bset);
                tensorT UT=localizer.compute_localization_matrix(world,mo,iter==0);
				UT.screen(trantol);
				bmo = transform(world, bmo, transpose(UT));
				truncate(world, bmo);
				normalize(world, bmo);
			}
            END_TIMER(world, "localize");
		}

		START_TIMER(world);
		functionT arho = make_density(world, aocc, amo), brho;

		if (param.nbeta()) {
			if (param.spin_restricted()) {
				brho = arho;
			} else {
				brho = make_density(world, bocc, bmo);
			}
		} else {
			brho = functionT(world); // zero
		}
		END_TIMER(world, "Make densities");
		print_meminfo(world.rank(), "Make densities");

		if (iter < 2 || (iter % 10) == 0) {
			START_TIMER(world);
			loadbal(world, arho, brho, arho_old, brho_old, subspace);
			END_TIMER(world, "Load balancing");
			print_meminfo(world.rank(), "Load balancing");
		}
		double da = 0.0, db = 0.0;
		if (iter > 0) {
			da = (arho - arho_old).norm2();
			db = (brho - brho_old).norm2();
			if (world.rank() == 0 and (param.print_level()>2))
				print("delta rho", da, db, "residuals", bsh_residual,
						update_residual);

		}

		START_TIMER(world);
		arho_old = arho;
		brho_old = brho;
		functionT rho = arho + brho;
		rho.truncate();

		real_function_3d vnuc;
		if (param.psp_calc()){
			vnuc = gthpseudopotential->vlocalpot();}
		else if (param.pure_ae()){
			vnuc = potentialmanager->vnuclear();}
		else {
			vnuc = potentialmanager->vnuclear();
			vnuc = vnuc + gthpseudopotential->vlocalpot();}
		double enuclear = inner(rho, vnuc);
		END_TIMER(world, "Nuclear energy");

		START_TIMER(world);
		functionT vcoul = apply(*coulop, rho);
		functionT vlocal;
		END_TIMER(world, "Coulomb");
		print_meminfo(world.rank(), "Coulomb");

		double ecoulomb = 0.5 * inner(rho, vcoul);
		rho.clear(false);
		vlocal = vcoul + vnuc;

		// compute the contribution of the solvent to the local potential
		double epcm=0.0;
		if (param.pcm_data() != "none") {
			START_TIMER(world);
			functionT vpcm=pcm.compute_pcm_potential(vcoul);
			vlocal+=vpcm;
			epcm=pcm.compute_pcm_energy();
			END_TIMER(world, "PCM");
			print_meminfo(world.rank(), "PCM");
		}

		vcoul.clear(false);
		vlocal.truncate();
		double exca = 0.0, excb = 0.0;

		double enla = 0.0, enlb = 0.0;
		vecfuncT Vpsia = apply_potential(world, aocc, amo, vlocal, exca, enla, 0);
		vecfuncT Vpsib;
		if (!param.spin_restricted() && param.nbeta()) {
			Vpsib = apply_potential(world, bocc, bmo, vlocal, excb, enlb, 1);
		}
		else if (param.nbeta() != 0) {
			enlb = enla;
		}

		double ekina = 0.0, ekinb = 0.0;
		tensorT focka = make_fock_matrix(world, amo, Vpsia, aocc, ekina);
		tensorT fockb = focka;

		if (!param.spin_restricted() && param.nbeta() != 0)
			fockb = make_fock_matrix(world, bmo, Vpsib, bocc, ekinb);
		else if (param.nbeta() != 0) {
			ekinb = ekina;
		}

		if (!param.do_localize() && do_this_iter) {
			tensorT U = diag_fock_matrix(world, focka, amo, Vpsia, aeps, aocc,
					FunctionDefaults < 3 > ::get_thresh());
			//rotate_subspace(world, U, subspace, 0, amo.size(), trantol); ??
					if (!param.spin_restricted() && param.nbeta() != 0) {
						U = diag_fock_matrix(world, fockb, bmo, Vpsib, beps, bocc,
								FunctionDefaults < 3 > ::get_thresh());
						//rotate_subspace(world, U, subspace, amo.size(), bmo.size(),trantol);
					}
		}

		double enrep = molecule.nuclear_repulsion_energy();
		double ekinetic = ekina + ekinb;
		double enonlocal = enla + enlb;
		double exc = exca + excb;
		double etot = ekinetic + enuclear + ecoulomb + exc + enrep + enonlocal + epcm;
		current_energy = etot;
		//esol = etot;

		if (world.rank() == 0  and (param.print_level()>1)) {
			//lots of dps for testing Exc stuff
			/*printf("\n              kinetic %32.24f\n", ekinetic);
                printf("         nonlocal psp %32.24f\n", enonlocal);
                printf("   nuclear attraction %32.24f\n", enuclear);
                printf("              coulomb %32.24f\n", ecoulomb);
                printf(" exchange-correlation %32.24f\n", exc);
                printf("    nuclear-repulsion %32.24f\n", enrep);
                printf("                total %32.24f\n\n", etot);*/

			printf("\n              kinetic %16.8f\n", ekinetic);
			printf("         nonlocal psp %16.8f\n", enonlocal);
			printf("   nuclear attraction %16.8f\n", enuclear);
			printf("              coulomb %16.8f\n", ecoulomb);
			printf("                  PCM %16.8f\n", epcm);
			printf(" exchange-correlation %16.8f\n", exc);
			printf("    nuclear-repulsion %16.8f\n", enrep);
			printf("                total %16.8f\n\n", etot);
		}

		if (iter > 0) {
			//print("##convergence criteria: density delta=", da < dconv * molecule.natom() && db < dconv * molecule.natom(), ", bsh_residual=", (param.conv_only_dens || bsh_residual < 5.0*dconv));
			if (da < dconv * std::max(size_t(5),molecule.natom()) && db < dconv * std::max(size_t(5),molecule.natom())
			&& (param.get<bool>("conv_only_dens") || bsh_residual < 5.0 * dconv)) converged=true;
			// previous conv was too tight for small systems
			// if (da < dconv * molecule.natom() && db < dconv * molecule.natom()
			//     && (param.conv_only_dens || bsh_residual < 5.0 * dconv)) converged=true;

			// do diagonalization etc if this is the last iteration, even if the calculation didn't converge
			if (converged || iter==param.maxiter()-1) {
				if (world.rank() == 0 && converged and (param.print_level()>1)) {
					print("\nConverged!\n");
				}

				// Diagonalize to get the eigenvalues and if desired the final eigenvectors
				tensorT U;
				START_TIMER(world);
				tensorT overlap = matrix_inner(world, amo, amo, true);
				END_TIMER(world, "Overlap");

				START_TIMER(world);
				sygvp(world, focka, overlap, 1, U, aeps);
				END_TIMER(world, "focka eigen sol");

				if (!param.do_localize()) {
					START_TIMER(world);
					amo = transform(world, amo, U, trantol, true);
					truncate(world, amo);
					normalize(world, amo);
					END_TIMER(world, "Transform MOs");
				}
				if (param.nbeta() != 0 && !param.spin_restricted()) {

					START_TIMER(world);
					overlap = matrix_inner(world, bmo, bmo, true);
					END_TIMER(world, "Overlap");

					START_TIMER(world);
					sygvp(world, fockb, overlap, 1, U, beps);
					END_TIMER(world, "fockb eigen sol");

					if (!param.do_localize()) {
						START_TIMER(world);
						bmo = transform(world, bmo, U, trantol, true);
						truncate(world, bmo);
						normalize(world, bmo);
						END_TIMER(world, "Transform MOs");
					}
				}

				if (world.rank() == 0 and (param.print_level()>1)) {
					print(" ");
					print("alpha eigenvalues");
					print (aeps);
					if (param.nbeta() != 0 && !param.spin_restricted()) {
						print("beta eigenvalues");
						print (beps);
					}


					// write eigenvalues etc to a file at the same time for plotting DOS etc.
					FILE *f=0;
					if (param.nbeta() != 0 && !param.spin_restricted()) {
						f = fopen("energies_alpha.dat", "w");}
					else{
						f = fopen("energies.dat", "w");}

					long nmo = amo.size();
					fprintf(f, "# %8li\n", nmo);
					for (long i = 0; i < nmo; ++i) {
						fprintf(f, "%13.8f\n", aeps(i));
					}
					fclose(f);

					if (param.nbeta() != 0 && !param.spin_restricted()) {
						long nmo = bmo.size();
						FILE *f=0;
						f = fopen("energies_beta.dat", "w");

						fprintf(f, "# %8li\n", nmo);
						for (long i = 0; i < nmo; ++i) {
							fprintf(f, "%13.8f\t", beps(i));
						}
						fclose(f);
					}

				}

				if (param.do_localize()) {
					// Restore the diagonal elements for the analysis
					for (unsigned int i = 0; i < amo.size(); ++i)
						aeps[i] = focka(i, i);
					if (param.nbeta() != 0 && !param.spin_restricted())
						for (unsigned int i = 0; i < bmo.size(); ++i)
							beps[i] = fockb(i, i);
				}

				break;
			}

		}

		update_subspace(world, Vpsia, Vpsib, focka, fockb, subspace, Q,
				bsh_residual, update_residual);

	}

	// compute the dipole moment
	functionT rho = make_density(world, aocc, amo);
	if (!param.spin_restricted()) {
		if (param.nbeta())
			rho += make_density(world, bocc, bmo);
	} else {
		rho.scale(2.0);
	}
	dipole(world,rho);

	if (world.rank() == 0 and (param.print_level()>1)) {
		if (param.do_localize())
			print(
					"Orbitals are localized - energies are diagonal Fock matrix elements\n");
		else
			print("Orbitals are eigenvectors - energies are eigenvalues\n");
		if (param.nwfile() == "none") print("Analysis of alpha MO vectors");
	}

     if (param.nwfile() == "none") {
	     analyze_vectors(world, amo, aocc, aeps);
	     if (param.nbeta() != 0 && !param.spin_restricted()) {
	     	if (world.rank() == 0 and (param.print_level()>1))
	     		print("Analysis of beta MO vectors");

	     	analyze_vectors(world, bmo, bocc, beps);
	     }
     }

	if (param.get<bool>("print_dipole_matels")) {
		dipole_matrix_elements(world, amo, aocc, aeps, 0);
		if (param.nbeta() != 0 && !param.spin_restricted()) {
			dipole_matrix_elements(world, bmo, bocc, beps, 1);
		}
	}
}        // end solve function


//vama polarizability
void SCF::update_response_subspace(World & world,
		vecfuncT & ax, vecfuncT & ay,
		vecfuncT & bx, vecfuncT & by,
		vecfuncT & rax, vecfuncT & ray,
		vecfuncT & rbx, vecfuncT & rby,
		subspaceT & subspace, tensorT & Q, double & update_residual)
{
	vecfuncT vm = ax;
	vm.insert(vm.end(), ay.begin(), ay.end());

	vecfuncT rm = rax;
	rm.insert(rm.end(), ray.begin(), ray.end());

	if(param.nbeta() != 0 && !param.spin_restricted()){
		vm.insert(vm.end(), bx.begin(), bx.end());
		vm.insert(vm.end(), by.begin(), by.end());
		rm.insert(rm.end(), rbx.begin(), rbx.end());
		rm.insert(rm.end(), rby.begin(), rby.end());
	}

	compress(world, vm, false);
	compress(world, rm, false);
	world.gop.fence();
	subspace.push_back(pairvecfuncT(vm, rm));
	int m = subspace.size();
	tensorT ms(m);
	tensorT sm(m);
	for(int s = 0;s < m;++s){
		const vecfuncT & vs = subspace[s].first;
		const vecfuncT & rs = subspace[s].second;
		for(unsigned int i = 0;i < vm.size();++i){
			ms[s] += vm[i].inner_local(rs[i]);
			sm[s] += vs[i].inner_local(rm[i]);
		}
	}

	world.gop.sum(ms.ptr(), m);
	world.gop.sum(sm.ptr(), m);
	tensorT newQ(m, m);
	if(m > 1)
		newQ(Slice(0, -2), Slice(0, -2)) = Q;

	newQ(m - 1, _) = ms;
	newQ(_, m - 1) = sm;
	Q = newQ;
	//if (world.rank() == 0) { print("kain Q"); print(Q); }
	tensorT c;
	if(world.rank() == 0){
		double rcond = 1e-12;
		while(1){
			c = KAIN(Q, rcond);
			//if (world.rank() == 0) print("kain c:", c);
			if(std::abs(c[m - 1]) < 3.0){
				break;
			} else if(rcond < 0.01){
				if (param.print_level()>3) print("Increasing subspace singular value threshold ", c[m - 1], rcond);
				rcond *= 100;
			} else {
				if(param.print_level()>3) print("Forcing full step due to subspace malfunction");
				c = 0.0;
				c[m - 1] = 1.0;
				break;
			}
		}
	}

	world.gop.broadcast_serializable(c, 0);
	if(world.rank() == 0  and (param.print_level()>3)){
		print("Response Subspace solution", c);
	}
	START_TIMER(world);
	vecfuncT ax_new = zero_functions_compressed<double,3>(world, ax.size());
	vecfuncT ay_new = zero_functions_compressed<double,3>(world, ay.size());
	vecfuncT bx_new = zero_functions_compressed<double,3>(world, bx.size());
	vecfuncT by_new = zero_functions_compressed<double,3>(world, by.size());

	for(unsigned int m = 0;m < subspace.size();++m){
		const vecfuncT & vm = subspace[m].first;
		const vecfuncT & rm = subspace[m].second;
		const vecfuncT vmax(vm.begin(), vm.begin() + ax.size());
		const vecfuncT rmax(rm.begin(), rm.begin() + rax.size());
		const vecfuncT vmay(vm.begin() + ax.size(), vm.begin() + ax.size() + ay.size());
		const vecfuncT rmay(rm.begin() + rax.size(), rm.begin() + rax.size() + ray.size());
		gaxpy(world, 1.0, ax_new, c(m), vmax, false);
		gaxpy(world, 1.0, ax_new, -c(m), rmax, false);
		gaxpy(world, 1.0, ay_new, c(m), vmay, false);
		gaxpy(world, 1.0, ay_new, -c(m), rmay, false);
		//if(param.nbeta != 0 && !param.spin_restricted){
			const vecfuncT vmbx(vm.end() - by.size() - bx.size(), vm.end() - by.size());
			const vecfuncT rmbx(rm.end() - rby.size() - rbx.size(), rm.end() - rby.size());
			const vecfuncT vmby(vm.end() - by.size(), vm.end());
			const vecfuncT rmby(rm.end() - rby.size(), rm.end());
			gaxpy(world, 1.0, bx_new, c(m), vmbx, false);
			gaxpy(world, 1.0, bx_new, -c(m), rmbx, false);
			gaxpy(world, 1.0, by_new, c(m), vmby, false);
			gaxpy(world, 1.0, by_new, -c(m), rmby, false);
			//}
}
	world.gop.fence();
	END_TIMER(world, "Subspace transform");
	if(param.maxsub() <= 1){
		subspace.clear();
	} else if(subspace.size() == size_t(param.maxsub())){
		subspace.erase(subspace.begin());
		Q = Q(Slice(1, -1), Slice(1, -1));
	}

	std::vector<double> axnorm = norm2s(world, sub(world, ax, ax_new));
	std::vector<double> aynorm = norm2s(world, sub(world, ay, ay_new));
	std::vector<double> bxnorm = norm2s(world, sub(world, bx, bx_new));
	std::vector<double> bynorm = norm2s(world, sub(world, by, by_new));
	int nres = 0;
	for(unsigned int i = 0;i < ax.size();++i){
		if(axnorm[i] > param.maxrotn()){
			double s = param.maxrotn() / axnorm[i];
			++nres;
			if(world.rank() == 0  and (param.print_level()>3)){
				if(nres == 1)
					printf("  restricting step for alpha orbitals:");

				printf(" %d", i);
			}
			ax_new[i].gaxpy(s, ax[i], 1.0 - s, false);
		}

	}
	if(nres > 0 && world.rank() == 0  and (param.print_level()>3))
		printf("\n");

	nres = 0;
	for(unsigned int i = 0;i < ay.size();++i){
		if(aynorm[i] > param.maxrotn()){
			double s = param.maxrotn() / aynorm[i];
			++nres;
			if(world.rank() == 0  and (param.print_level()>3)){
				if(nres == 1)
					printf("  restricting step for alpha orbitals:");

				printf(" %d", i);
			}
			ay_new[i].gaxpy(s, ay[i], 1.0 - s, false);
		}

	}
	if(nres > 0 && world.rank() == 0  and (param.print_level()>3))
		printf("\n");

	//if(param.nbeta != 0 && !param.spin_restricted){
	nres = 0;
	for(unsigned int i = 0;i < bx.size();++i){
		if(bxnorm[i] > param.maxrotn()){
			double s = param.maxrotn() / bxnorm[i];
			++nres;
			if(world.rank() == 0  and (param.print_level()>3)){
				if(nres == 1)
					printf("  restricting step for  beta orbitals:");

				printf(" %d", i);
			}
			bx_new[i].gaxpy(s, bx[i], 1.0 - s, false);
		}

	}
	if(nres > 0 && world.rank() == 0  and (param.print_level()>3))
		printf("\n");

	nres = 0;
	for(unsigned int i = 0;i < by.size();++i){
		if(bynorm[i] > param.maxrotn()){
			double s = param.maxrotn() / bynorm[i];
			++nres;
			if(world.rank() == 0  and (param.print_level()>3)){
				if(nres == 1)
					printf("  restricting step for  beta orbitals:");

				printf(" %d", i);
			}
			by_new[i].gaxpy(s, by[i], 1.0 - s, false);
		}

	}
	if(nres > 0 && world.rank() == 0  and (param.print_level()>3))
		printf("\n");
	//}

	world.gop.fence();
	double rms, maxval_x, maxval_y, maxval_b;
	vector_stats(axnorm, rms, maxval_x);
	vector_stats(aynorm, rms, maxval_y);

	update_residual = std::max(maxval_x, maxval_y);

	if(bxnorm.size()){
		vector_stats(bxnorm, rms, maxval_x);
		vector_stats(bynorm, rms, maxval_y);

		maxval_b = std::max(maxval_x, maxval_y);
		update_residual = std::max(update_residual, maxval_b);
	}
	//START_TIMER(world);
	//double trantol = vtol / std::min(30.0, double(ax.size()));
	//normalize(world, ax_new);
	//normalize(world, ay_new);
	//ax_new = transform(world, ax_new, Q3(matrix_inner(world, ax_new, ax_new)), trantol, true);
	//ay_new = transform(world, ay_new, Q3(matrix_inner(world, ay_new, ay_new)), trantol, true);
	truncate(world, ax_new);
	truncate(world, ay_new);
	//normalize(world, ax_new);
	//normalize(world, ay_new);
	if(param.nbeta() != 0  && !param.spin_restricted()){
		//normalize(world, bx_new);
		//normalize(world, by_new);
		//bx_new = transform(world, bx_new, Q3(matrix_inner(world, bx_new, bx_new)), trantol, true);
		//by_new = transform(world, by_new, Q3(matrix_inner(world, by_new, by_new)), trantol, true);
		truncate(world, bx_new);
		truncate(world, by_new);
		//normalize(world, bx_new);
		//normalize(world, by_new);
	}
	//END_TIMER(world, "Orthonormalize");
	ax = ax_new;
	ay = ay_new;
	bx = bx_new;
	by = by_new;
}

vecfuncT SCF::apply_potential_response(World & world, const vecfuncT & dmo,
		const XCOperator<double,3>& xcop,  const functionT & vlocal, int ispin)
{
	functionT vloc = copy(vlocal);

	if (xc.is_dft() && !(xc.hf_exchange_coefficient()==1.0)) {
		START_TIMER(world);

		//            XCOperator xcoperator(world,this,ispin);
		//            if (ispin==0) exc=xcoperator.compute_xc_energy();
		xcop.set_ispin(ispin);
		vloc += xcop.make_xc_potential();

		// TODO: fbischoff thinks this is double-counting the gga potential part
		//
		//#ifdef MADNESS_HAS_LIBXC
		//            if (xc.is_gga() ) {
		//
		//                functionT vsigaa = xcoperator.make_xc_potential();
		//                functionT vsigab;
		//                if (xc.is_spin_polarized() && param.nbeta != 0)// V_ab
		//                    vsigab = xcoperator.make_xc_potential();
		//
		//                for (int axis=0; axis<3; axis++) {
		//                    functionT gradn = delrho[axis + 3*ispin];
		//                    functionT ddel = vsigaa*gradn;
		//                    if (xc.is_spin_polarized() && param.nbeta != 0) {
		//                        functionT vsab = vsigab*delrho[axis + 3*(1-ispin)];
		//                        ddel = ddel + vsab;
		//                    }
		//                    ddel.scale(xc.is_spin_polarized() ? 2.0 : 4.0);
		//                    Derivative<double,3> D = free_space_derivative<double,3>(world, axis);
		//                    functionT vxc2=D(ddel);
		//                    vloc = vloc - vxc2;//.truncate();
		//                }
		//            }
		//#endif
		END_TIMER(world, "DFT potential");
	}



	START_TIMER(world);
	vecfuncT Vdmo = mul_sparse(world, vloc, dmo, vtol);
	END_TIMER(world, "V*dmo");
	print_meminfo(world.rank(), "V*dmo");
	if(xc.hf_exchange_coefficient()){
		START_TIMER(world);
		vecfuncT Kdmo;
		Exchange<double,3> K=Exchange<double,3>(world,this,ispin).set_symmetric(false);
		if(ispin == 0)
			Kdmo=K(amo);
		if(ispin == 1)
			Kdmo=K(bmo);
		//tensorT excv = inner(world, Kdmo, dmo);
		//double exchf = 0.0;
		//for(unsigned long i = 0;i < dmo.size();++i){
		//    exchf -= 0.5 * excv[i] * occ[i];
		//}
		//if (!xc.is_spin_polarized()) exchf *= 2.0;
		gaxpy(world, 1.0, Vdmo, -xc.hf_exchange_coefficient(), Kdmo);
		Kdmo.clear();
		END_TIMER(world, "HF exchange");
		//exc = exchf* xc.hf_exchange_coefficient() + exc;
	}
	if (param.pure_ae())
		potentialmanager->apply_nonlocal_potential(world, amo, Vdmo);

	truncate(world, Vdmo);

	print_meminfo(world.rank(), "Truncate Vdmo");
	world.gop.fence();
	return Vdmo;
}

void SCF::this_axis(World & world, int axis)
{
	print("\n");
	if (world.rank() == 0) {
		if(axis == 0)
			print(" AXIS of frequency = x");

		else if(axis == 1)
			print(" AXIS of frequency = y");

		else if(axis == 2)
			print(" AXIS of frequency = z");
	}
}

vecfuncT SCF::calc_dipole_mo(World & world,  vecfuncT & mo, const int axis)
{
	//START_TIMER(world);

	vecfuncT dipolemo = zero_functions<double,3>(world, mo.size());

	std::vector<int> f(3, 0);
	f[axis] = true;
	//print("f = ", f[0]," ",  f[1], " ", f[2]);
	functionT dipolefunc = factoryT(world).functor(functorT(new MomentFunctor(f)));
	reconstruct(world, mo);

	// dipolefunc * mo[iter]
	for(size_t p=0; p<mo.size(); ++p)
		dipolemo[p] =  mul_sparse(dipolefunc, mo[p],false);
	world.gop.fence(); // Must fence here

	//END_TIMER(world, "Make perturbation");
	print_meminfo(world.rank(), "Make perturbation");

	truncate(world, dipolemo);
	return dipolemo;
}

void SCF::calc_freq(World & world, double & omega, tensorT & ak, tensorT & bk, int sign)
{

	for(int i=0; i<param.nalpha(); ++i){
		ak[i] = sqrt(-2.0 * (aeps[i] + sign * omega));
		if (world.rank() == 0)
			print(" kxy(alpha) [", i, "] : sqrt(-2 * (eps +/- omega)) = ", ak[i]);
	}
	if(!param.spin_restricted() && param.nbeta() != 0) {
		for(int i=0; i<param.nbeta(); ++i){
			bk[i] = sqrt(-2.0 * (beps[i] + sign * omega));
			if (world.rank() == 0)
				if (world.rank() == 0)
					print(" kxy(beta) [", i, "]: sqrt(-2 * (eps +/- omega)) = ", bk[i]);
		}
	}
}

void SCF::make_BSHOperatorPtr(World & world, tensorT & ak, tensorT & bk,
		std::vector<poperatorT> & aop, std::vector<poperatorT> & bop)
{
	//START_TIMER(world);
	double tol = FunctionDefaults < 3 > ::get_thresh();

	for(int i=0; i<param.nalpha(); ++i) {
		// thresh tol : 1e-6
		aop[i] = poperatorT(BSHOperatorPtr3D(world, ak[i], param.lo() , tol));
	}
	if(!param.spin_restricted() && param.nbeta() != 0) {
		for(int i=0; i<param.nbeta(); ++i) {
			bop[i] = poperatorT(BSHOperatorPtr3D(world, bk[i], param.lo(), tol));
		}
	}
	//END_TIMER(world, "Make BSHOp");
	print_meminfo(world.rank(), "Make BSHOp");
}

functionT SCF::make_density_ground(World & world, functionT & arho, functionT & brho)
{

	//START_TIMER(world);

	functionT rho = factoryT(world);

	arho = make_density(world, aocc, amo);
	if (!param.spin_restricted()) {
		brho = make_density(world, bocc, bmo);
	}
	else {
		brho = arho;
	}

	rho = arho + brho;
	rho.truncate();

	//END_TIMER(world, "Make densities");
	print_meminfo(world.rank(), "Make densities");

	return rho;
}

functionT SCF::make_derivative_density(World & world, const vecfuncT & mo,
		const tensorT & occ ,
		const vecfuncT & x, const vecfuncT & y)
{
	functionT drho = factoryT(world);
	drho.compress();
	for(size_t i=0; i<mo.size(); ++i) {
		functionT rhoi = mo[i] * x[i] + mo[i] * y[i];
		rhoi.compress();
		if(occ[i])
			drho.gaxpy(1.0, rhoi, occ[i], false);
		// drho += (mo[i] * x[i]) + (mo[i] * y[i]);
	}
	world.gop.fence();
	//drho.truncate();
	return drho;
}


functionT SCF::calc_exchange_function(World & world,  const int & p,
		const vecfuncT & dmo1,  const vecfuncT & dmo2,
		const vecfuncT & mo, int & spin)
{

	functionT dKmo = factoryT(world);
	reconstruct(world, mo);
	reconstruct(world, dmo1);
	reconstruct(world, dmo2);

	functionT k1 = factoryT(world);
	functionT k2 = factoryT(world);
	for(size_t i=0; i<mo.size(); ++i) {
		k1 = apply(*coulop, ( mo[i] * mo[p] )) * dmo1[i];
		k2 = apply(*coulop, ( mo[p] * dmo2[i] )) * mo[i];
		dKmo = dKmo - (k1 + k2);
		k1.clear(false);
		k2.clear(false);
	}
	dKmo.truncate();
	return dKmo;
}


/// param[in]   drho    the perturbed density
vecfuncT SCF::calc_xc_function(World & world, XCOperator<double,3>& xc_alda,
		const vecfuncT & mo,  const functionT & drho)
{
	START_TIMER(world);
	reconstruct(world, mo);

	functionT dJ = apply(*coulop, drho);
	dJ.truncate();

	functionT vloc = dJ;

	// TODO openshell ?
			if (xc.is_dft() && xc.hf_exchange_coefficient() !=1.0) {
				vloc =  dJ +  xc_alda.apply_xc_kernel(drho);
			}

			vecfuncT Vxcmo = mul_sparse(world, vloc, mo, vtol);
			truncate(world, Vxcmo);

			END_TIMER(world, "Calc calc_xc_function ");
			print_meminfo(world.rank(), "Calc calc_xc_function");
			return Vxcmo;
}

/// @param[in]  drho    the perturbed density
vecfuncT SCF::calc_djkmo(World & world, XCOperator<double,3>& xc_alda, const vecfuncT & dmo1,
		const vecfuncT & dmo2,  const functionT & drho, const vecfuncT & mo,
		const functionT & drhos,
		int  spin)
{

	vecfuncT djkmo = zero_functions<double,3>(world, mo.size());
	// TODO becareful with drhos , drho
	// open shell drhoa !=drhob

	vecfuncT dkxcmo = calc_xc_function(world, xc_alda, mo, drho);
	//TODO hybrdid functs: not sure if should i have to apply
	if(xc.hf_exchange_coefficient() == 1.0){
		//if(xc.hf_exchange_coefficient()){
		START_TIMER(world);
		for(size_t p=0; p<mo.size(); ++p) {
			djkmo[p] = calc_exchange_function(world, p, dmo1, dmo2, mo,spin);
			//add a fraction only
			djkmo[p].scale(xc.hf_exchange_coefficient());
		}
		END_TIMER(world, "Calc calc_exchange_function ");
		print_meminfo(world.rank(), "Calc calc_exchange_function");
	}
	gaxpy(world, 1.0, djkmo, 1.0, dkxcmo);
	truncate(world, djkmo);

	return djkmo;
}

vecfuncT SCF::calc_rhs(World & world, const vecfuncT & mo ,
		const vecfuncT & Vdmo,
		const vecfuncT & dipolemo, const vecfuncT & djkmo )
{
	//START_TIMER(world);
	vecfuncT rhs;

	// the projector on the unperturbed density
	Projector<double,3> rho0(mo);

	vecfuncT gp = add(world, dipolemo, djkmo);
	for (size_t i=0; i<Vdmo.size(); ++i) {
		functionT gp1 =  gp[i];
		gp1 = gp1 - rho0(gp1);
		gp1 = Vdmo[i] + gp1 ;
		rhs.push_back(gp1);
	}

	//END_TIMER(world, "Sum rhs response");
	print_meminfo(world.rank(), "Sum rhs response");
	truncate(world, rhs);

	return rhs;
}


void SCF::calc_response_function(World & world, vecfuncT & dmo,
		std::vector<poperatorT> & op, vecfuncT & rhs)
{
	// new response function
	// BSHOperatorPrt3D : op
	dmo = apply(world, op, rhs);
	scale(world, dmo, -2.0);
	truncate(world, dmo);
}

// orthogonalization
void SCF::orthogonalize_response(World & world, vecfuncT & dmo, vecfuncT & mo )
{
	reconstruct(world, dmo);
	for(size_t i=0; i<mo.size(); ++i){
		for (size_t j=0; j<mo.size(); ++j){
			// new_x = new_x - < psi | new_x > * psi
			dmo[i] = dmo[i] - dmo[i].inner(mo[j])*mo[j];
		}
	}
}


//vama ugly ! alpha_ij(w) = - sum(m occ) [<psi_m(0)|r_i|psi_mj(1)(w)> + <psi_mj(1)(-w)|r_i|psi_m(0)>]

void SCF::dpolar(World & world, tensorT & polar, functionT & drho, const int axis)
{
	for(int i=0; i<3; ++i) {
		std::vector<int> f(3, 0);
		f[i] = true;
		functionT dipolefunc = factoryT(world).functor(functorT(new MomentFunctor(f)));
		polar(axis, i) = -2.0 * dipolefunc.inner(drho);
	}
}

void SCF::calc_dpolar(World & world,
		const vecfuncT & ax, const vecfuncT & ay,
		const vecfuncT & bx, const vecfuncT & by,
		const int axis,
		tensorT & Dpolar_total, tensorT & Dpolar_alpha, tensorT & Dpolar_beta)
{
	double Dpolar_average = 0.0;
	double Dpolar_iso = 0.0;

	//START_TIMER(world);
	// derivative density matrix
	functionT drhoa = make_derivative_density(world, amo, aocc, ax, ay);
	functionT drhob;
	if(!param.spin_restricted())
		drhob = make_derivative_density(world, bmo, bocc, bx, by );
	else
		drhob = drhoa;

	functionT drho = drhoa + drhob;

	dpolar(world, Dpolar_alpha, drhoa, axis);
	dpolar(world, Dpolar_beta,  drhob, axis);
	dpolar(world, Dpolar_total, drho,  axis);

	for(int i=0; i<3; ++i)
		Dpolar_total(axis, i) = 0.5 * Dpolar_total(axis, i);

	drhoa.clear(false);
	drhob.clear(false);
	drho.clear(false);


	if (world.rank() == 0 ) {
		printf("Dynamic Polarizability alpha ( Frequency = %.6f, axis %d )\n", param.response_freq(), axis);
		for(unsigned int i=0; i<3; ++i)
			printf(" \t %.6f ", Dpolar_alpha(axis,i));
		printf("\n");


		if(param.nbeta() != 0) {
			printf("Dynamic Polarizability beta ( Frequency = %.6f, axis %d )\n", param.response_freq(), axis);
			for(unsigned int i=0; i<3; ++i)
				printf(" \t %.6f ", Dpolar_beta(axis,i));
			print("\n");
		}

	}

	// last round
	if(axis == 2) {
		//diagonalize
		tensorT V, epolar, eapolar, ebpolar;
		syev(Dpolar_alpha, V, eapolar);
		syev(Dpolar_total, V, epolar);
		if(param.nbeta() != 0)
			syev(Dpolar_beta, V, ebpolar);
		for(unsigned int i=0; i<3; ++i)
			Dpolar_average = Dpolar_average + epolar[i];
		Dpolar_average = Dpolar_average /3.0;
		Dpolar_iso= sqrt(.5)*sqrt( std::pow(Dpolar_alpha(0,0) -  Dpolar_alpha(1,1),2) +
				std::pow(Dpolar_alpha(1,1) -  Dpolar_alpha(2,2),2) +
				std::pow(Dpolar_alpha(2,2) -  Dpolar_alpha(0,0),2));

		if (world.rank() == 0) {
			print("Total Dynamic Polarizability Tensor ( Frequency = ", param.response_freq(), ")\n");
			print(Dpolar_total);
			printf("\tEigenvalues = ");
			printf("\t %.6f \t %.6f \t %.6f \n", epolar[0], epolar[1], epolar[2]);
			printf("\tIsotropic   = \t %.6f \n", Dpolar_average);
			printf("\tAnisotropic = \t %.6f \n", Dpolar_iso);
			printf("\n");
			printf("\n");
		}
	}
	//END_TIMER(world, "Calc D polar");
	print_meminfo(world.rank(), "Calc D polar");
	// end of solving polarizability
}
double SCF::residual_response(World & world, const vecfuncT & x,const  vecfuncT & y,
		const vecfuncT & x_old, const vecfuncT & y_old,
		vecfuncT & rx, vecfuncT & ry)
{
	double residual = 0.0;

	//START_TIMER(world);
	rx = sub(world, x_old, x);
	ry = sub(world, y_old, y);
	std::vector<double> rnormx = norm2s(world, rx);
	std::vector<double> rnormy = norm2s(world, ry);

	double rms, maxval_x, maxval_y;
	vector_stats(rnormx, rms, maxval_x);
	vector_stats(rnormy, rms, maxval_y);
	residual = std::max(maxval_x, maxval_y);

	//END_TIMER(world, "Residual X,Y");
	print_meminfo(world.rank(), "Residual X,Y");

	return residual;
}

/// Calculates the dynamic polarizability of the current system
///
/// This is the only external function for a polarizability calcualtion.
/// The input parameters (such as frequency of perturbing radiation) are
/// all input via the input file (which is parsed on creation of a
/// calculation object, see SCF.h), but are listed here for completeness:
///
/// bool response;                    // response function calculation
/// double response_freq;             // Frequency for calculation response function
/// std::vector<bool> response_axis;  // Calculation protocol
/// bool nonrotate;                   // If true do not molcule orient
/// double rconv;                     // Response convergence
/// double efield;                    // eps for finite field
/// double efield_axis;               // eps for finite field axis

void SCF::polarizability(World & world)
{
	if(world.rank() == 0) {
		print("\n\n\n");
		print(" ------------------------------------------------------------------------------");
		print(" |                MADNESS RESPONSE                                            |");
		print(" ------------------------------------------------------------------------------");
		print(" \n\n");
	}


	// TODO move this  X:axis=0, Y:axis=1, Z:axis=2
	double omega = param.response_freq();

	if (world.rank() == 0) {
		print(" eps_alpha");
		print(aeps);
		if(!param.spin_restricted() && param.nbeta() != 0) print(" eps_beta  = ", beps);

		print(" Frequency for response function (omega)= ", omega);
		print(" Number of alpha orbitals = ", param.nalpha());
		print(" Number of beta orbitals = ", param.nbeta());
	}

	// START_TIMER(world);
	// Green's function
	tensorT akx(param.nalpha());
	tensorT aky(param.nalpha());
	tensorT bkx(param.nbeta());
	tensorT bky(param.nbeta());

	// combine frequency term and eigenvalues
	calc_freq(world, omega, akx, bkx, 1);
	if(omega != 0.0)
		calc_freq(world, omega, aky, bky, -1);
	print_meminfo(world.rank(), "Make frequency term");

	// make density matrix
	functionT arho ;
	functionT brho ;
	functionT rho = make_density_ground(world, arho, brho);

	// vlocal = vnuc + 2*J
	functionT vlocal;
	{
		functionT vnuc;
		// TODO vnuc = potentialmanager->vnuclear();
		if (param.psp_calc()){
			vnuc = gthpseudopotential->vlocalpot();
		}
		else if (param.pure_ae()){
			vnuc = potentialmanager->vnuclear();
		}
		else {
			vnuc = potentialmanager->vnuclear();
			vnuc = vnuc + gthpseudopotential->vlocalpot();
		}
		START_TIMER(world);
		functionT vcoul = apply(*coulop, rho);
		vlocal = vcoul + vnuc;
		END_TIMER(world, "Calc vlocal");
	}
	vlocal.reconstruct();
	vlocal.truncate();

	// BSHOperatorPtr
	std::vector<poperatorT> aopx(param.nalpha());
	std::vector<poperatorT> bopx(param.nbeta());
	std::vector<poperatorT> aopy(param.nalpha());
	std::vector<poperatorT> bopy(param.nbeta());
	make_BSHOperatorPtr(world, akx, bkx, aopx, bopx);

	if(omega != 0.0)
		make_BSHOperatorPtr(world, aky, bky, aopy, bopy);

	tensorT Dpolar_total(3, 3), Dpolar_alpha(3, 3), Dpolar_beta(3, 3);

	double update_residual = 0.0;
	const double rconv = std::max(FunctionDefaults<3>::get_thresh(), param.get<double>("rconv"));
	//        int maxsub_save = param.maxsub();

	for (size_t axis=0; axis<param.response_axis().size(); axis++) {
		if(!param.response_axis()[axis]) continue;

		subspaceT subspace;
		tensorT Q;
		if (world.rank() == 0) {
			this_axis(world, axis);
		}

		// perturbation
		vecfuncT dipoleamo = zero_functions<double,3>(world, param.nalpha());
		vecfuncT dipolebmo = zero_functions<double,3>(world, param.nbeta());

		// make response function x, y
		vecfuncT ax = zero_functions<double,3>(world, param.nalpha());
		vecfuncT ay = zero_functions<double,3>(world, param.nalpha());
		vecfuncT bx = zero_functions<double,3>(world, param.nbeta());
		vecfuncT by = zero_functions<double,3>(world, param.nbeta());

		// old response function
		vecfuncT ax_old = zero_functions<double,3>(world, param.nalpha());
		vecfuncT ay_old = zero_functions<double,3>(world, param.nalpha());
		vecfuncT bx_old = zero_functions<double,3>(world, param.nbeta());
		vecfuncT by_old = zero_functions<double,3>(world, param.nbeta());

		vecfuncT axrhs = zero_functions<double,3>(world, param.nalpha());
		vecfuncT ayrhs = zero_functions<double,3>(world, param.nalpha());
		vecfuncT bxrhs = zero_functions<double,3>(world, param.nbeta());
		vecfuncT byrhs = zero_functions<double,3>(world, param.nbeta());

		vecfuncT aVx;
		vecfuncT bVx;

		vecfuncT aVy;
		vecfuncT bVy;

		// make (dJ-dK)*2*mo
				vecfuncT djkamox;
		vecfuncT djkamoy;

		vecfuncT djkbmox;
		vecfuncT djkbmoy;

		// ri * psi_0
		dipoleamo = calc_dipole_mo(world, amo, axis);
		if(!param.spin_restricted() && param.nbeta() != 0) {
			dipolebmo = calc_dipole_mo(world, bmo, axis);
		}
		else {
			dipolebmo = dipoleamo;
		}

		//guess : drho=rho_0=sum[rho_i]=sum[psi_i^2]
											functionT drhoa = make_derivative_density( world, amo , aocc, dipoleamo, dipoleamo);
											drhoa.reconstruct();
											functionT drhob;
											if(!param.spin_restricted() && param.nbeta() != 0) {
												drhob = make_derivative_density( world, bmo, aocc, dipolebmo, dipolebmo );
												drhob.reconstruct();
											} else {
												drhob = drhoa;
											}
											functionT drho = drhoa + drhob;

											// construct xc operator only once since the ground state density
											// will not change during the iterations.
											XCOperator<double,3> xcop(world,this,arho,brho);

											// construct xc operator for acting on the perturbed density --
											// use only the LDA approximation
											XCOperator<double,3> xc_alda(world, "LDA", not param.spin_restricted(), arho, brho);

											for(int iter = 0; iter < param.maxiter(); ++iter) {
												if(world.rank() == 0)
													printf("\nIteration %d at time %.1fs\n\n", iter, wall_time());

												double residual = 0.0;

												//                if (iter > 0 && update_residual < 0.1) {
												//                    //do_this_iter = false;
												//                    param.maxsub = maxsub_save;
												//                }


												if(iter == 0) {
													// iter = 0 initial_guess
													aVx = apply_potential_response(world, dipoleamo, xcop, vlocal,  0);
													djkamox = calc_djkmo(world, xc_alda, dipoleamo, dipoleamo, drho, amo, drhoa,  0);
													axrhs = calc_rhs(world, amo,  aVx, dipoleamo, djkamox);

													if(!param.spin_restricted() && param.nbeta() != 0) {
														bVx = apply_potential_response(world, dipolebmo, xcop, vlocal, 0);
														djkbmox = calc_djkmo(world, xc_alda, dipolebmo, dipolebmo, drho, bmo, drhob,  0);
														bxrhs = calc_rhs(world, bmo,  bVx, dipolebmo, djkbmox);
													}

													if(omega != 0.0) {
														aVy = apply_potential_response(world, dipoleamo, xcop, vlocal, 0);
														djkamoy = calc_djkmo(world, xc_alda, dipoleamo, dipoleamo, drho, amo, drhoa,  0);
														ayrhs = calc_rhs(world, amo,  aVy, dipoleamo, djkamoy);
														if(!param.spin_restricted() && param.nbeta() != 0) {
															bVy = apply_potential_response(world, dipolebmo, xcop, vlocal,  0);
															djkbmoy = calc_djkmo(world, xc_alda, dipolebmo, dipolebmo, drho, bmo, drhob,  0);
															byrhs = calc_rhs(world, bmo,  bVy, dipolebmo, djkbmoy);
														}
													}
												}

												else{
													drhoa = make_derivative_density( world, amo, aocc, ax_old, ay_old );
													drhoa.reconstruct();
													if(!param.spin_restricted() && param.nbeta() != 0) {
														drhob = make_derivative_density( world, bmo, bocc, bx_old, by_old );
														drhob.reconstruct();
													} else {
														drhob = drhoa;
													}
													drho = drhoa + drhob;

													// calculate (dJ-dK)*2*mo
															aVx = apply_potential_response(world, ax_old, xcop, vlocal, 0);
															// make potential * wave function
															djkamox = calc_djkmo(world, xc_alda, ax_old, ay_old, drho, amo, drhoa,  0);
															// axrhs = -2.0 * (aVx + dipoleamo + duamo)
															axrhs = calc_rhs(world, amo,  aVx, dipoleamo, djkamox);

															if(!param.spin_restricted() && param.nbeta() != 0) {
																bVx = apply_potential_response(world, bx_old, xcop, vlocal,  1);
																djkbmox = calc_djkmo(world, xc_alda, bx_old, by_old, drho, bmo, drhob , 1);
																bxrhs = calc_rhs(world, bmo, bVx, dipolebmo, djkbmox);
															}

															if(omega != 0.0) {
																aVy = apply_potential_response(world, ay_old, xcop,  vlocal, 0);
																djkamoy = calc_djkmo(world, xc_alda, ay_old, ax_old,  drho, amo, drhoa, 0);
																// bxrhs = -2.0 * (bVx + dipolebmo + dubmo)
																ayrhs = calc_rhs(world, amo, aVy, dipoleamo, djkamoy);

																if(!param.spin_restricted() && param.nbeta() != 0) {
																	bVy = apply_potential_response(world, by_old, xcop,  vlocal, 1);
																	djkbmoy = calc_djkmo(world, xc_alda, by_old, bx_old, drho, amo, drhob, 1);
																	byrhs = calc_rhs(world, bmo, bVy, dipolebmo, djkbmoy);
																}
															}
															aVx.clear();
															bVx.clear();
															aVy.clear();
															bVy.clear();
															djkamox.clear();
															djkamoy.clear();
															djkbmox.clear();
															djkbmoy.clear();

												}

												//START_TIMER(world);
												// ax_new = G * axrhs;
												calc_response_function(world, ax, aopx, axrhs);
												orthogonalize_response(world, ax, amo);
												truncate(world, ax);
												axrhs.clear();
												if(!param.spin_restricted() && param.nbeta() != 0) {
													// bx_new = G * bxrhs;
													calc_response_function(world, bx, bopx, bxrhs);
													orthogonalize_response(world, bx, bmo);
													truncate(world, bx);
													bxrhs.clear();
												}
												else {
													bx = ax;
												}

												if(omega != 0.0){
													calc_response_function(world, ay, aopy, ayrhs);
													orthogonalize_response(world, ay, amo);
													truncate(world, ay);
													ayrhs.clear();

													if(!param.spin_restricted() && param.nbeta() != 0) {
														calc_response_function(world, by, bopy, byrhs);
														orthogonalize_response(world, by, bmo);
														truncate(world, by);
														byrhs.clear();
													}
													else {
														by = ay;
													}
												}
												else {
													ay = ax;
													by = bx;
												}
												//END_TIMER(world, "Make response func");
												print_meminfo(world.rank(), "Make response func");

												if(iter > 0) {
													// START_TIMER(world);
													residual = 0.0;

													vecfuncT rax = zero_functions<double,3>(world, param.nalpha()); //residual alpha x
													vecfuncT ray = zero_functions<double,3>(world, param.nalpha()); //residual alpha y
													vecfuncT rbx = zero_functions<double,3>(world, param.nbeta());  //residual beta x
													vecfuncT rby = zero_functions<double,3>(world, param.nbeta());  //residual beta y

													double aresidual =  residual_response(world, ax, ay, ax_old, ay_old, rax, ray);
													double bresidual = 0.0;
													world.gop.fence();
													if(!param.spin_restricted() && param.nbeta() != 0) {
														bresidual = aresidual + residual_response(world, bx, by, bx_old, by_old, rbx, rby);
														residual = std::max(aresidual, bresidual);
														world.gop.fence();
													}
													else {
														residual = aresidual;
													}

													if (world.rank() == 0)
														print("\nresiduals_response (first) = ", residual);
													residual = 0.0;

													double nx,ny;
													////////UPDATE
													nx=norm2(world, ax);
													if (world.rank() == 0)
														print("CURRENT_X_norm2() = ", nx);
													update_response_subspace(world, ax, ay, bx, by, rax, ray, rbx, rby, subspace, Q, update_residual);

													nx = norm2(world, ax);
													ny = norm2(world, ay);
													if (world.rank() == 0) {
														print("new X (alpha) norm2() = ", nx);
														print("new Y (alpha) norm2() = ", ny);
													}

													aresidual = residual_response(world, ax, ay, ax_old, ay_old, rax, ray);
													bresidual = 0.0;

													if(!param.spin_restricted() && param.nbeta() != 0) {
														bresidual = residual_response(world, bx, by, bx_old, by_old, rbx, rby);
														residual = std::max(aresidual, bresidual);
													}
													else residual = aresidual;

													double thresh = rconv *(param.nalpha() + param.nbeta())*2;
													if (world.rank() == 0) {
														print("\nresiduals_response (final) = ", residual);
														print("rconv *(param.nalpha + param.nbeta)*2", thresh);
													}

													//  END_TIMER(world, "Update response func");
													print_meminfo(world.rank(), "Update response func");

													if( residual < (rconv *(param.nalpha() + param.nbeta())*2))
													{
														if (world.rank() == 0) {
															print("\nConverged response function!!\n");
															print("\n\n\n");
															print(" ------------------------------------------------------------------------------");
															print(" |                  MADNESS CALCULATION POLARIZABILITY                        |");
															print(" ------------------------------------------------------------------------------");
															print(" \n\n");
														}
														break;
													}
												}

												ax_old = ax;
												ay_old = ay;
												bx_old = bx;
												by_old = by;
												ax.clear();
												ay.clear();
												bx.clear();
												by.clear();

											} //end iteration
											//END_TIMER(world, "Make response func");
											print_meminfo(world.rank(), "Make response func");

											calc_dpolar(world, ax_old, ay_old, bx_old, by_old, axis, Dpolar_total, Dpolar_alpha, Dpolar_beta);

#if  0
//hyper polarizability
											for (int p=0; p < ax_old.size(); p++){
												axx.push_back(ax_old[p]);
												ayx.push_back(ay_old[p]);
												if(!param.spin_restricted && param.nbeta != 0) {
													bxx.push_back(bx_old[p]);
													byx.push_back(by_old[p]);
												}
											}
#endif 
ax_old.clear();
ay_old.clear();
bx_old.clear();
by_old.clear();

dipoleamo.clear();
dipolebmo.clear();
	} //end axis

}
//vama polarizability

void SCF::output_scf_info_schema(const int& iter, const std::map<std::string, double>& vals, const tensorT& dipole_T) {
  json j = {};
  j.push_back(json());
  // TODO (Adrian) possibly read in json from filesystem.
  // if it exists figure out the size.  pushback for each protocol
  j[0]["scf_iterations"] = iter;
  const double thresh = FunctionDefaults<3>::get_thresh();
  const int k = FunctionDefaults<3>::get_k();
  j[0]["scf_threshold"] = thresh;
  j[0]["scf_k"] = k;
  for (auto const& [key, val] : vals) {
    j[0][key] = val;
  }
  j[0]["scf_dipole_moment"] = tensor_to_json(dipole_T);
  int num = 0;
  std::string save = "scf_info.json";
  if (std::filesystem::exists(save)) {
    std::ifstream ifs(save);
    json j_old;
    ifs >> j_old;
    print(j_old);
    j_old.push_back(j);
    j = j_old;
  };
  std::ofstream ofs(save);
  ofs << j;
}
}<|MERGE_RESOLUTION|>--- conflicted
+++ resolved
@@ -194,149 +194,6 @@
 
 
 void SCF::save_mos(World& world) {
-<<<<<<< HEAD
-	PROFILE_MEMBER_FUNC(SCF);
-	archive::ParallelOutputArchive<archive::BinaryFstreamOutputArchive> ar(world, "restartdata", param.get<int>("nio"));
-	ar & current_energy & param.spin_restricted();
-	ar & (unsigned int) (amo.size());
-	ar & aeps & aocc & aset & param.L() & param.k() & molecule;
-	for (unsigned int i = 0; i < amo.size(); ++i)
-		ar & amo[i];
-	if (!param.spin_restricted()) {
-		ar & (unsigned int) (bmo.size());
-		ar & beps & bocc & bset;
-		for (unsigned int i = 0; i < bmo.size(); ++i)
-			ar & bmo[i];
-	}
-
-     // Do not make a restartaodata file if nwchem orbitals used,
-     // as no aoamo/aobmo overlap matrix can be computed
-     if (param.nwfile() == "none") {
-	     tensorT Saoamo = matrix_inner(world, ao, amo);
-	     tensorT Saobmo = (!param.spin_restricted()) ? matrix_inner(world, ao, bmo) : tensorT();
-	     if (world.rank() == 0) {
-	     	archive::BinaryFstreamOutputArchive arao("restartaodata");
-	     	arao << Saoamo << aeps << aocc << aset;
-	     	if (!param.spin_restricted()) arao << Saobmo << beps << bocc << bset;
-	     }
-     }
-}
-
-void SCF::load_mos(World& world) {
-	PROFILE_MEMBER_FUNC(SCF);
-	//        const double trantol = vtol / std::min(30.0, double(param.nalpha));
-	const double thresh = FunctionDefaults < 3 > ::get_thresh();
-	const int k = FunctionDefaults < 3 > ::get_k();
-	unsigned int nmo = 0;
-	bool spinrest = false;
-	amo.clear();
-	bmo.clear();
-
-	archive::ParallelInputArchive<archive::BinaryFstreamInputArchive> ar(world, "restartdata");
-
-	/*
-          File format:
-
-          bool spinrestricted --> if true only alpha orbitals are present
-
-          unsigned int nmo_alpha;
-          Tensor<double> aeps;
-          Tensor<double> aocc;
-          vector<int> aset;
-          for i from 0 to nalpha-1:
-          .   Function<double,3> amo[i]
-
-          repeat for beta if !spinrestricted
-          
-     */
-
-     //Local copies for basic check
-     double L;
-     Molecule molecule1;
-     int k1;
-     
-     // LOTS OF LOGIC MISSING HERE TO CHANGE OCCUPATION NO., SET,
-     // EPS, SWAP, ... sigh
-     ar & current_energy & spinrest;
-
-     ar & nmo;
-     MADNESS_ASSERT(nmo >= unsigned(param.nmo_alpha()));
-     ar & aeps & aocc & aset & L & k1 & molecule1;
-
-     //Some basic checks
-     if(L != param.L()){
-        if(world.rank()==0) print("Warning: Box size mismatch between archive and input parameter. Archive value:", L, "Param value:", param.L());
-     }
-
-     amo.resize(nmo);
-     for (unsigned int i = 0; i < amo.size(); ++i)
-         ar & amo[i];
-     unsigned int n_core = molecule.n_core_orb_all();
-     if (nmo > unsigned(param.nmo_alpha())) {
-         aset = vector<int>(aset.begin() + n_core,
-                            aset.begin() + n_core + param.nmo_alpha());
-         amo = vecfuncT(amo.begin() + n_core,
-                        amo.begin() + n_core + param.nmo_alpha());
-         aeps = copy(aeps(Slice(n_core, n_core + param.nmo_alpha() - 1)));
-         aocc = copy(aocc(Slice(n_core, n_core + param.nmo_alpha() - 1)));
-     }
-     
-     if (amo[0].k() != k) {
-         reconstruct(world, amo);
-         for (unsigned int i = 0; i < amo.size(); ++i)
-             amo[i] = madness::project(amo[i], k, thresh, false);
-         world.gop.fence();
-     }
-     set_thresh(world,amo,thresh);
-
-     //        normalize(world, amo);
-     //        amo = transform(world, amo, Q3(matrix_inner(world, amo, amo)), trantol, true);
-     //        truncate(world, amo);
-     //        normalize(world, amo);
-     
-     if (!param.spin_restricted()) {
-         
-         if (spinrest) { // Only alpha spin orbitals were on disk
-             MADNESS_ASSERT(param.nmo_alpha() >= param.nmo_beta());
-             bmo.resize(param.nmo_beta());
-             bset.resize(param.nmo_beta());
-             beps = copy(aeps(Slice(0, param.nmo_beta() - 1)));
-             bocc = copy(aocc(Slice(0, param.nmo_beta() - 1)));
-             for (int i = 0; i < param.nmo_beta(); ++i)
-                 bmo[i] = copy(amo[i]);
-         } else {
-             ar & nmo;
-             ar & beps & bocc & bset;
-             
-             bmo.resize(nmo);
-             for (unsigned int i = 0; i < bmo.size(); ++i)
-                 ar & bmo[i];
-             
-             if (nmo > unsigned(param.nmo_beta())) {
-                 bset = vector<int>(bset.begin() + n_core,
-                                    bset.begin() + n_core + param.nmo_beta());
-                 bmo = vecfuncT(bmo.begin() + n_core,
-                                bmo.begin() + n_core + param.nmo_beta());
-                 beps = copy(beps(Slice(n_core, n_core + param.nmo_beta() - 1)));
-                 bocc = copy(bocc(Slice(n_core, n_core + param.nmo_beta() - 1)));
-             }
-             
-             if (bmo[0].k() != k) {
-                 reconstruct(world, bmo);
-                 for (unsigned int i = 0; i < bmo.size(); ++i)
-                     bmo[i] = madness::project(bmo[i], k, thresh, false);
-                 world.gop.fence();
-             }
-             set_thresh(world,amo,thresh);
-
-			//                normalize(world, bmo);
-			//                bmo = transform(world, bmo, Q3(matrix_inner(world, bmo, bmo)), trantol, true);
-			//                truncate(world, bmo);
-			//                normalize(world, bmo);
-
-		}
-	}
-=======
   PROFILE_MEMBER_FUNC(SCF);
   archive::ParallelOutputArchive<archive::BinaryFstreamOutputArchive> ar(world, "restartdata", param.get<int>("nio"));
   // IF YOU CHANGE ANYTHING HERE MAKE SURE TO UPDATE THIS VERSION NUMBER
@@ -500,7 +357,6 @@
       //                normalize(world, bmo);
     }
   }
->>>>>>> 60a74913
 }
 void SCF::do_plots(World& world) {
 	PROFILE_MEMBER_FUNC(SCF);
