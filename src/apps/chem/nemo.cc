--- conflicted
+++ resolved
@@ -110,24 +110,6 @@
 	// read (pre-) converged wave function from disk if there is one
 	if (calc->param.no_compute or calc->param.restart) {
 	    calc->load_mos(world);
-<<<<<<< HEAD
-	    p.current_prec=calc->param.econv;   // no additional iterations
-        p.restart=false;    // don't read anything from disk
-	    FunctionDefaults<3>::set_thresh(p.start_prec);
-	} else if (calc->param.restart) {
-	    calc->load_mos(world);
-	    p.start_prec=calc->amo[0].thresh();
-	    p.current_prec=calc->amo[0].thresh();
-
-	} else {
-	    FunctionDefaults<3>::set_thresh(p.start_prec);
-	    calc->initial_guess(world);
-	    real_function_3d R_inverse = nuclear_correlation->inverse();
-	    calc->amo = R_inverse*calc->amo;
-	    truncate(world,calc->amo);
-	}
-=======
-
 	    set_protocol(calc->amo[0].thresh());	// set thresh to current value
 	    calc->project_ao_basis(world);
 
@@ -137,32 +119,20 @@
 		set_protocol(p.start_prec);	// set thresh to initial value
 
 		calc->project_ao_basis(world);
->>>>>>> 9232bd62
+
 
 		calc->initial_guess(world);
 		real_function_3d R_inverse = nuclear_correlation->inverse();
 		calc->amo = R_inverse*calc->amo;
 		truncate(world,calc->amo);
 
-<<<<<<< HEAD
-    if(calc->param.no_compute){
-    	vecfuncT& nemo = calc->amo;
-    	vecfuncT psi, Jnemo, Knemo, pcmnemo, Unemo;
-	    // (re) construct nuclear potential and correlation factors
-        get_calc()->make_nuclear_potential(world);
-        construct_nuclear_correlation_factor();
-        energy=calc->current_energy;
-    }
-    else{
-	for (p.initialize() ; not p.finished(); ++p) {
-=======
+
 	}
 
 	if (not calc->param.no_compute) {
 
 		p.start_prec=calc->amo[0].thresh();
 		p.current_prec=calc->amo[0].thresh();
->>>>>>> 9232bd62
 
 		for (p.initialize() ; not p.finished(); ++p) {
 
