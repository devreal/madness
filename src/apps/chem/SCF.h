--- conflicted
+++ resolved
@@ -854,149 +854,6 @@
 
 		}
 		return calc.current_energy;
-<<<<<<< HEAD
-            }
-            
-            int nvalpha = calc.param.nmo_alpha - calc.param.nalpha;
-            int nvbeta = calc.param.nmo_beta - calc.param.nbeta;
-            int nvalpha_start, nv_old;
-            
-            // initialize the PCM solver for this geometry
-            if (calc.param.pcm_data != "none") {
-                calc.pcm=PCM(world,calc.molecule,calc.param.pcm_data,true);
-            }
-
-            // The below is missing convergence test logic, etc.
-            
-            // Make the nuclear potential, initial orbitals, etc.
-            for (unsigned int proto=0; proto<calc.param.protocol_data.size(); proto++) {
-                
-                //repeat with gradually decreasing nvirt, only for first protocol
-                if (proto == 0 && nvalpha > 0){
-                    nvalpha_start = nvalpha * calc.param.nv_factor;}
-                else{
-                    nvalpha_start = nvalpha;}
-                
-                nv_old = nvalpha_start;
-                
-                for (int nv=nvalpha_start;nv>=nvalpha;nv-=nvalpha){
-                    
-                    if (nv > 0 && world.rank() == 0) std::cout << "Running with " << nv << " virtual states" << std::endl;
-                    
-                    calc.param.nmo_alpha = calc.param.nalpha + nv;
-                    // check whether this is sensible for spin restricted case
-                    if (calc.param.nbeta && !calc.param.spin_restricted){
-                        if (nvbeta == nvalpha){
-                            calc.param.nmo_beta = calc.param.nbeta + nv;}
-                        else{
-                            calc.param.nmo_beta = calc.param.nbeta + nv + nvbeta - nvalpha;}
-                    }
-                    
-                    calc.set_protocol<3>(world,calc.param.protocol_data[proto]);
-                    calc.make_nuclear_potential(world);
-                    
-                    if (calc.param.restartao) {
-		      calc.param.aobasis = "sto-3g"; // since this was used for the projection
-		      calc.aobasis = AtomicBasisSet(); // reset
-		      calc.aobasis.read_file(calc.param.aobasis);
-		    }
-                    calc.project_ao_basis(world);
-                    
-                    if (proto == 0 && nv == nvalpha_start) {
-                        if (calc.param.restart) {
-                            calc.load_mos(world);
-                        }
-                        else if (calc.param.restartao) {
-                            if (!calc.restart_aos(world)) calc.initial_guess(world);
-                        }
-                        else {
-                            calc.initial_guess(world);
-                            calc.param.restartao = true;
-                        }
-                    }
-                    else {
-                        if (nv != nv_old){
-                            calc.amo.resize(calc.param.nmo_alpha);
-                            calc.bmo.resize(calc.param.nmo_beta);
-                            
-                            calc.aocc = tensorT(calc.param.nmo_alpha);
-                            for (int i = 0; i < calc.param.nalpha; ++i)
-                                calc.aocc[i] = 1.0;
-                            
-                            calc.bocc = tensorT(calc.param.nmo_beta);
-                            for (int i = 0; i < calc.param.nbeta; ++i)
-                                calc.bocc[i] = 1.0;
-                            
-                            // might need to resize aset, bset, but for the moment this doesn't seem to be necessary
-                            
-                        }
-                        calc.project(world);
-                    }
-                    
-                    // If the basis for the inital guess was not sto-3g
-                    // switch to sto-3g since this is needed for analysis
-                    // of the MOs and orbital localization
-                    
-                    if (calc.param.aobasis != "sto-3g") {
-		      print("reproj");
-		      calc.param.aobasis = "sto-3g";
-		      calc.aobasis = AtomicBasisSet(); // reset
-		      calc.aobasis.read_file(calc.param.aobasis);
-		      calc.project_ao_basis(world);
-                    }
-                    calc.solve(world);
-                    
-                    if (calc.param.save)
-                        calc.save_mos(world);
-                    
-                    nv_old=nv;
-                    // exit loop over decreasing nvirt if nvirt=0
-                    if (nv==0) break;
-                    
-                }
-                
-            }
-
-            // save the converged orbitals and nemos
-            for (std::size_t imo = 0; imo < calc.amo.size(); ++imo) {
-                save(calc.amo[imo], "nemo_alpha" + stringify(imo));
-            }
-            for (std::size_t imo = 0; imo < calc.bmo.size(); ++imo) {
-                save(calc.bmo[imo], "nemo_beta" + stringify(imo));
-            }
-
-            return calc.current_energy;
-        }
-        
-        madness::Tensor<double> gradient(const Tensor<double>& x) {
-            value(x); // Ensures DFT equations are solved at this geometry
-            
-            functionT rho = calc.make_density(world, calc.aocc, calc.amo);
-            if (calc.param.nbeta>0) {
-				functionT brho = rho;
-				if (!calc.param.spin_restricted)
-					brho = calc.make_density(world, calc.bocc, calc.bmo);
-				rho.gaxpy(1.0, brho, 1.0);
-            }
-            return calc.derivatives(world,rho);
-        }
-        
-        
-        void energy_and_gradient(const Molecule& molecule, double& energy, Tensor<double>& gradient) {
-            value(molecule.get_all_coords().flat()); // Ensures DFT equations are solved at this geometry
-            
-            functionT rho = calc.make_density(world, calc.aocc, calc.amo);
-            if (calc.param.nbeta>0) {
-				functionT brho = rho;
-				if (!calc.param.spin_restricted )
-					brho = calc.make_density(world, calc.bocc, calc.bmo);
-				rho.gaxpy(1.0, brho, 1.0);
-            }
-            energy = calc.current_energy;
-            gradient = calc.derivatives(world,rho);
-        }
-    };
-=======
 	}
 
 	madness::Tensor<double> gradient(const Tensor<double>& x) {
@@ -1025,7 +882,6 @@
 		gradient = calc.derivatives(world,rho);
 	}
 };
->>>>>>> c9efc6de
 }
 
 #endif /* SCF_H_ */
