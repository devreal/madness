/*
  This file is part of MADNESS.

  Copyright (C) 2007,2010 Oak Ridge National Laboratory

  This program is free software; you can redistribute it and/or modify
  it under the terms of the GNU General Public License as published by
  the Free Software Foundation; either version 2 of the License, or
  (at your option) any later version.

  This program is distributed in the hope that it will be useful,
  but WITHOUT ANY WARRANTY; without even the implied warranty of
  MERCHANTABILITY or FITNESS FOR A PARTICULAR PURPOSE. See the
  GNU General Public License for more details.

  You should have received a copy of the GNU General Public License
  along with this program; if not, write to the Free Software
  Foundation, Inc., 59 Temple Place, Suite 330, Boston, MA 02111-1307 USA

  For more information please contact:

  Robert J. Harrison
  Oak Ridge National Laboratory
  One Bethel Valley Road
  P.O. Box 2008, MS-6367

  email: harrisonrj@ornl.gov
  tel:   865-241-3937
  fax:   865-572-0680
*/

/// \file SCFOperators.h
/// \brief Operators for the molecular HF and DFT code
/// \defgroup chem The molecular density functional and Hartree-Fock code


#ifndef MADNESS_CHEM_SCFOPERATORS_H_
#define MADNESS_CHEM_SCFOPERATORS_H_

#include <madness.h>
#include <chem/exchangeoperator.h>

using namespace madness;

namespace madness {

// forward declaration
class SCF;
class Nemo;
class NemoBase;
class OEP;
class NuclearCorrelationFactor;
class XCfunctional;

typedef std::vector<real_function_3d> vecfuncT;

template<typename T, std::size_t NDIM>
class SCFOperatorBase {

public:
    typedef Function<T,NDIM> functionT;
    typedef std::vector<functionT> vecfuncT;
    typedef Tensor<T> tensorT;

    /// print some information about this operator
    virtual std::string info() const = 0;

    /// apply this operator on the argument function
    ///
    /// \param  ket the argument function
    /// \return op(ket)
    virtual functionT operator()(const functionT& ket) const = 0;

    /// apply this operator on the argument vector of functions

    /// \param vket     argument vector
    /// \return         op(vket)
    virtual vecfuncT operator()(const vecfuncT& vket) const = 0;

    /// compute the matrix element <bra | op | ket>

    /// \param bra  bra state
    /// \param ket  ket state
    /// \return     the matrix element <bra | op | ket>
    virtual T operator()(const functionT& bra, const functionT& ket) const = 0;

    /// compute the matrix <vbra | op | vket>

    /// \param vbra  vector of bra states
    /// \param vket  vector of ket states
    /// \return     the matrix <vbra | op | vket>
    virtual tensorT operator()(const vecfuncT& vbra, const vecfuncT& vket) const = 0;

};

template<typename T, std::size_t NDIM>
class Kinetic : public SCFOperatorBase<T,NDIM> {
    typedef DistributedMatrix<T> distmatT;
    typedef Function<T,NDIM> functionT;
    typedef std::vector<functionT> vecfuncT;
    typedef Tensor<T> tensorT;

public:
    Kinetic(World& world) : world(world) {
        gradop = gradient_operator<T,NDIM>(world);
    }

    std::string info() const {return "T";}

    functionT operator()(const functionT& ket) const {
        MADNESS_EXCEPTION("do not apply the kinetic energy operator on a function!",1);
        return ket;
    }

    vecfuncT operator()(const vecfuncT& vket) const {
        MADNESS_EXCEPTION("do not apply the kinetic energy operator on a function!",1);
        return vket;
    }

    T operator()(const functionT& bra, const functionT& ket) const {
        vecfuncT vbra(1,bra), vket(1,ket);
        Tensor<T> tmat=this->operator()(vbra,vket);
        return tmat(0l,0l);
    }

    tensorT operator()(const vecfuncT& vbra, const vecfuncT& vket) const {
        distmatT dkinetic;
        if (&vbra==&vket) {
            dkinetic = kinetic_energy_matrix(world,vbra);
        } else {
            dkinetic = kinetic_energy_matrix(world,vbra,vket);
        }
        tensorT kinetic(vbra.size(),vket.size());
        dkinetic.copy_to_replicated(kinetic);
        return kinetic;
    }

private:
    World& world;
    std::vector< std::shared_ptr<Derivative<T,NDIM> > > gradop;

    distmatT kinetic_energy_matrix(World & world, const vecfuncT & v) const;
    distmatT kinetic_energy_matrix(World & world, const vecfuncT & vbra,
            const vecfuncT & vket) const;

};


template<typename T, std::size_t NDIM>
class DerivativeOperator : public SCFOperatorBase<T,NDIM> {
    typedef Function<T,NDIM> functionT;
    typedef std::vector<functionT> vecfuncT;
    typedef Tensor<T> tensorT;

public:

    DerivativeOperator(World& world, const int axis1) : world(world), axis(axis1) {
        gradop = free_space_derivative<T,NDIM>(world, axis);
    }

    std::string info() const {return "D";}

    functionT operator()(const functionT& ket) const {
        vecfuncT vket(1,ket);
        return this->operator()(vket)[0];
    }

    vecfuncT operator()(const vecfuncT& vket) const {
        vecfuncT dvket=apply(world, gradop, vket, false);
        world.gop.fence();
        return dvket;
    }

    T operator()(const functionT& bra, const functionT& ket) const {
        vecfuncT vbra(1,bra), vket(1,ket);
        Tensor<T> tmat=this->operator()(vbra,vket);
        return tmat(0l,0l);
    }

    tensorT operator()(const vecfuncT& vbra, const vecfuncT& vket) const {
        const auto bra_equiv_ket = &vbra == &vket;
        vecfuncT dvket=this->operator()(vket);
        return matrix_inner(world,vbra,dvket, bra_equiv_ket);
    }

private:
    World& world;
    int axis;
    Derivative<T,NDIM> gradop;

};


/// the Laplacian operator: \sum_i \nabla^2_i

/// note that the application of the Laplacian operator is in general
/// unstable and very sensitive to noise and cusps in the argument.
///
/// !!! BE SURE YOU KNOW WHAT YOU ARE DOING !!!
///
/// For computing matrix elements, which is reasonably stable, we refer
template<typename T, std::size_t NDIM>
class Laplacian : public SCFOperatorBase<T,NDIM> {
    typedef Function<T,NDIM> functionT;
    typedef std::vector<functionT> vecfuncT;
    typedef Tensor<T> tensorT;

public:

    Laplacian(World& world, const double e=0.0) : world(world), eps(e) {
        gradop = gradient_operator<T,NDIM>(world);
    }

    std::string info() const {return "D^2";}

    functionT operator()(const functionT& ket) const {
        vecfuncT vket(1,ket);
        return this->operator()(vket)[0];
    }

    vecfuncT operator()(const vecfuncT& vket) const;

    T operator()(const functionT& bra, const functionT& ket) const {
        vecfuncT vbra(1,bra), vket(1,ket);
        Tensor<T> tmat=this->operator()(vbra,vket);
        return tmat(0l,0l);
    }

    tensorT operator()(const vecfuncT& vbra, const vecfuncT& vket) const {
        Kinetic<T,NDIM> t(world);
        return -2.0*t(vbra,vket);
    }

private:
    World& world;
    std::vector< std::shared_ptr< Derivative<T,NDIM> > > gradop;
    double eps;
};



template<typename T, std::size_t NDIM>
class Coulomb : public SCFOperatorBase<T,NDIM> {
public:

    /// default empty ctor
    Coulomb(World& world) : world(world) {};

    /// ctor with an SCF calculation providing the MOs and density
    Coulomb(World& world, const SCF* calc);

    /// ctor with a Nemo calculation providing the MOs and density
    Coulomb(World& world, const Nemo* nemo);

<<<<<<< HEAD
    auto set_poisson(World& world, const double lo, const double econv=FunctionDefaults<3>::get_thresh()) {
        return std::shared_ptr<real_convolution_3d>(CoulombOperatorPtr(world, lo, econv));
    };
=======
    std::string info() const {return "J";}

    void reset_poisson_operator_ptr(const double lo, const double econv);
>>>>>>> e1ef6eb2

    void set_metric(const real_function_3d& metric) {
    	R_square=copy(metric);
    }

    Function<T,NDIM> operator()(const Function<T,NDIM>& ket) const {
        return (vcoul*ket).truncate();
    }

    std::vector<Function<T,NDIM> > operator()(const std::vector<Function<T,NDIM> >& vket) const {
        std::vector<Function<T,NDIM> > tmp=mul(world,vcoul,vket);
        truncate(world,tmp);
        return tmp;
    }

    T operator()(const Function<T,NDIM>& bra, const Function<T,NDIM>& ket) const {
        return inner(bra,vcoul*ket);
    }

    Tensor<T> operator()(const std::vector<Function<T,NDIM> >& vbra,
    		const std::vector<Function<T,NDIM> >& vket) const {
        const auto bra_equiv_ket = &vbra == &vket;
        std::vector<Function<T,NDIM> > vJket;
        for (std::size_t i=0; i<vket.size(); ++i) {
            vJket.push_back(this->operator()(vket[i]));
        }
        return matrix_inner(world,vbra,vJket,bra_equiv_ket);
    }

    /// getter for the Coulomb potential
    const real_function_3d& potential() const {return vcoul;}

    /// setter for the Coulomb potential
    real_function_3d& potential() {return vcoul;}

    real_function_3d compute_density(const SCF* calc) const;

    /// given a density compute the Coulomb potential

    /// this function uses a newly constructed Poisson operator. Note that
    /// the accuracy parameters must be consistent with the exchange operator.
    Function<T,NDIM> compute_potential(const Function<T,NDIM>& density) const {
    	return (*poisson)(density).truncate();
    }

    /// given a set of MOs in an SCF calculation, compute the Coulomb potential

    /// this function uses the Poisson operator of the SCF calculation
    real_function_3d compute_potential(const SCF* calc) const;

    /// given a set of MOs in an SCF calculation, compute the Coulomb potential

    /// this function uses the Poisson operator of the SCF calculation
    real_function_3d compute_potential(const Nemo* nemo) const;

private:
    World& world;
    std::shared_ptr<real_convolution_3d> poisson;
    double lo=1.e-4;
    real_function_3d vcoul; ///< the coulomb potential
    real_function_3d R_square;    ///< square of the nuclear correlation factor, if any
};


template<typename T, std::size_t NDIM>
class Nuclear : public SCFOperatorBase<T,NDIM> {
public:

    Nuclear(World& world, const SCF* calc);

    Nuclear(World& world, const NemoBase* nemo);

    Nuclear(World& world, std::shared_ptr<NuclearCorrelationFactor> ncf)
        : world(world), ncf(ncf) {}

    std::string info() const {return "Vnuc";}

    Function<T,NDIM> operator()(const Function<T,NDIM>& ket) const {
        std::vector<Function<T,NDIM> > vket(1,ket);
        return this->operator()(vket)[0];
    }

    std::vector<Function<T,NDIM> > operator()(const std::vector<Function<T,NDIM> >& vket) const;

    T operator()(const Function<T,NDIM>& bra, const Function<T,NDIM>& ket) const {
        return inner(bra,this->operator()(ket));
    }

    Tensor<T> operator()(const  std::vector<Function<T,NDIM> >& vbra,
    		const  std::vector<Function<T,NDIM> >& vket) const {
        const auto bra_equiv_ket = &vbra == &vket;
        std::vector<Function<T,NDIM> > vVket=this->operator()(vket);
        return matrix_inner(world,vbra,vVket,bra_equiv_ket);
    }

private:
    World& world;
    std::shared_ptr<NuclearCorrelationFactor> ncf;

};


/// the z component of the angular momentum

/// takes real and complex functions as input, will return complex functions
template<typename T, std::size_t NDIM>
class Lz : public SCFOperatorBase<T,NDIM> {
private:
    World& world;
public:

	bool use_bsplines=true;

	Lz(World& world, bool use_bspline_derivative=true) : world(world), use_bsplines(use_bspline_derivative) {};

    std::string info() const {return "Lz";}


    Function<T,NDIM> operator()(const Function<T,NDIM>& ket) const {
		std::vector<Function<T,NDIM> > vket(1,ket);
        return this->operator()(vket)[0];
    }

    std::vector<Function<T,NDIM> > operator()(const std::vector<Function<T,NDIM> >& vket) const {

		// the operator in cartesian components as
		// L_z =  - i (x del_y - y del_x)

		if (vket.size()==0) return std::vector<complex_function_3d>(0);

	    real_function_3d x=real_factory_3d(world).functor([] (const coord_3d& r) {return r[0];});
	    real_function_3d y=real_factory_3d(world).functor([] (const coord_3d& r) {return r[1];});

	    Derivative<T,NDIM> Dx = free_space_derivative<T,NDIM>(world, 0);
		Derivative<T,NDIM> Dy = free_space_derivative<T,NDIM>(world, 1);
		if (use_bsplines) {
			Dx.set_bspline1();
			Dy.set_bspline1();
		}

		reconstruct(world,vket,true);
	    std::vector<Function<T,NDIM> > delx=apply(world,Dx,vket,false);
	    std::vector<Function<T,NDIM> > dely=apply(world,Dy,vket,true);

	    std::vector<Function<T,NDIM> > result1=x*dely - y*delx;
	    std::vector<complex_function_3d> cresult1=convert<T,double_complex,NDIM>(world,result1);
	    std::vector<complex_function_3d> result=double_complex(0.0,-1.0)*cresult1;
		return result;
	}

    T operator()(const Function<T,NDIM>& bra, const Function<T,NDIM>& ket) const {
        return inner(bra,this->operator()(ket));
    }

    Tensor<T> operator()(const std::vector<Function<T,NDIM> >& vbra,
    		const std::vector<Function<T,NDIM> >& vket) const {
        const auto bra_equiv_ket = &vbra == &vket;
        std::vector<complex_function_3d> vVket=this->operator()(vket);
        return matrix_inner(world,vbra,vVket,bra_equiv_ket);
    }

};



/// derivative of the (regularized) nuclear potential wrt nuclear displacements
template<typename T, std::size_t NDIM>
class DNuclear : public SCFOperatorBase<T,NDIM> {
public:

    DNuclear(World& world, const SCF* calc, const int iatom, const int iaxis);

    DNuclear(World& world, const Nemo* nemo, const int iatom, const int iaxis);

    DNuclear(World& world, std::shared_ptr<NuclearCorrelationFactor> ncf,
            const int iatom, const int iaxis)
        : world(world), ncf(ncf), iatom(iatom), iaxis(iaxis) {}

    std::string info() const {return "DVnuc";}

    Function<T,NDIM> operator()(const Function<T,NDIM>& ket) const {
        std::vector<Function<T,NDIM>> vket(1,ket);
        return this->operator()(vket)[0];
    }

    std::vector<Function<T,NDIM>> operator()(const std::vector<Function<T,NDIM>>& vket) const;

    T operator()(const Function<T,NDIM>& bra, const Function<T,NDIM>& ket) const {
        return inner(bra,this->operator()(ket));
    }

    Tensor<T> operator()(const std::vector<Function<T,NDIM>>& vbra, const std::vector<Function<T,NDIM>>& vket) const {
        const auto bra_equiv_ket = &vbra == &vket;
        std::vector<Function<T,NDIM>> vVket=this->operator()(vket);
        return matrix_inner(world,vbra,vVket,bra_equiv_ket);
    }

private:
    World& world;
    std::shared_ptr<NuclearCorrelationFactor> ncf;
    int iatom;  ///< index of the atom which is displaced
    int iaxis;  ///< x,y,z component of the atom

};

<<<<<<< HEAD
=======
template<typename T, std::size_t NDIM>
class Exchange : public SCFOperatorBase<T,NDIM> {
	typedef Function<T,NDIM> functionT;
	typedef std::vector<functionT> vecfuncT;

public:

    /// default ctor
    Exchange(World& world) : world(world), small_memory_(true), same_(false) {};

    /// ctor with a conventional calculation
    Exchange(World& world, const SCF* calc, const int ispin);

    /// ctor with a nemo calculation
    Exchange(World& world, const Nemo* nemo, const int ispin);

    std::string info() const {return "K";}

    /// set the bra and ket orbital spaces, and the occupation

    /// @param[in]	bra		bra space, must be provided as complex conjugate
    /// @param[in]	ket		ket space
    /// @param[in]	occ1	occupation numbers
    void set_parameters(const vecfuncT& bra, const vecfuncT& ket,
            const Tensor<double>& occ1, const double lo=1.e-4,
            const double econv=FunctionDefaults<3>::get_thresh()) {
    	mo_bra=copy(world,bra);
    	mo_ket=copy(world,ket);
    	occ=copy(occ1);
    	poisson = std::shared_ptr<real_convolution_3d>(
    	            CoulombOperatorPtr(world, lo, econv));
    }

    Function<T,NDIM> operator()(const Function<T,NDIM>& ket) const {
        vecfuncT vket(1,ket);
        vecfuncT vKket=this->operator()(vket);
        return vKket[0];
    }

    /// apply the exchange operator on a vector of functions

    /// note that only one spin is used (either alpha or beta orbitals)
    /// @param[in]  vket       the orbitals |i> that the operator is applied on
    /// @return     a vector of orbitals  K| i>
//    vecfuncT operator()(const vecfuncT& vket,const double& mul_tol=0.0) const;
    vecfuncT operator()(const vecfuncT& vket) const;

    /// compute the matrix element <bra | K | ket>

    /// @param[in]  bra    real_funtion_3d, the bra state
    /// @param[in]  ket    real_funtion_3d, the ket state
    T operator()(const Function<T,NDIM>& bra, const Function<T,NDIM>& ket) const {
        return inner(bra,this->operator()(ket));
    }

    /// compute the matrix < vbra | K | vket >

    /// @param[in]  vbra    vector of real_funtion_3d, the set of bra states
    /// @param[in]  vket    vector of real_funtion_3d, the set of ket states
    /// @return K_ij
    Tensor<T> operator()(const vecfuncT& vbra, const vecfuncT& vket) const {
        const auto bra_equiv_ket = &vbra == &vket;
        vecfuncT vKket=this->operator()(vket);
        return matrix_inner(world,vbra,vKket,bra_equiv_ket);
    }

    bool& small_memory() {return small_memory_;}
    bool small_memory() const {return small_memory_;}
    Exchange& small_memory(const bool flag) {
        small_memory_=flag;
        return *this;
    }

    bool& same() {return same_;}
    bool same() const {return same_;}
    Exchange& same(const bool flag) {
        same_=flag;
        return *this;
    }

private:

    World& world;
    bool small_memory_=true;
    bool same_=false;
    vecfuncT mo_bra, mo_ket;    ///< MOs for bra and ket
    Tensor<double> occ;
    std::shared_ptr<real_convolution_3d> poisson;
    double mul_tol=0.0;
};

template<typename T, std::size_t NDIM>
class LocalPotentialOperator : public SCFOperatorBase<T,NDIM> {
public:
    LocalPotentialOperator(World& world) : world(world) {};
    LocalPotentialOperator(World& world, const std::string info, const Function<T,NDIM> potential)
            : world(world), info_str(info), potential(potential) {};

    std::string info() const {return info_str;}

    void set_info(const std::string new_info) {
        info_str=new_info;
    }

    void set_potential(const Function<T,NDIM>& new_potential) {
        potential=copy(new_potential);
    }

    Function<T,NDIM> operator()(const Function<T,NDIM>& ket) const {
        return (potential*ket).truncate();
    }

    std::vector<Function<T,NDIM> > operator()(const std::vector<Function<T,NDIM> >& vket) const {
        return truncate(potential*vket);
    }

    T operator()(const Function<T,NDIM>& bra, const Function<T,NDIM>& ket) const {
        return inner(bra,potential*ket);
    }

    Tensor<T> operator()(const std::vector<Function<T,NDIM> >& vbra,
                         const std::vector<Function<T,NDIM> >& vket) const {
        const auto bra_equiv_ket = &vbra == &vket;
        return matrix_inner(world,vbra,potential*vket,bra_equiv_ket);
    }

private:
    World& world;
    std::string info_str="Vlocal";
    Function<T,NDIM> potential;
};
>>>>>>> e1ef6eb2

/// operator class for the handling of DFT exchange-correlation functionals
template<typename T, std::size_t NDIM>
class XCOperator : public SCFOperatorBase<T,NDIM> {
public:

    /// default ctor without information about the XC functional
    XCOperator(World& world) : world(world), nbeta(0), ispin(0),
        extra_truncation(FunctionDefaults<3>::get_thresh()*0.01) {}

    /// custom ctor with information about the XC functional
    XCOperator(World& world, std::string xc_data, const bool spin_polarized,
            const real_function_3d& arho, const real_function_3d& brho,
            std::string deriv="abgv");

    /// ctor with an SCF calculation, will initialize the necessary intermediates
    XCOperator(World& world, const SCF* scf, int ispin=0, std::string deriv="abgv");

    /// ctor with a Nemo calculation, will initialize the necessary intermediates
    XCOperator(World& world, const Nemo* nemo, int ispin=0);

    /// ctor with an SCF calculation, will initialize the necessary intermediates
    XCOperator(World& world, const SCF* scf, const real_function_3d& arho,
            const real_function_3d& brho, int ispin=0, std::string deriv="abgv");

    /// ctor with an Nemo calculation, will initialize the necessary intermediates
    XCOperator(World& world, const Nemo* scf, const real_function_3d& arho,
            const real_function_3d& brho, int ispin=0);

    std::string info() const {return "Vxc";}

    XCOperator& set_extra_truncation(const double& fac) {
        extra_truncation=fac;
        if (world.rank()==0)
            print("set extra truncation in XCOperator to", extra_truncation);
        return *this;
    }

    /// set the spin state this operator is acting on
    void set_ispin(const int i) const {ispin=i;}

    /// apply the xc potential on a set of orbitals
    std::vector<Function<T,NDIM> > operator()(const std::vector<Function<T,NDIM> >& vket) const;

    /// apply the xc potential on an orbitals
    Function<T,NDIM> operator()(const Function<T,NDIM>& ket) const {
    	std::vector<Function<T,3> > vket(1,ket);
    	std::vector<Function<T,3> > vKket=this->operator()(vket);
        return vKket[0];
    }

    T operator()(const Function<T,NDIM>& bra, const Function<T,NDIM>& ket) const {
         MADNESS_EXCEPTION("no implementation of matrix elements of the xc operator",1);
    };

    Tensor<T> operator()(const std::vector<Function<T,NDIM>>& vbra, const std::vector<Function<T,NDIM>>& vket) const {
        MADNESS_EXCEPTION("no implementation of matrix elements of the xc operator", 1);
    }

    /// compute the xc energy using the precomputed intermediates vf and delrho
    double compute_xc_energy() const;

    /// return the local xc potential
    real_function_3d make_xc_potential() const;

    /// construct the xc kernel and apply it directly on the (response) density

    /// the xc kernel is the second derivative of the xc functions wrt the density
    /// @param[in]  density the (response) density on which the kernel is applied
    /// @return     kernel * density
    real_function_3d apply_xc_kernel(const real_function_3d& density,
            const vecfuncT grad_dens_pt=vecfuncT()) const;

private:

    /// the world
    World& world;

    /// which derivative operator to use
    std::string dft_deriv;

public:
    /// interface to the actual XC functionals
    std::shared_ptr<XCfunctional> xc;

private:
    /// number of beta orbitals
    int nbeta;

    /// the XC functionals depend on the spin of the orbitals they act on
    mutable int ispin;

    /// additional truncation for the densities in the XC kernel

    /// the densities in the DFT kernal are processed as their inverses,
    /// so noise in the small density regions might amplify and lead to inaccurate
    /// results. Extra truncation will tighten the truncation threshold by a
    /// specified factor, default is 0.01.
    double extra_truncation;

    /// the nuclear correlation factor, if it exists, for computing derivatives for GGA
    std::shared_ptr<NuclearCorrelationFactor> ncf;

    /// functions that are need for the computation of the XC operator

    /// the ordering of the intermediates is fixed, but the code can handle
    /// non-initialized functions, so if e.g. no GGA is requested, all the
    /// corresponding vector components may be left empty.
    /// For the ordering of the intermediates see xcfunctional::xc_arg
    mutable vecfuncT xc_args;

    /// compute the intermediates for the XC functionals

    /// @param[in]  arho    density of the alpha orbitals
    /// @param[in]  brho    density of the beta orbitals (necessary only if spin-polarized)
    /// @return xc_args vector of intermediates as described above
    vecfuncT prep_xc_args(const real_function_3d& arho, const real_function_3d& brho) const;

    /// compute the intermediates for the XC functionals

    /// @param[in]  dens_pt     perturbed densities from CPHF or TDDFT equations
    /// @param[in,out] xc_args   vector of intermediates as described above
    /// @param[out] ddens_pt    xyz-derivatives of dens_pt
    void prep_xc_args_response(const real_function_3d& dens_pt,
            vecfuncT& xc_args, vecfuncT& ddens_pt) const;

    /// check if the intermediates are initialized
    bool is_initialized() const {
        return (xc_args.size()>0);
    }

    /// simple structure to take the pointwise logarithm of a function, shifted by +14
    struct logme{
        typedef double resultT;
        struct logme1 {
            double operator()(const double& val) {return log(std::max(1.e-14,val))+14.0;}
        };
        Tensor<double> operator()(const Key<3>& key, const Tensor<double>& val) const {
            Tensor<double> result=copy(val);
            logme1 op;
            return result.unaryop(op);
        }

        template <typename Archive>
        void serialize(Archive& ar) {}
    };

    /// simple structure to take the pointwise exponential of a function, shifted by +14
    struct expme{
        typedef double resultT;
        struct expme1 {
            double operator()(const double& val) {return exp(val-14.0);}
        };
        Tensor<double> operator()(const Key<3>& key, const Tensor<double>& val) const {
            Tensor<double> result=copy(val);
            expme1 op;
            return result.unaryop(op);
        }

        template <typename Archive>
        void serialize(Archive& ar) {}

    };
};

/// Computes matrix representation of the Fock operator
template<typename T, std::size_t NDIM>
class Fock : public SCFOperatorBase<T,NDIM> {
public:
    Fock(World& world) : world(world) {}

    Fock(World& world, const Nemo* nemo);
    Fock(World& world, const OEP* nemo);
    Fock(World& world, const NemoBase* nemo);

    /// pretty print what this is actually computing
    std::string info() const {
        std::string s;
        for (auto& op : operators) {
            double number=std::get<0>(op.second);
            if (number==-1.0) {
                s+=" - ";
            } else if (number!=1.0) {
                std::stringstream snumber;
                snumber << std::fixed << std::setw(2) << number;
                s+=" "+snumber.str()+ " ";
            } else {
                MADNESS_CHECK(number==1.0);
                s+=" + ";
            }
            s+=op.first;
        }
        return s;
    }

    /// add an operator with default prefactor 1.0
    void add_operator(std::string name, std::shared_ptr<SCFOperatorBase<T,NDIM>> new_op) {
        operators.insert({name,valueT(1.0,new_op)});
    }

    /// add an operator with custom prefactor (e.g. -1.0 for the exchange, supposedly)
    void add_operator(std::string name, std::tuple<double,std::shared_ptr<SCFOperatorBase<T,NDIM>>> new_op) {
        operators.insert({name,new_op});
    }

    /// remove operator, returns 0 if no operator was found
    int remove_operator(std::string name) {
        return operators.erase(name);
    }

    Function<T,NDIM> operator()(const Function<T,NDIM>& ket) const {
      MADNESS_EXCEPTION("Fock(ket) not yet implemented",1);
      Function<T,NDIM> result;
      return result;
    }

    std::vector<Function<T,NDIM>> operator()(const std::vector<Function<T,NDIM>>& vket) const {
        // make sure T is not part of the Fock operator, it's numerically unstable!
        MADNESS_CHECK(operators.count("T")==0);
        std::vector<Function<T,NDIM>> result = zero_functions_compressed<T, NDIM>(world, vket.size());
        for (const auto& op : operators) {
            result+=std::get<0>(op.second) * (*std::get<1>(op.second))(vket);
        }
        return result;
    }

    T operator()(const Function<T,NDIM>& bra, const Function<T,NDIM>& ket) const {
        std::vector<Function<T,NDIM>> vbra(1,bra), vket(1,ket);
        return (*this)(vbra,vket)(0,0);
    }

    /// compute the Fock matrix by summing up all contributions
    Tensor<T> operator()(const std::vector<Function<T,NDIM>>& vbra, const std::vector<Function<T,NDIM>>& vket) const {
        return this->operator()(vbra,vket,false);
    }

    /// compute the Fock matrix by summing up all contributions
    Tensor<T> operator()(const std::vector<Function<T,NDIM>>& vbra, const std::vector<Function<T,NDIM>>& vket,
            const bool symmetric) const {
        Tensor<T> fock(vbra.size(),vket.size());
        for (const auto& op : operators) {
            Tensor<T> tmp=std::get<0>(op.second) * (*std::get<1>(op.second))(vbra,vket);
//            print("Operator",std::get<1>(op.second)->info());
//            print(tmp);
            fock+=tmp;
        }
        return fock;
    }


private:
    /// the world
    World& world;

    /// type defining Fock operator contribution including prefactor
    typedef std::tuple<double,std::shared_ptr<SCFOperatorBase<T,NDIM> > > valueT;

    /// all the Fock operator contribution
    std::map<std::string,valueT> operators;
};

}
#endif /* MADNESS_CHEM_SCFOPERATORS_H_ */<|MERGE_RESOLUTION|>--- conflicted
+++ resolved
@@ -252,15 +252,9 @@
     /// ctor with a Nemo calculation providing the MOs and density
     Coulomb(World& world, const Nemo* nemo);
 
-<<<<<<< HEAD
     auto set_poisson(World& world, const double lo, const double econv=FunctionDefaults<3>::get_thresh()) {
         return std::shared_ptr<real_convolution_3d>(CoulombOperatorPtr(world, lo, econv));
     };
-=======
-    std::string info() const {return "J";}
-
-    void reset_poisson_operator_ptr(const double lo, const double econv);
->>>>>>> e1ef6eb2
 
     void set_metric(const real_function_3d& metric) {
     	R_square=copy(metric);
@@ -466,140 +460,6 @@
 
 };
 
-<<<<<<< HEAD
-=======
-template<typename T, std::size_t NDIM>
-class Exchange : public SCFOperatorBase<T,NDIM> {
-	typedef Function<T,NDIM> functionT;
-	typedef std::vector<functionT> vecfuncT;
-
-public:
-
-    /// default ctor
-    Exchange(World& world) : world(world), small_memory_(true), same_(false) {};
-
-    /// ctor with a conventional calculation
-    Exchange(World& world, const SCF* calc, const int ispin);
-
-    /// ctor with a nemo calculation
-    Exchange(World& world, const Nemo* nemo, const int ispin);
-
-    std::string info() const {return "K";}
-
-    /// set the bra and ket orbital spaces, and the occupation
-
-    /// @param[in]	bra		bra space, must be provided as complex conjugate
-    /// @param[in]	ket		ket space
-    /// @param[in]	occ1	occupation numbers
-    void set_parameters(const vecfuncT& bra, const vecfuncT& ket,
-            const Tensor<double>& occ1, const double lo=1.e-4,
-            const double econv=FunctionDefaults<3>::get_thresh()) {
-    	mo_bra=copy(world,bra);
-    	mo_ket=copy(world,ket);
-    	occ=copy(occ1);
-    	poisson = std::shared_ptr<real_convolution_3d>(
-    	            CoulombOperatorPtr(world, lo, econv));
-    }
-
-    Function<T,NDIM> operator()(const Function<T,NDIM>& ket) const {
-        vecfuncT vket(1,ket);
-        vecfuncT vKket=this->operator()(vket);
-        return vKket[0];
-    }
-
-    /// apply the exchange operator on a vector of functions
-
-    /// note that only one spin is used (either alpha or beta orbitals)
-    /// @param[in]  vket       the orbitals |i> that the operator is applied on
-    /// @return     a vector of orbitals  K| i>
-//    vecfuncT operator()(const vecfuncT& vket,const double& mul_tol=0.0) const;
-    vecfuncT operator()(const vecfuncT& vket) const;
-
-    /// compute the matrix element <bra | K | ket>
-
-    /// @param[in]  bra    real_funtion_3d, the bra state
-    /// @param[in]  ket    real_funtion_3d, the ket state
-    T operator()(const Function<T,NDIM>& bra, const Function<T,NDIM>& ket) const {
-        return inner(bra,this->operator()(ket));
-    }
-
-    /// compute the matrix < vbra | K | vket >
-
-    /// @param[in]  vbra    vector of real_funtion_3d, the set of bra states
-    /// @param[in]  vket    vector of real_funtion_3d, the set of ket states
-    /// @return K_ij
-    Tensor<T> operator()(const vecfuncT& vbra, const vecfuncT& vket) const {
-        const auto bra_equiv_ket = &vbra == &vket;
-        vecfuncT vKket=this->operator()(vket);
-        return matrix_inner(world,vbra,vKket,bra_equiv_ket);
-    }
-
-    bool& small_memory() {return small_memory_;}
-    bool small_memory() const {return small_memory_;}
-    Exchange& small_memory(const bool flag) {
-        small_memory_=flag;
-        return *this;
-    }
-
-    bool& same() {return same_;}
-    bool same() const {return same_;}
-    Exchange& same(const bool flag) {
-        same_=flag;
-        return *this;
-    }
-
-private:
-
-    World& world;
-    bool small_memory_=true;
-    bool same_=false;
-    vecfuncT mo_bra, mo_ket;    ///< MOs for bra and ket
-    Tensor<double> occ;
-    std::shared_ptr<real_convolution_3d> poisson;
-    double mul_tol=0.0;
-};
-
-template<typename T, std::size_t NDIM>
-class LocalPotentialOperator : public SCFOperatorBase<T,NDIM> {
-public:
-    LocalPotentialOperator(World& world) : world(world) {};
-    LocalPotentialOperator(World& world, const std::string info, const Function<T,NDIM> potential)
-            : world(world), info_str(info), potential(potential) {};
-
-    std::string info() const {return info_str;}
-
-    void set_info(const std::string new_info) {
-        info_str=new_info;
-    }
-
-    void set_potential(const Function<T,NDIM>& new_potential) {
-        potential=copy(new_potential);
-    }
-
-    Function<T,NDIM> operator()(const Function<T,NDIM>& ket) const {
-        return (potential*ket).truncate();
-    }
-
-    std::vector<Function<T,NDIM> > operator()(const std::vector<Function<T,NDIM> >& vket) const {
-        return truncate(potential*vket);
-    }
-
-    T operator()(const Function<T,NDIM>& bra, const Function<T,NDIM>& ket) const {
-        return inner(bra,potential*ket);
-    }
-
-    Tensor<T> operator()(const std::vector<Function<T,NDIM> >& vbra,
-                         const std::vector<Function<T,NDIM> >& vket) const {
-        const auto bra_equiv_ket = &vbra == &vket;
-        return matrix_inner(world,vbra,potential*vket,bra_equiv_ket);
-    }
-
-private:
-    World& world;
-    std::string info_str="Vlocal";
-    Function<T,NDIM> potential;
-};
->>>>>>> e1ef6eb2
 
 /// operator class for the handling of DFT exchange-correlation functionals
 template<typename T, std::size_t NDIM>
