/*
 * oep.h
 *
 *  Created on: Nov 6, 2019
 *      Author: fbischoff
 */

#ifndef SRC_APPS_CHEM_OEP_H_
#define SRC_APPS_CHEM_OEP_H_



#include <chem/nemo.h>
#include <chem/SCFOperators.h>
#include <chem/projector.h>
#include <chem/MolecularOrbitals.h>

using namespace madness;
namespace madness {

/// Class to compute terms of the potential
struct divide_add_interpolate {

	double thresh_high=1.e-5;
	double thresh_low=1.e-7;
	double eps_regularize=1.e-8;
	double log_high, log_low;
	bool square_denominator=false;

	divide_add_interpolate(double hi, double lo, double eps_regularize) :
		thresh_high(hi), thresh_low(lo), eps_regularize(eps_regularize),
			log_high(log10(thresh_high)), log_low(log10(thresh_low)) {}

    std::size_t get_result_size() const {
    	return 1;
    }

	/// @param[in]	t	vector containing: oep, refdensity, longrange
    /// @return		(num1/denom1 - num2/denom2) * mask + (1-mask)*longrange
	std::vector<Tensor<double> > operator()(const Key<3> & key,
			const std::vector<Tensor<double> >& t) const {

		const Tensor<double>& refdens=t[0];
		const Tensor<double>& num1=t[1];
		const Tensor<double>& denom1=t[2];
		const Tensor<double>& num2=t[3];
		const Tensor<double>& denom2=t[4];
		const Tensor<double>& longrange=t[5];

    	// set 1 if above munge interval (dens > thresh_high) or 0 if below munge interval (dens < thresh_low)
    	// interpolate inbetween with logarithmic form of (r - lo)/(hi - lo) because this yields near linear behavior
    	Tensor<double> U = copy(refdens); // copy refdens in oder to have the same dimension in the tensor
    	U.fill(1.0); // start with a fuction that is 1.0 everywhere
        ITERATOR(
            U,
			double r = refdens(IND);
        	double result=num1(IND)/(denom1(IND)+eps_regularize)
        			- num2(IND)/(denom2(IND)+eps_regularize);
        	if (square_denominator) result=num1(IND)/(denom1(IND)*denom1(IND)+eps_regularize)
        			- num2(IND)/(denom2(IND)*denom2(IND)+eps_regularize);
            if (r > thresh_high) {
            	U(IND) = result;
            } else if (r < thresh_low) {
            	U(IND) = longrange(IND);
            } else {
            	// mask = 1 if refdens>hi, 0 if refdens < lo, interpolate in between
            	double mask=(log10(refdens(IND)) - log_low)/(log_high - log_low);
            	U(IND)=mask*result + (1.0-mask)*longrange(IND);
            }
        );
        return std::vector<Tensor<double> > (1,U);
	}
};

/// TODO:
///  - change algorithm to handle localized orbitals
///  - do not recompute the OEP potentials that don't depend on the orbital energies/Fock matrix elements
///  - do not recompute the HF contributions to the OEP potentials
///  - think about the long-range part of the Slater potential (or medium-range)
class OEP_Parameters : public QCCalculationParametersBase {
public:
	OEP_Parameters(World& world, std::string inputfile) {

		initialize<std::vector<std::string> >("model",{"dcep"},"comment on this: oaep ocep dcep mrks");
		initialize<unsigned int>("maxiter",150,"maximum number of iterations in OEP algorithm");
		initialize<bool>("restart",false,"restart from previous OEP calculation");
        initialize<bool>("no_compute",false,"read from previous OEP calculation, no computation");
		initialize<double>("levelshift",0.0,"shift occupied orbital energies in the BSH operator");
//		initialize<double>("conv_threshold",1.e-5,"comment on this");
		initialize<double>("density_threshold_high",1.e-6,"comment on this");
		initialize<double>("density_threshold_low",1.e-8,"comment on this");
		initialize<double>("density_threshold_inv",1.e-9,"comment on this");
		initialize<std::vector<double> >("kain_param",{1.0e-8, 3.0},"comment on this");

//		std::vector<bool> oep_model = {false, false, false, false};
		initialize<unsigned int>("saving_amount",0,"choose level 0, 1, 2 or 3 for saving functions");
		initialize<unsigned int>("save_iter_orbs",0,"if > 0 save all orbitals every ... iterations (needs a lot of storage!");
		initialize<unsigned int>("save_iter_density",0,"if > 0 save KS density every ... iterations");
		initialize<unsigned int>("save_iter_IKS",0,"if > 0 save IKS every ... iterations");
		initialize<unsigned int>("save_iter_kin_tot_KS",0,"if > 0 save kin_tot_KS every ... iterations");
		initialize<unsigned int>("save_iter_kin_P_KS",0,"if > 0 save kin_P_KS every ... iterations");
		initialize<unsigned int>("save_iter_corrections",0,"if > 0 save OEP correction(s) every ... iterations");
		initialize<unsigned int>("save_iter_effective_potential",0,"if > 0 save effective potential every ... iterations");

		read(world,inputfile,"oep");

	}

	void set_derived_values(const Nemo::NemoCalculationParameters& nparam) {
    	set_derived_value("density_threshold_high",10.0*nparam.econv());
    	set_derived_value("density_threshold_low",0.01*get<double>("density_threshold_high"));
		if (dens_thresh_hi()<dens_thresh_lo()) {
			MADNESS_EXCEPTION("confused thresholds for the long-range transition",1);
		}
    	set_derived_value("density_threshold_inv",0.1*get<double>("density_threshold_low"));

    	if (levelshift()>0.0) {
    		print("levelshift > 0.0 in oep parameters\n\n");
    		MADNESS_EXCEPTION("levelshift > 0.0 in oep parameters",1);
    	}
	}

	// convenience functions
	std::vector<std::string> model() const {return get<std::vector<std::string> >("model");}

	bool restart() const {return get<bool>("restart");}
    bool no_compute() const {return get<bool>("no_compute");}
	unsigned int maxiter() const {return get<unsigned int>("maxiter");}
	double levelshift() const {return get<double>("levelshift");}
//	double conv_thresh() const {return get<double>("conv_threshold");}
	double dens_thresh_hi() const {return get<double>("density_threshold_high");}
	double dens_thresh_lo() const {return get<double>("density_threshold_low");}
	double dens_thresh_inv() const{return get<double>("density_threshold_inv");}
	unsigned int saving_amount() const {return get<unsigned int>("saving_amount");}
	unsigned int save_iter_corrections        () const {return get<unsigned int>("save_iter_corrections");}

	std::vector<double> kain_param() const {return get<std::vector<double> >("kain_param");}

};


class OEP : public Nemo {

private:

    /// parameters for this OEP calculation
	OEP_Parameters oep_param;

	/// the wave function reference that determines the local potential
	std::shared_ptr<Nemo> reference;

	/// the final local potential
	real_function_3d Vfinal;

public:

    OEP(World& world, const commandlineparser& parser)
            : Nemo(world, std::make_shared<SCF>(world,parser.value("input")),parser.value("input")),
              oep_param(world, parser.value("input")) {

        // add tight convergence criteria
        std::vector<std::string> convergence_crit=param.get<std::vector<std::string> >("convergence_criteria");
        if (std::find(convergence_crit.begin(),convergence_crit.end(),"each_energy")==convergence_crit.end()) {
            convergence_crit.push_back("each_energy");
        }
        param.set_derived_value("convergence_criteria",convergence_crit);
        calc->param.set_derived_value("convergence_criteria",convergence_crit);

        // set reference
        auto scf=std::make_shared<SCF>(world,parser.value("input"));
        set_reference(std::make_shared<Nemo>(world,scf,parser.value("input")));
        reference->param.set_derived_value("convergence_criteria",convergence_crit);
        reference->get_calc()->param.set_derived_value("convergence_criteria",convergence_crit);

        oep_param.set_derived_values(param);
    }

	void set_reference(const std::shared_ptr<Nemo> reference1) {
	    reference=reference1;
	}

    std::shared_ptr<Nemo> get_reference() const {
        return reference;
    }

    void print_parameters(std::vector<std::string> what) const {
        for (auto w : what) {
            if (w=="oep") oep_param.print("oep");
            else if (w=="reference") reference->param.print("dft");
            else if (w=="oep_calc") param.print("oep_calc");
            else {MADNESS_EXCEPTION(std::string("unknown parameter set to print "+w).c_str(),1);}
        }
    }

	real_function_3d get_final_potential() const {
        return Vfinal;
    }

    virtual double value() {
        return value(calc->molecule.get_all_coords());
    }

    virtual double value(const Tensor<double>& x) {
	    reference->value();
        set_protocol(param.econv());
        calc->copy_data(world,*(reference->get_calc()));
        double energy=0.0;
        Tensor<double> fock;
        bool load_mos=(oep_param.restart() or oep_param.no_compute());
        if (load_mos) load_restartdata(fock);

        if (not oep_param.no_compute())  energy=solve(reference->get_calc()->get_amo());
        return energy;
	};

    /// Iterative energy calculation for approximate OEP with EXACT EXCHANGE functional
	/// for other functionals, slater potential must be modified
	/// HF orbitals and eigenvalues are used as the guess here
	/// note that KS_nemo is a reference and changes oep->get_calc()->amo orbitals
	/// same for orbital energies (eigenvalues) KS_eigvals which is oep->get_calc()->aeps
	/// converged if norm, total energy difference and orbital energy differences (if not OAEP) are converged
    double solve(const vecfuncT& HF_nemo);

    void analyze();

    double iterate(const std::string model, const vecfuncT& HF_nemo, const tensorT& HF_eigvals,
    		vecfuncT& KS_nemo, tensorT& KS_Fock, real_function_3d& Voep,
			const real_function_3d Vs) const;

    virtual std::shared_ptr<Fock<double,3>> make_fock_operator() const;

//    MolecularOrbitals<double,3> to_MO() const {
//    	std::vector<std::string> str_irreps;
//    	vecfuncT aaa=symmetry_projector(calc->amo,R_square,str_irreps);
//    	return MolecularOrbitals<double,3>(aaa,this->get_calc()->aeps,str_irreps,this->get_calc()->aocc,this->get_calc()->aset);
//    }

    void save_restartdata(const Tensor<double>& fock) const;

    void load_restartdata(Tensor<double>& fock);

    std::tuple<Tensor<double>, vecfuncT> recompute_HF(const vecfuncT& HF_nemo) const;

    /// The following function tests all essential parts of the OEP program qualitatively and some also quantitatively
    int test_oep();

    bool need_ocep_correction(const std::string& model) const {
    	return (model=="ocep") or (model=="dcep") or (model=="mrks");
    }

    bool need_dcep_correction(const std::string& model) const {
    	return (model=="dcep");
    }

    bool need_mrks_correction(const std::string& model) const {
    	return (model=="mrks");
    }

    /// print orbital energies in reverse order with optional shift
    void print_orbens(const tensorT orbens) const {
		for (long i = orbens.size() - 1; i >= 0; i--) {
			printf(" e%2.2lu = %12.8f Eh\n", i, orbens(i));
		}
    }

    double compute_and_print_final_energies(const std::string model, const real_function_3d& Voep,
    		const vecfuncT& KS_nemo, const tensorT& KS_Fock,
			const vecfuncT& HF_nemo, const tensorT& HF_Fock) const;

    /// compute density from orbitals with ragularization (Bischoff, 2014_1, equation (19))
    real_function_3d compute_density(const vecfuncT& nemo) const {
    	real_function_3d density = 2.0*R_square*dot(world, nemo, nemo); // 2 because closed shell
    	return density;
    }

        /// compute \Delta rho as an indicator for the result's quality
    double compute_delta_rho(const real_function_3d rho_HF, const real_function_3d rho_KS) const {
    	// from Ospadov_2017, equation (26)
    	real_function_3d rho_diff = abs(rho_KS - rho_HF);
    	double Drho = rho_diff.trace();
    	return Drho;
    }

     /// compute Slater potential (Kohut, 2014, equation (15))
    real_function_3d compute_slater_potential(const vecfuncT& nemo) const {

        Exchange<double,3> K(world);
<<<<<<< HEAD
        K.set_parameters(R_square*nemo,nemo,calc->param.lo());
=======
        K.set_parameters(R_square*nemo,nemo,reference->get_calc()->aocc,param.lo());
>>>>>>> e1ef6eb2
        const vecfuncT Knemo = K(nemo);
        // 2.0*R_square in numerator and density (rho) cancel out upon division
        real_function_3d numerator = -1.0*dot(world, nemo, Knemo);
        real_function_3d rho = dot(world, nemo, nemo);

        // long-range asymptotic behavior for Slater potential is \int 1/|r-r'| * |phi_HOMO|^2 dr'
        // in order to compute this lra, use Coulomb potential with only HOMO density (= |phi_HOMO|^2)
//        Coulomb J(world);
//        J.reset_poisson_operator_ptr(param.lo(),param.econv());
//        real_function_3d lra = -1.0*J.compute_potential(R_square*square(nemo[homo_ind]));
        Coulomb<double,3> J(world,this);
        real_function_3d lra=-1.0/(param.nalpha()+param.nbeta())*J.compute_potential(this);
//        print("compute long-range part of the Slater potential from the full molecular density");
        if (oep_param.saving_amount() >= 3) save(lra, "lra_slater");

        real_function_3d zero=real_factory_3d(world);
        real_function_3d one=real_factory_3d(world).functor([](const coord_3d& r){return 1.0;});
    	std::vector<real_function_3d> args={R_square*rho,numerator,rho,zero,one,lra};
        refine_to_common_level(world,args);

        divide_add_interpolate op(oep_param.dens_thresh_hi(), oep_param.dens_thresh_lo(),
        		oep_param.dens_thresh_inv());
        real_function_3d VSlater=multi_to_multi_op_values(op,args)[0];
        return VSlater;
    }


    /// compute the total kinetic energy density of equation (6) from Kohut

    /// return without the NCF and factor 2 for closed shell !
    real_function_3d compute_total_kinetic_density(const vecfuncT& nemo) const {

	    // compute tau = 1/2 * sum |\nabla phi_i|^2
	    // = 1/2 * sum {(\nabla R)^2 * nemo_i^2 + 2 * R * nemo_i * (\nabla R) * (\nabla nemo_i)) + R^2 * (\nabla nemo_i)^2}
	    // = 1/2 * R^2 * sum {U1dot * nemo_i^2 + 2 * nemo_i * U1 * (\nabla nemo_i)) + (\nabla nemo_i)^2}

    	// get \nabla R and (\nabla R)^2 via and U1 = -1/R \nabla R and U1dot = (1/R \nabla R)^2
    	const vecfuncT U1 = this->ncf->U1vec();
	    NuclearCorrelationFactor::U1_dot_U1_functor u1_dot_u1(ncf.get());
	    const real_function_3d U1dot = real_factory_3d(world).functor(u1_dot_u1).truncate_on_project();

	    real_function_3d u1u1term=U1dot*dot(world,nemo,nemo);
	    real_function_3d u1dnterm=real_factory_3d(world).compressed();
	    real_function_3d dndnterm=real_factory_3d(world).compressed();

	    for (int idim=0; idim<3; ++idim) {
	    	real_derivative_3d D(world,idim);
	    	if(param.dft_deriv() == "bspline") D.set_bspline1();
	    	vecfuncT nemo_copy=copy(world,nemo);
	    	refine(world,nemo_copy);
	    	std::vector<real_function_3d> dnemo=apply(world,D,nemo_copy);
	    	u1dnterm+=U1[idim]*dot(world,nemo_copy,dnemo);
	    	refine(world,dnemo);
	    	dndnterm+=dot(world,dnemo,dnemo);
	    }

	    real_function_3d tau=0.5*(u1u1term - 2.0*u1dnterm + dndnterm);

		return tau;

    }

    /// compute the Pauli kinetic energy density divided by the density tau_P/rho with equation (16) from Ospadov, 2017
    real_function_3d compute_Pauli_kinetic_density(const vecfuncT& nemo) const {

    	// compute the numerator tau_P

	    // get \nabla nemo
	    std::vector<vecfuncT> grad_nemo(nemo.size());
	    for (long i = 0; i < nemo.size(); i++) {
	    	vecfuncT nemo_copy=copy(world,nemo);
	    	refine(world,nemo_copy);

	    	if(param.dft_deriv() == "bspline") grad_nemo[i] = grad_bspline_one(nemo_copy[i]);  // gradient using b-spline
	    	else grad_nemo[i] = grad(nemo_copy[i]);  // default gradient using abgv
	    }

	    vecfuncT grad_nemo_term;
		for (size_t i = 0; i < nemo.size(); i++) {
			for (size_t j = i + 1; j < nemo.size(); j++) {
				vecfuncT tmp = nemo[i]*grad_nemo[j] - nemo[j]*grad_nemo[i];
				grad_nemo_term.push_back(dot(world, tmp, tmp));
			}
		}
		real_function_3d numerator = sum(world, grad_nemo_term); // numerator = tau_P * 2 * rho / R^4

		return numerator;

    }

    /// compute correction of the given model

    /// shift of the diagonal elements of the fock matrix results in a global shift
    /// of the potential
    /// \[
    /// \frac{\bar \epsilon}{\rho} = \frac{1}{\rho}\sum_{ij}\phi_i(F_ij+\delta_ij s)\phi_j
    ///        = \frac{1}{\rho} ( \sum_{ij}\phi_i F_ij \phi_j + s\sum_i\phi_i\phi_i )
    ///        = s + \frac{1}{\rho} \sum_{ij}\phi_i F_ij \phi_j
    real_function_3d compute_ocep_correction(const real_function_3d& ocep_numerator_HF,
    		const vecfuncT& nemoHF, const vecfuncT& nemoKS,
			const tensorT& fockHF, const tensorT& fockKS) const {

    	if (fockKS.normf()<1.e-10) {
    		real_function_3d zero=real_factory_3d(world);
    		return zero;
    	}

    	// compute HOMO energies and the long-range asymptotics
    	auto [eval, evec] = syev(fockKS);
       	double homoKS = -eval.max();

       	auto [eval1, evec1] = syev(fockHF);
       	double homoHF = -eval1.max();

        double longrange=homoHF-homoKS;

        tensorT fock1=copy(fockKS);
        for (int i=0; i<fock1.dim(0); ++i) fock1(i,i)-=longrange;

		// 2.0*R_square in numerator and density (rho) cancel out upon division
//    	real_function_3d numeratorHF=-1.0*compute_energy_weighted_density_local(nemoHF,fockHF);
//    	real_function_3d numeratorHF=-1.0*compute_energy_weighted_density(nemoHF,eigvalsHF);
    	real_function_3d numeratorKS=-1.0*compute_energy_weighted_density_local(nemoKS,fock1);
//    	real_function_3d numeratorKS=-1.0*compute_energy_weighted_density(nemoKS,eval);

		// 2.0*R_square in numerator and density (rho) cancel out upon division
        real_function_3d densityKS = dot(world, nemoKS, nemoKS);
        real_function_3d densityHF = dot(world, nemoHF, nemoHF);

    	real_function_3d lra_func=real_factory_3d(world);
    	std::vector<real_function_3d> args={densityKS,ocep_numerator_HF,densityHF,
    			numeratorKS,densityKS,lra_func};
        refine_to_common_level(world,args);

        divide_add_interpolate op(oep_param.dens_thresh_hi(), oep_param.dens_thresh_lo(),
        		oep_param.dens_thresh_inv());
        real_function_3d correction=multi_to_multi_op_values(op,args)[0];


    	return correction;

    }

    /// return without the NCF and factor 2 for closed shell !

    /// follow Eq. (4) of Ryabinkin2014
    real_function_3d compute_energy_weighted_density_local(const vecfuncT& nemo,
    		const tensorT& fock) const {
    	return dot(world,nemo,transform(world,nemo,fock));
    }

    /// compute correction of the given model
    real_function_3d compute_dcep_correction(const real_function_3d& dcep_numerator_HF,
    		const vecfuncT& nemoHF, const vecfuncT& nemoKS) const {

		// 2.0*R_square in numerator and density (rho) cancel out upon division
//    	real_function_3d numeratorHF=compute_total_kinetic_density(nemoHF);
    	real_function_3d numeratorKS=compute_total_kinetic_density(nemoKS);

		// 2.0*R_square in numerator and density (rho) cancel out upon division
        real_function_3d densityKS = dot(world, nemoKS, nemoKS);
        real_function_3d densityHF = dot(world, nemoHF, nemoHF);

    	real_function_3d lra_func=real_factory_3d(world).functor([](const coord_3d& r)
    			{return 0.0;});

    	std::vector<real_function_3d> args={densityKS,dcep_numerator_HF,densityHF,
    			numeratorKS,densityKS,lra_func};
        refine_to_common_level(world,args);

        divide_add_interpolate op(oep_param.dens_thresh_hi(), oep_param.dens_thresh_lo(),
        		oep_param.dens_thresh_inv());
        real_function_3d correction=multi_to_multi_op_values(op,args)[0];

    	return correction;
    }

    /// compute correction of the given model
    real_function_3d compute_mrks_correction(const real_function_3d& mrks_numerator_HF,
    		const vecfuncT& nemoHF, const vecfuncT& nemoKS) const {

		// 2.0*R_square in numerator and density (rho) cancel out upon division
//    	real_function_3d numeratorHF=compute_Pauli_kinetic_density(nemoHF);
    	real_function_3d numeratorKS=compute_Pauli_kinetic_density(nemoKS);

		// 2.0*R_square in numerator and density (rho) cancel out upon division
        real_function_3d densityKS = dot(world, nemoKS, nemoKS);
        real_function_3d densityHF = dot(world, nemoHF, nemoHF);

        // longrange correction is zero
    	real_function_3d lra_func=real_factory_3d(world).functor([](const coord_3d& r) {return 0.0;});

    	real_function_3d denssq=square(densityKS);
    	std::vector<real_function_3d> args={densityKS,mrks_numerator_HF,densityHF,
    			numeratorKS,densityKS,lra_func};
        refine_to_common_level(world,args);

        divide_add_interpolate op(oep_param.dens_thresh_hi(), oep_param.dens_thresh_lo(),
        		oep_param.dens_thresh_inv());
        op.square_denominator=true;
        real_function_3d correction=0.5*multi_to_multi_op_values(op,args)[0];

    	return correction;
    }

    /// compute all potentials from given nemos except kinetic energy
    void compute_nemo_potentials(const vecfuncT& nemo, vecfuncT& Jnemo, vecfuncT& Unemo) const {

    	// compute Coulomb part
    	compute_coulomb_potential(nemo, Jnemo);

    	// compute nuclear potential part
    	Nuclear<double,3> Unuc(world, this->ncf);
    	Unemo = Unuc(nemo);

    }

    /// compute Coulomb potential
    void compute_coulomb_potential(const vecfuncT& nemo, vecfuncT& Jnemo) const {

<<<<<<< HEAD
    	Coulomb J(world, this);
=======
    	Coulomb<double,3> J(world, this);
>>>>>>> e1ef6eb2
    	real_function_3d density=this->compute_density(nemo);
    	J.potential()=J.compute_potential(density);
    	Jnemo = J(nemo);
    	truncate(world, Jnemo);

    }

    /// compute exchange potential (needed for Econv)
    void compute_exchange_potential(const vecfuncT& nemo, vecfuncT& Knemo) const {

    	Exchange<double,3> K = Exchange<double,3>(world);
    	K.set_parameters(R_square*nemo,nemo,param.lo());
    	Knemo = K(nemo);
    	truncate(world, Knemo);

    }

    /// compute Evir using Levy-Perdew virial relation (Kohut_2014, (43) or Ospadov_2017, (25))
    double compute_exchange_energy_vir(const vecfuncT& nemo, const real_function_3d Vx) const {

    	// make vector of functions r = (x, y, z)
    	auto monomial_x = [] (const coord_3d& r) {return r[0];};
    	auto monomial_y = [] (const coord_3d& r) {return r[1];};
    	auto monomial_z = [] (const coord_3d& r) {return r[2];};
    	vecfuncT r(3);
    	r[0]=real_factory_3d(world).functor(monomial_x);
    	r[1]=real_factory_3d(world).functor(monomial_y);
    	r[2]=real_factory_3d(world).functor(monomial_z);

    	real_function_3d rhonemo = 2.0*dot(world, nemo, nemo); // 2 because closed shell

    	real_function_3d rhoterm = 3*rhonemo + dot(world, r, -2.0*ncf->U1vec()*rhonemo + grad(rhonemo,true));
    	double Ex = inner(Vx, R_square*rhoterm);
    	return Ex;

    }

    /// compute exchange energy using the expectation value of the exchange operator
    double compute_exchange_energy_conv(const vecfuncT phi, const vecfuncT Kphi) const {

    	double Ex = -1.0*inner(world, phi, Kphi).sum();
    	return Ex;

    }

    /// compute all energy contributions except exchange and sum up for total energy
    /// the exchange energy must be computed priorly with the compute_exchange_energy_... methods
    std::vector<double> compute_energy(const vecfuncT& nemo, const double E_X) const {

    	// compute kinetic energy
    	double E_kin = compute_kinetic_energy(nemo);

    	real_function_3d density=compute_density(nemo);

    	// compute external potential (nuclear attraction)
    	real_function_3d Vext = calc->potentialmanager->vnuclear();
<<<<<<< HEAD
    	Coulomb J(world,this);
=======
    	Coulomb<double,3> J(world,this);
>>>>>>> e1ef6eb2
    	real_function_3d Jpotential=J.compute_potential(density);

    	// compute remaining energies: nuclear attraction, Coulomb, nuclear repulsion
    	// computed as expectation values (see Szabo, Ostlund (3.81))
    	const double E_ext = inner(Vext,density); // 2 because closed shell
    	const double E_J = 0.5*inner(density,Jpotential);
    	const double E_nuc = calc->molecule.nuclear_repulsion_energy();
    	double energy = E_kin + E_ext + E_J + E_X + E_nuc;

    	if (world.rank() == 0) {
    		printf("\n                      kinetic energy %15.8f Eh\n", E_kin);
    		printf("  electron-nuclear attraction energy %15.8f Eh\n", E_ext);
    		printf("                      Coulomb energy %15.8f Eh\n", E_J);
    		printf("                     exchange energy %15.8f Eh\n", E_X);
    		printf("    nuclear-nuclear repulsion energy %15.8f Eh\n", E_nuc);
    		printf("                        total energy %15.8f Eh\n\n", energy);
    	}
    	return {energy,E_kin,E_ext,E_J,E_X};

    }

    /// compute diagonal elements of Fock matrix
    Tensor<double> compute_fock_diagonal_elements(const Tensor<double>& KS_eigvals,
    		const vecfuncT& phi, const vecfuncT& Kphi, const real_function_3d& Vx) const {
    	return KS_eigvals - inner(world, phi, Kphi) - inner(world, phi, Vx*phi);
    }

    /// cumpute E^(0) = \sum_i \epsilon_i^KS
    double compute_E_zeroth(const tensorT eigvals) const {
    	double E_0 = 0.0;
    	for (long i = 0; i < eigvals.size(); i++) {
    		E_0 += eigvals(i);
    	}
    	E_0 *= 2.0; // closed shell: every orbital energy must be counted twice
    	return E_0;
    }

    /// compute E^(1) = 1/2*\sum_ij <ij||ij> - \sum_i <i|J + Vx|i> = \sum_i <i|- 0.5*J - 0.5*K - Vx|i>
    double compute_E_first(const vecfuncT phi, const vecfuncT Jphi, const vecfuncT Kphi, const real_function_3d Vx) const {

    	//compute expectation values:
    	const double E_J = inner(world, phi, Jphi).sum();
    	const double E_K = inner(world, phi, Kphi).sum();
    	const double E_Vx = inner(world, phi, Vx*phi).sum();
    	printf("  E_J   =  %15.8f Eh\n", E_J);
    	printf("  E_K   =  %15.8f Eh\n", E_K);
    	printf("  E_Vx  =  %15.8f Eh\n", E_Vx);
    	const double E_nuc = calc->molecule.nuclear_repulsion_energy();

    	double E_1 = -1.0*(E_J + E_K + 2.0*E_Vx) + E_nuc;
    	return E_1;

    }

};



} /* namespace madness */

#endif /* SRC_APPS_CHEM_OEP_H_ */<|MERGE_RESOLUTION|>--- conflicted
+++ resolved
@@ -285,11 +285,7 @@
     real_function_3d compute_slater_potential(const vecfuncT& nemo) const {
 
         Exchange<double,3> K(world);
-<<<<<<< HEAD
-        K.set_parameters(R_square*nemo,nemo,calc->param.lo());
-=======
         K.set_parameters(R_square*nemo,nemo,reference->get_calc()->aocc,param.lo());
->>>>>>> e1ef6eb2
         const vecfuncT Knemo = K(nemo);
         // 2.0*R_square in numerator and density (rho) cancel out upon division
         real_function_3d numerator = -1.0*dot(world, nemo, Knemo);
@@ -510,11 +506,7 @@
     /// compute Coulomb potential
     void compute_coulomb_potential(const vecfuncT& nemo, vecfuncT& Jnemo) const {
 
-<<<<<<< HEAD
-    	Coulomb J(world, this);
-=======
     	Coulomb<double,3> J(world, this);
->>>>>>> e1ef6eb2
     	real_function_3d density=this->compute_density(nemo);
     	J.potential()=J.compute_potential(density);
     	Jnemo = J(nemo);
@@ -526,7 +518,7 @@
     void compute_exchange_potential(const vecfuncT& nemo, vecfuncT& Knemo) const {
 
     	Exchange<double,3> K = Exchange<double,3>(world);
-    	K.set_parameters(R_square*nemo,nemo,param.lo());
+    	K.set_parameters(R_square*nemo,nemo,this->get_calc()->aocc);
     	Knemo = K(nemo);
     	truncate(world, Knemo);
 
@@ -571,11 +563,7 @@
 
     	// compute external potential (nuclear attraction)
     	real_function_3d Vext = calc->potentialmanager->vnuclear();
-<<<<<<< HEAD
-    	Coulomb J(world,this);
-=======
     	Coulomb<double,3> J(world,this);
->>>>>>> e1ef6eb2
     	real_function_3d Jpotential=J.compute_potential(density);
 
     	// compute remaining energies: nuclear attraction, Coulomb, nuclear repulsion
