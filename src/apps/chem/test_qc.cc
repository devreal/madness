--- conflicted
+++ resolved
@@ -168,32 +168,6 @@
 }
 
 int main(int argc, char** argv) {
-<<<<<<< HEAD
-	madness::initialize(argc, argv);
-	int result=0;
-	bool small = true;
-
-	madness::World world(SafeMPI::COMM_WORLD);
-	world.gop.fence();
-	startup(world,argc,argv);
-
-	// default set of parameters for closed shell
-	CalculationParameters cparam;
-	cparam.set_user_defined_value("print_level",1);
-	cparam.set_user_defined_value("save",false);
-
-	try {
-		// check for correct result
-		{
-			result+=run_all_calculations(world, {cparam},true);
-			if (result>0) throw std::runtime_error("moldft returns incorrect result");
-		}
-
-		// check for no error (run 1 iteration only)
-		{
-			// store the variations of the default set
-			TestCalculationParameters tparam(cparam);
-=======
 
 
     madness::World& world=madness::initialize(argc, argv);
@@ -219,7 +193,6 @@
     	{
     		// store the variations of the default set
     		TestCalculationParameters tparam(cparam);
->>>>>>> bdef1e59
 			tparam.set_user_defined_value("maxiter",1);
 
 			if (small) {
@@ -252,21 +225,6 @@
 			tparam.set_user_defined_value("charge",1.0);
 			tparam.set_user_defined_value("nopen",1);
 			run_all_calculations(world, {tparam});
-<<<<<<< HEAD
-		}
-	} catch (std::exception& e) {
-		print("an error occured, moldft tests failed");
-		print(e.what());
-		result=1;
-	}
-
-
-	//    std::vector<CalculationParameters> all_doubles=tparam.make_all_parameter_doubles();
-	//    run_all_calculations(world, all_doubles);
-
-	madness::finalize();
-	return result;
-=======
     	}
     } catch (std::exception& e) {
     	print("an error occured, moldft tests failed");
@@ -279,5 +237,4 @@
 //    run_all_calculations(world, all_doubles);
     madness::finalize();
     return result;
->>>>>>> bdef1e59
 }