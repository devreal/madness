--- conflicted
+++ resolved
@@ -5,12 +5,8 @@
     sdf_shape_tester test_gmres tdse1d vnucso nonlinschro sininteg functionio 
     dataloadbal hatom_1d binaryop dielectric hehf 3dharmonic testsolver
     testspectralprop dielectric_external_field mp2 tiny oep h2dynamic newsolver
-<<<<<<< HEAD
-    cc2 nemo znemo zcis helium_exact density_smoothing siam_example lrccs ac_corr
+    cc2 nemo znemo zcis helium_exact density_smoothing siam_example ac_corr
     derivatives)
-=======
-    cc2 nemo helium_exact density_smoothing siam_example ac_corr derivatives)
->>>>>>> b894ee60
  
 if(LIBXC_FOUND)
   list(APPEND EXAMPLE_SOURCES hefxc)
