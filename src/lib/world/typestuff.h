/*
  This file is part of MADNESS.

  Copyright (C) 2007,2010 Oak Ridge National Laboratory

  This program is free software; you can redistribute it and/or modify
  it under the terms of the GNU General Public License as published by
  the Free Software Foundation; either version 2 of the License, or
  (at your option) any later version.

  This program is distributed in the hope that it will be useful,
  but WITHOUT ANY WARRANTY; without even the implied warranty of
  MERCHANTABILITY or FITNESS FOR A PARTICULAR PURPOSE. See the
  GNU General Public License for more details.

  You should have received a copy of the GNU General Public License
  along with this program; if not, write to the Free Software
  Foundation, Inc., 59 Temple Place, Suite 330, Boston, MA 02111-1307 USA

  For more information please contact:

  Robert J. Harrison
  Oak Ridge National Laboratory
  One Bethel Valley Road
  P.O. Box 2008, MS-6367

  email: harrisonrj@ornl.gov
  tel:   865-241-3937
  fax:   865-572-0680


  $Id$
*/


#ifndef MADNESS_WORLD_TYPESTUFF_H__INCLUDED
#define MADNESS_WORLD_TYPESTUFF_H__INCLUDED

/// \file typestuff.h
/// \brief Grossly simplified Boost-like type traits and templates

// Aims to be a compatible subset of Boost ... wish we could rely on
// Boost being there but between bjam (theirs), bloat (theirs), brain
// deficiences (mine, not theirs), bleeding edge massively parallel
// systems, and compiler deficiences, we have to be independent for the
// time being.

#include <cstddef>
#include <type_traits>
#include <stdint.h>
<<<<<<< HEAD

#include <madness_config.h>

#if defined(MADNESS_HAS_STD_TR1_TYPE_TRAITS) && !defined(MADNESS_HAS_STD_TYPE_TRAITS)
#define MADNESS_HAS_STD_TYPE_TRAITS
=======
#include <madness_config.h>

// Select header that contains type_traits
#if defined(MADNESS_USE_TYPE_TRAITS)
#include <type_traits>
#elif defined(MADNESS_USE_TR1_TYPE_TRAITS)
#include <tr1/type_traits>
#elif defined(MADNESS_USE_BOOST_TR1_TYPE_TRAITS_HPP)
#include <boost/tr1/type_traits.hpp>
#else
#error No acceptable type_traits include directive was found.
#endif // TYPE_TRAITS

#if defined(MADNESS_HAS_STD_TR1_TYPE_TRAITS) && !defined(MADNESS_HAS_STD_TYPE_TRAITS)
#define MADNESS_HAS_STD_TYPE_TRAITS 1
>>>>>>> d40472d0

// Insert the tr1 type traits into the std namespace.
namespace std {

    using ::std::tr1::integral_constant;
    using ::std::tr1::true_type;
    using ::std::tr1::false_type;
    using ::std::tr1::is_void;
    using ::std::tr1::is_integral;
    using ::std::tr1::is_floating_point;
    using ::std::tr1::is_array;
    using ::std::tr1::is_pointer;
    using ::std::tr1::is_reference;
    using ::std::tr1::is_member_object_pointer;
    using ::std::tr1::is_member_function_pointer;
    using ::std::tr1::is_enum;
    using ::std::tr1::is_union;
    using ::std::tr1::is_class;
    using ::std::tr1::is_function;
    using ::std::tr1::is_arithmetic;
    using ::std::tr1::is_fundamental;
    using ::std::tr1::is_object;
    using ::std::tr1::is_scalar;
    using ::std::tr1::is_compound;
    using ::std::tr1::is_member_pointer;
    using ::std::tr1::is_const;
    using ::std::tr1::is_volatile;
    using ::std::tr1::is_pod;
    using ::std::tr1::is_empty;
    using ::std::tr1::is_polymorphic;
    using ::std::tr1::is_abstract;
    using ::std::tr1::has_trivial_constructor;
    using ::std::tr1::has_trivial_copy;
    using ::std::tr1::has_trivial_assign;
    using ::std::tr1::has_trivial_destructor;
    using ::std::tr1::has_nothrow_constructor;
    using ::std::tr1::has_nothrow_copy;
    using ::std::tr1::has_nothrow_assign;
    using ::std::tr1::has_virtual_destructor;
    using ::std::tr1::is_signed;
    using ::std::tr1::is_unsigned;
    using ::std::tr1::alignment_of;
    using ::std::tr1::rank;
    using ::std::tr1::extent;
    using ::std::tr1::is_same;
    using ::std::tr1::is_base_of;
    using ::std::tr1::is_convertible;
    using ::std::tr1::remove_const;
    using ::std::tr1::remove_volatile;
    using ::std::tr1::remove_cv;
    using ::std::tr1::add_const;
    using ::std::tr1::add_volatile;
    using ::std::tr1::add_cv;
    using ::std::tr1::remove_reference;
    using ::std::tr1::add_reference;
    using ::std::tr1::remove_extent;
    using ::std::tr1::remove_all_extents;
    using ::std::tr1::remove_pointer;
    using ::std::tr1::add_pointer;
    using ::std::tr1::aligned_storage;

} // namespace std
#endif


namespace madness {

    template <bool Cond, typename T1, typename T2>
    struct if_c {
        typedef T1 type;
    };

    template <typename T1, typename T2>
    struct if_c<false, T1, T2> {
        typedef T2 type;
    };

    template <typename Cond, typename T1, typename T2>
    struct if_ : public if_c<Cond::value, T1, T2> {};

    /// type_or_c<bool A, bool B>::value will be true if (A || B)
    template <bool A, bool B>
    class type_or_c : public std::true_type { };

    /// type_or_c<bool A, bool B>::value will be true if (A || B)
    template<> class type_or_c<false,false> : public std::false_type { };

    /// type_or<CondA,CondB>::value  will be true if (CondA::value || CondB::value)
    template <class CondA, class CondB>
    class type_or : public type_or_c<CondA::value, CondB::value> { };


    /// type_and_c<bool A, bool B>::value will be true if (A && B)
    template <bool A, bool B>
    class type_and_c : public std::false_type { };

    /// type_and_c<bool A, bool B>::value will be true if (A && B)
    template<> class type_and_c<true, true> : public std::true_type { };

    /// type_and<CondA,CondB>::value  will be true if (CondA::value && CondB::value)
    template <class CondA, class CondB>
    class type_and: public type_and_c<CondA::value, CondB::value> { };

    /// is_eq<A,B> returns true if A and B are the same integers
    template <int A, int B>
    struct is_eq  : public std::false_type { };

    /// is_eq<A,B> returns true if A and B are the same integers
    template <int A>
    struct is_eq<A,A> : public std::true_type { };

    /// True if A is derived from B and is not B
    template <class A, class B>
    struct is_derived_from {
        typedef char yes;
        typedef int no;
        static no f(...);
        static yes f(B*);
        static const bool value = (sizeof(f((A*)0)) == sizeof(yes));
    };

    /// True if A is derived from B and is not B
    template <class A>
    struct is_derived_from<A,A> {
        static const bool value = false;
    };


    /// Function traits in the spirt of boost function traits
    template <typename functionT>
    struct function_traits {
        static const bool value = false;
    };

    /// Function traits in the spirt of boost function traits
    template <typename returnT>
    struct function_traits<returnT(*)()> {
        static const bool value = true;
        static const int arity = 0;
        typedef returnT result_type;
    };

    /// Function traits in the spirt of boost function traits
    template <typename returnT, typename arg1T>
    struct function_traits<returnT(*)(arg1T)> {
        static const bool value = true;
        static const int arity = 1;
        typedef returnT result_type;
        typedef arg1T arg1_type;
    };

    /// Function traits in the spirt of boost function traits
    template <typename returnT, typename arg1T, typename arg2T>
    struct function_traits<returnT(*)(arg1T,arg2T)> {
        static const bool value = true;
        static const int arity = 2;
        typedef returnT result_type;
        typedef arg1T arg1_type;
        typedef arg2T arg2_type;
    };

    /// Function traits in the spirt of boost function traits
    template <typename returnT, typename arg1T, typename arg2T, typename arg3T>
    struct function_traits<returnT(*)(arg1T,arg2T,arg3T)> {
        static const bool value = true;
        static const int arity = 3;
        typedef returnT result_type;
        typedef arg1T arg1_type;
        typedef arg2T arg2_type;
        typedef arg3T arg3_type;
    };

    /// Function traits in the spirt of boost function traits
    template <typename returnT, typename arg1T, typename arg2T, typename arg3T, typename arg4T>
    struct function_traits<returnT(*)(arg1T,arg2T,arg3T,arg4T)> {
        static const bool value = true;
        static const int arity = 4;
        typedef returnT result_type;
        typedef arg1T arg1_type;
        typedef arg2T arg2_type;
        typedef arg3T arg3_type;
        typedef arg4T arg4_type;
    };

    /// Function traits in the spirt of boost function traits
    template <typename returnT, typename arg1T, typename arg2T, typename arg3T, typename arg4T, typename arg5T>
    struct function_traits<returnT(*)(arg1T,arg2T,arg3T,arg4T,arg5T)> {
        static const bool value = true;
        static const int arity = 5;
        typedef returnT result_type;
        typedef arg1T arg1_type;
        typedef arg2T arg2_type;
        typedef arg3T arg3_type;
        typedef arg4T arg4_type;
        typedef arg5T arg5_type;
    };


    /// Function traits in the spirt of boost function traits
    template <typename returnT, typename arg1T, typename arg2T, typename arg3T, typename arg4T, typename arg5T, typename arg6T>
    struct function_traits<returnT(*)(arg1T,arg2T,arg3T,arg4T,arg5T,arg6T)> {
        static const bool value = true;
        static const int arity = 6;
        typedef returnT result_type;
        typedef arg1T arg1_type;
        typedef arg2T arg2_type;
        typedef arg3T arg3_type;
        typedef arg4T arg4_type;
        typedef arg5T arg5_type;
        typedef arg6T arg6_type;
    };


    /// Function traits in the spirt of boost function traits
    template <typename returnT, typename arg1T, typename arg2T, typename arg3T, typename arg4T, typename arg5T, typename arg6T, typename arg7T>
    struct function_traits<returnT(*)(arg1T,arg2T,arg3T,arg4T,arg5T,arg6T,arg7T)> {
        static const bool value = true;
        static const int arity = 7;
        typedef returnT result_type;
        typedef arg1T arg1_type;
        typedef arg2T arg2_type;
        typedef arg3T arg3_type;
        typedef arg4T arg4_type;
        typedef arg5T arg5_type;
        typedef arg6T arg6_type;
        typedef arg7T arg7_type;
    };

    /// Function traits in the spirt of boost function traits
    template <typename returnT, typename arg1T, typename arg2T, typename arg3T, typename arg4T, typename arg5T, typename arg6T, typename arg7T, typename arg8T>
    struct function_traits<returnT(*)(arg1T,arg2T,arg3T,arg4T,arg5T,arg6T,arg7T,arg8T)> {
        static const bool value = true;
        static const int arity = 8;
        typedef returnT result_type;
        typedef arg1T arg1_type;
        typedef arg2T arg2_type;
        typedef arg3T arg3_type;
        typedef arg4T arg4_type;
        typedef arg5T arg5_type;
        typedef arg6T arg6_type;
        typedef arg7T arg7_type;
        typedef arg8T arg8_type;
    };

    /// Function traits in the spirt of boost function traits
    template <typename returnT, typename arg1T, typename arg2T, typename arg3T, typename arg4T, typename arg5T, typename arg6T, typename arg7T, typename arg8T, typename arg9T>
    struct function_traits<returnT(*)(arg1T,arg2T,arg3T,arg4T,arg5T,arg6T,arg7T,arg8T,arg9T)> {
        static const bool value = true;
        static const int arity = 9;
        typedef returnT result_type;
        typedef arg1T arg1_type;
        typedef arg2T arg2_type;
        typedef arg3T arg3_type;
        typedef arg4T arg4_type;
        typedef arg5T arg5_type;
        typedef arg6T arg6_type;
        typedef arg7T arg7_type;
        typedef arg8T arg8_type;
        typedef arg9T arg9_type;
    };


    /// Member function traits in the spirt of boost function traits
    template <typename memfuncT>
    struct memfunc_traits {
        static const bool value = false;
    };

    /// Member function traits in the spirt of boost function traits
    template <typename objT, typename returnT>
    struct memfunc_traits<returnT(objT::*)()> {
        static const bool value = true;
        static const int arity = 0;
        static const bool constness = false;
        typedef objT obj_type;
        typedef returnT result_type;
    };

    /// Member function traits in the spirt of boost function traits
    template <typename objT, typename returnT, typename arg1T>
    struct memfunc_traits<returnT(objT::*)(arg1T)> {
        static const bool value = true;
        static const int arity = 1;
        static const bool constness = false;
        typedef objT obj_type;
        typedef returnT result_type;
        typedef arg1T arg1_type;
    };

    /// Member function traits in the spirt of boost function traits
    template <typename objT, typename returnT, typename arg1T, typename arg2T>
    struct memfunc_traits<returnT(objT::*)(arg1T,arg2T)> {
        static const bool value = true;
        static const int arity = 2;
        static const bool constness = false;
        typedef objT obj_type;
        typedef returnT result_type;
        typedef arg1T arg1_type;
        typedef arg2T arg2_type;
    };

    /// Member function traits in the spirt of boost function traits
    template <typename objT, typename returnT, typename arg1T, typename arg2T, typename arg3T>
    struct memfunc_traits<returnT(objT::*)(arg1T,arg2T,arg3T)> {
        static const bool value = true;
        static const int arity = 3;
        static const bool constness = false;
        typedef objT obj_type;
        typedef returnT result_type;
        typedef arg1T arg1_type;
        typedef arg2T arg2_type;
        typedef arg3T arg3_type;
    };

    /// Member function traits in the spirt of boost function traits
    template <typename objT, typename returnT, typename arg1T, typename arg2T, typename arg3T, typename arg4T>
    struct memfunc_traits<returnT(objT::*)(arg1T,arg2T,arg3T,arg4T)> {
        static const bool value = true;
        static const int arity = 4;
        static const bool constness = false;
        typedef objT obj_type;
        typedef returnT result_type;
        typedef arg1T arg1_type;
        typedef arg2T arg2_type;
        typedef arg3T arg3_type;
        typedef arg4T arg4_type;
    };


    /// Member function traits in the spirt of boost function traits
    template <typename objT, typename returnT, typename arg1T, typename arg2T, typename arg3T, typename arg4T, typename arg5T>
    struct memfunc_traits<returnT(objT::*)(arg1T,arg2T,arg3T,arg4T,arg5T)> {
        static const bool value = true;
        static const int arity = 5;
        static const bool constness = false;
        typedef objT obj_type;
        typedef returnT result_type;
        typedef arg1T arg1_type;
        typedef arg2T arg2_type;
        typedef arg3T arg3_type;
        typedef arg4T arg4_type;
        typedef arg5T arg5_type;
    };


    /// Member function traits in the spirt of boost function traits
    template <typename objT, typename returnT, typename arg1T, typename arg2T, typename arg3T, typename arg4T, typename arg5T, typename arg6T>
    struct memfunc_traits<returnT(objT::*)(arg1T,arg2T,arg3T,arg4T,arg5T,arg6T)> {
        static const bool value = true;
        static const int arity = 6;
        static const bool constness = false;
        typedef objT obj_type;
        typedef returnT result_type;
        typedef arg1T arg1_type;
        typedef arg2T arg2_type;
        typedef arg3T arg3_type;
        typedef arg4T arg4_type;
        typedef arg5T arg5_type;
        typedef arg6T arg6_type;
    };


    /// Member function traits in the spirt of boost function traits
    template <typename objT, typename returnT, typename arg1T, typename arg2T, typename arg3T, typename arg4T, typename arg5T, typename arg6T, typename arg7T>
    struct memfunc_traits<returnT(objT::*)(arg1T,arg2T,arg3T,arg4T,arg5T,arg6T,arg7T)> {
        static const bool value = true;
        static const int arity = 7;
        static const bool constness = false;
        typedef objT obj_type;
        typedef returnT result_type;
        typedef arg1T arg1_type;
        typedef arg2T arg2_type;
        typedef arg3T arg3_type;
        typedef arg4T arg4_type;
        typedef arg5T arg5_type;
        typedef arg6T arg6_type;
        typedef arg7T arg7_type;
    };


    /// Member function traits in the spirt of boost function traits
    template <typename objT, typename returnT, typename arg1T, typename arg2T, typename arg3T, typename arg4T, typename arg5T, typename arg6T, typename arg7T, typename arg8T>
    struct memfunc_traits<returnT(objT::*)(arg1T,arg2T,arg3T,arg4T,arg5T,arg6T,arg7T,arg8T)> {
        static const bool value = true;
        static const int arity = 8;
        static const bool constness = false;
        typedef objT obj_type;
        typedef returnT result_type;
        typedef arg1T arg1_type;
        typedef arg2T arg2_type;
        typedef arg3T arg3_type;
        typedef arg4T arg4_type;
        typedef arg5T arg5_type;
        typedef arg6T arg6_type;
        typedef arg7T arg7_type;
        typedef arg8T arg8_type;
    };


    /// Member function traits in the spirt of boost function traits
    template <typename objT, typename returnT, typename arg1T, typename arg2T, typename arg3T, typename arg4T, typename arg5T, typename arg6T, typename arg7T, typename arg8T, typename arg9T>
    struct memfunc_traits<returnT(objT::*)(arg1T,arg2T,arg3T,arg4T,arg5T,arg6T,arg7T,arg8T,arg9T)> {
        static const bool value = true;
        static const int arity = 9;
        static const bool constness = false;
        typedef objT obj_type;
        typedef returnT result_type;
        typedef arg1T arg1_type;
        typedef arg2T arg2_type;
        typedef arg3T arg3_type;
        typedef arg4T arg4_type;
        typedef arg5T arg5_type;
        typedef arg6T arg6_type;
        typedef arg7T arg7_type;
        typedef arg8T arg8_type;
        typedef arg9T arg9_type;
    };


    /// Member function traits in the spirt of boost function traits
    template <typename objT, typename returnT>
    struct memfunc_traits<returnT(objT::*)() const> {
        static const bool value = true;
        static const int arity = 0;
        static const bool constness = true;
        typedef objT obj_type;
        typedef returnT result_type;
    };

    /// Member function traits in the spirt of boost function traits
    template <typename objT, typename returnT, typename arg1T>
    struct memfunc_traits<returnT(objT::*)(arg1T) const> {
        static const bool value = true;
        static const int arity = 1;
        static const bool constness = true;
        typedef objT obj_type;
        typedef returnT result_type;
        typedef arg1T arg1_type;
    };

    /// Member function traits in the spirt of boost function traits
    template <typename objT, typename returnT, typename arg1T, typename arg2T>
    struct memfunc_traits<returnT(objT::*)(arg1T,arg2T) const> {
        static const bool value = true;
        static const int arity = 2;
        static const bool constness = true;
        typedef objT obj_type;
        typedef returnT result_type;
        typedef arg1T arg1_type;
        typedef arg2T arg2_type;
    };

    /// Member function traits in the spirt of boost function traits
    template <typename objT, typename returnT, typename arg1T, typename arg2T, typename arg3T>
    struct memfunc_traits<returnT(objT::*)(arg1T,arg2T,arg3T) const> {
        static const bool value = true;
        static const int arity = 3;
        static const bool constness = true;
        typedef objT obj_type;
        typedef returnT result_type;
        typedef arg1T arg1_type;
        typedef arg2T arg2_type;
        typedef arg3T arg3_type;
    };


    /// Member function traits in the spirt of boost function traits
    template <typename objT, typename returnT, typename arg1T, typename arg2T, typename arg3T, typename arg4T>
    struct memfunc_traits<returnT(objT::*)(arg1T,arg2T,arg3T,arg4T) const> {
        static const bool value = true;
        static const int arity = 4;
        static const bool constness = true;
        typedef objT obj_type;
        typedef returnT result_type;
        typedef arg1T arg1_type;
        typedef arg2T arg2_type;
        typedef arg3T arg3_type;
        typedef arg4T arg4_type;
    };



    /// Member function traits in the spirt of boost function traits
    template <typename objT, typename returnT, typename arg1T, typename arg2T, typename arg3T, typename arg4T, typename arg5T>
    struct memfunc_traits<returnT(objT::*)(arg1T,arg2T,arg3T,arg4T,arg5T) const> {
        static const bool value = true;
        static const int arity = 5;
        static const bool constness = true;
        typedef objT obj_type;
        typedef returnT result_type;
        typedef arg1T arg1_type;
        typedef arg2T arg2_type;
        typedef arg3T arg3_type;
        typedef arg4T arg4_type;
        typedef arg5T arg5_type;
    };


    /// Member function traits in the spirt of boost function traits
    template <typename objT, typename returnT, typename arg1T, typename arg2T, typename arg3T, typename arg4T, typename arg5T, typename arg6T>
    struct memfunc_traits<returnT(objT::*)(arg1T,arg2T,arg3T,arg4T,arg5T,arg6T) const> {
        static const bool value = true;
        static const int arity = 6;
        static const bool constness = true;
        typedef objT obj_type;
        typedef returnT result_type;
        typedef arg1T arg1_type;
        typedef arg2T arg2_type;
        typedef arg3T arg3_type;
        typedef arg4T arg4_type;
        typedef arg5T arg5_type;
        typedef arg6T arg6_type;
    };


    /// Member function traits in the spirt of boost function traits
    template <typename objT, typename returnT, typename arg1T, typename arg2T, typename arg3T, typename arg4T, typename arg5T, typename arg6T, typename arg7T>
    struct memfunc_traits<returnT(objT::*)(arg1T,arg2T,arg3T,arg4T,arg5T,arg6T,arg7T) const> {
        static const bool value = true;
        static const int arity = 7;
        static const bool constness = true;
        typedef objT obj_type;
        typedef returnT result_type;
        typedef arg1T arg1_type;
        typedef arg2T arg2_type;
        typedef arg3T arg3_type;
        typedef arg4T arg4_type;
        typedef arg5T arg5_type;
        typedef arg6T arg6_type;
        typedef arg7T arg7_type;
    };



    /// Member function traits in the spirt of boost function traits
    template <typename objT, typename returnT, typename arg1T, typename arg2T, typename arg3T, typename arg4T, typename arg5T, typename arg6T, typename arg7T, typename arg8T>
    struct memfunc_traits<returnT(objT::*)(arg1T,arg2T,arg3T,arg4T,arg5T,arg6T,arg7T,arg8T) const> {
        static const bool value = true;
        static const int arity = 8;
        static const bool constness = true;
        typedef objT obj_type;
        typedef returnT result_type;
        typedef arg1T arg1_type;
        typedef arg2T arg2_type;
        typedef arg3T arg3_type;
        typedef arg4T arg4_type;
        typedef arg5T arg5_type;
        typedef arg6T arg6_type;
        typedef arg7T arg7_type;
        typedef arg8T arg8_type;
    };


    /// Member function traits in the spirt of boost function traits
    template <typename objT, typename returnT, typename arg1T, typename arg2T, typename arg3T, typename arg4T, typename arg5T, typename arg6T, typename arg7T, typename arg8T, typename arg9T>
    struct memfunc_traits<returnT(objT::*)(arg1T,arg2T,arg3T,arg4T,arg5T,arg6T,arg7T,arg8T,arg9T) const> {
        static const bool value = true;
        static const int arity = 9;
        static const bool constness = true;
        typedef objT obj_type;
        typedef returnT result_type;
        typedef arg1T arg1_type;
        typedef arg2T arg2_type;
        typedef arg3T arg3_type;
        typedef arg4T arg4_type;
        typedef arg5T arg5_type;
        typedef arg6T arg6_type;
        typedef arg7T arg7_type;
        typedef arg8T arg8_type;
        typedef arg9T arg9_type;
    };


    /// is_function_ptr<T>::value is true if T is a function pointer
//    template <typename T>
//    struct is_function_ptr {
//        static const bool value = function_traits<T>::value;
//    };



    /// This defines stuff that is serialiable by default rules ... basically anything contiguous

    /// Fundamental types, member function pointers, and function pointers
    /// are handled by default.
    template <typename T>
    struct is_serializable : public std::integral_constant<bool,
            std::is_fundamental<T>::value ||
            std::is_member_function_pointer<T>::value ||
            (std::is_function<typename std::remove_pointer<T>::type>::value &&
            ::std::is_pointer<T>::value)>
    {};


    /// Simple binder for member functions with no arguments
    template <class T, typename resultT>
    class BindNullaryMemFun {
    private:
        T* t;
        resultT(T::*op)();
    public:
        BindNullaryMemFun(T* t, resultT(T::*op)()) : t(t), op(op) {};
        resultT operator()() {
            return (t->*op)();
        };
    };

    /// Specialization of BindNullaryMemFun for void return
    template <class T>
    class BindNullaryMemFun<T,void> {
    private:
        T* t;
        void (T::*op)();
    public:
        BindNullaryMemFun(T* t, void (T::*op)()) : t(t), op(op) {};
        void operator()() {
            (t->*op)();
        };
    };


    /// Simple binder for const member functions with no arguments
    template <class T, typename resultT>
    class BindNullaryConstMemFun {
    private:
        const T* t;
        resultT(T::*op)() const;
    public:
        BindNullaryConstMemFun(const T* t, resultT(T::*op)() const) : t(t), op(op) {};
        resultT operator()() const {
            return (t->*op)();
        };
    };

    /// Specialization of BindNullaryConstMemFun for void return
    template <class T>
    class BindNullaryConstMemFun<T,void> {
    private:
        const T* t;
        void (T::*op)() const;
    public:
        BindNullaryConstMemFun(const T* t, void (T::*op)() const) : t(t), op(op) {};
        void operator()() const {
            (t->*op)();
        };
    };

    /// Factory function for BindNullaryMemFun
    template <class T, typename resultT>
    inline BindNullaryMemFun<T,resultT> bind_nullary_mem_fun(T* t, resultT(T::*op)()) {
        return BindNullaryMemFun<T,resultT>(t,op);
    }

    /// Factory function for BindNullaryConstMemFun
    template <class T, typename resultT>
    inline BindNullaryConstMemFun<T,resultT> bind_nullary_mem_fun(const T* t, resultT(T::*op)() const) {
        return BindNullaryConstMemFun<T,resultT>(t,op);
    }

    /// A type you can return when you want to return void ... use "return None"
    struct Void {};

    /// None, a la Python
    static const Void None = Void();

    /// Wrapper so that can return something even if returning void
    template <typename T>
    struct ReturnWrapper {
        typedef T type;
    };

    /// Wrapper so that can return something even if returning void
    template <>
    struct ReturnWrapper<void> {
        typedef Void type;
    };


    /// Used to provide rvalue references to support move semantics
    template <typename T> class Reference {
        T* p;
    public:
        Reference(T* x) : p(x) {}
        T& operator*() const {return *p;}
        T* operator->() const {return p;}
    };


    /* Macros to make some of this stuff more readable */

    /**
       \def REMREF(TYPE)
       \brief Macro to make std::remove_reference<T> easier to use

       \def REMCONST(TYPE)
       \brief Macro to make std::remove_const<T> easier to use

       \def MEMFUN_RETURNT(TYPE)
       \brief Macro to make member function type traits easier to use

       \def MEMFUN_OBJT(TYPE)
       \brief Macro to make member function type traits easier to use

       \def MEMFUN_ARITY(TYPE)
       \brief Macro to make member function type traits easier to use

       \def MEMFUN_ARG1T(TYPE)
       \brief Macro to make member function type traits easier to use

       \def MEMFUN_ARG2T(TYPE)
       \brief Macro to make member function type traits easier to use

       \def MEMFUN_ARG3T(TYPE)
       \brief Macro to make member function type traits easier to use

       \def MEMFUN_ARG4T(TYPE)
       \brief Macro to make member function type traits easier to use

       \def FUNCTION_RETURNT(TYPE)
       \brief Macro to make function type traits easier to use

       \def FUNCTION_ARITY(TYPE)
       \brief Macro to make function type traits easier to use

       \def FUNCTION_ARG1T(TYPE)
       \brief Macro to make function type traits easier to use

       \def FUNCTION_ARG2T(TYPE)
       \brief Macro to make function type traits easier to use

       \def FUNCTION_ARG3T(TYPE)
       \brief Macro to make function type traits easier to use

       \def FUNCTION_ARG4T(TYPE)
       \brief Macro to make function type traits easier to use

       \def IS_SAME(TYPEA, TYPEB)
       \brief Macro to make is_same<T> template easier to use

       \def RETURN_WRAPPERT(TYPE)
       \brief Returns TYPE unless TYPE is void when returns ReturnWrapper<void>

    */


#define REMREF(TYPE)    typename std::remove_reference< TYPE >::type
#define REMCONST(TYPE)  typename std::remove_const< TYPE >::type
#define REMCONSTX(TYPE) std::remove_const< TYPE >::type
#define RETURN_WRAPPERT(TYPE) typename ReturnWrapper< TYPE >::type

#define MEMFUN_RETURNT(MEMFUN) typename memfunc_traits< MEMFUN >::result_type
#define MEMFUN_CONSTNESS(MEMFUN) memfunc_traits< MEMFUN >::constness
#define MEMFUN_OBJT(MEMFUN)    typename memfunc_traits< MEMFUN >::obj_type
#define MEMFUN_ARITY(MEMFUN)   memfunc_traits< MEMFUN >::arity
#define MEMFUN_ARG1T(MEMFUN)   typename memfunc_traits< MEMFUN >::arg1_type
#define MEMFUN_ARG2T(MEMFUN)   typename memfunc_traits< MEMFUN >::arg2_type
#define MEMFUN_ARG3T(MEMFUN)   typename memfunc_traits< MEMFUN >::arg3_type
#define MEMFUN_ARG4T(MEMFUN)   typename memfunc_traits< MEMFUN >::arg4_type

#define FUNCTION_RETURNT(FUNCTION) typename function_traits< FUNCTION >::result_type
#define FUNCTION_ARITY(FUNCTION)   function_traits< FUNCTION >::arity
#define FUNCTION_ARG1T(FUNCTION)   typename function_traits< FUNCTION >::arg1_type
#define FUNCTION_ARG2T(FUNCTION)   typename function_traits< FUNCTION >::arg2_type
#define FUNCTION_ARG3T(FUNCTION)   typename function_traits< FUNCTION >::arg3_type
#define FUNCTION_ARG4T(FUNCTION)   typename function_traits< FUNCTION >::arg4_type

#define IS_SAME(A, B) std::is_same< A, B >
#define IS_EQ(A, B) is_eq< A, B >

} // end of namespace madness
#endif // MADNESS_WORLD_TYPESTUFF_H__INCLUDED<|MERGE_RESOLUTION|>--- conflicted
+++ resolved
@@ -46,15 +46,7 @@
 // time being.
 
 #include <cstddef>
-#include <type_traits>
 #include <stdint.h>
-<<<<<<< HEAD
-
-#include <madness_config.h>
-
-#if defined(MADNESS_HAS_STD_TR1_TYPE_TRAITS) && !defined(MADNESS_HAS_STD_TYPE_TRAITS)
-#define MADNESS_HAS_STD_TYPE_TRAITS
-=======
 #include <madness_config.h>
 
 // Select header that contains type_traits
@@ -70,7 +62,6 @@
 
 #if defined(MADNESS_HAS_STD_TR1_TYPE_TRAITS) && !defined(MADNESS_HAS_STD_TYPE_TRAITS)
 #define MADNESS_HAS_STD_TYPE_TRAITS 1
->>>>>>> d40472d0
 
 // Insert the tr1 type traits into the std namespace.
 namespace std {
