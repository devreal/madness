--- conflicted
+++ resolved
@@ -46,14 +46,11 @@
 #include <tensor/tensor.h>
 #include <mra/key.h>
 #include <mra/funcdefaults.h>
-<<<<<<< HEAD
 #include "mra/function_factory_and_interface.h"
 #include "tensor/gentensor.h"
 #include <world/typestuff.h>
 #include "mra/function_common_data.h"
-=======
 #include <mra/indexit.h>
->>>>>>> 3b8de49c
 
 namespace madness {
     template <typename T, std::size_t NDIM>
@@ -67,7 +64,6 @@
 
     template<typename T, std::size_t NDIM>
     class Function;
-<<<<<<< HEAD
 
     template<typename T, std::size_t NDIM>
     class FunctionFactory;
@@ -83,18 +79,12 @@
 
     template<int D>
     class MyPmap;
-=======
->>>>>>> 3b8de49c
 }
 
 namespace madness {
 
-<<<<<<< HEAD
-
-    /// A simple process map soon to be supplanted by Rebecca's
-=======
+
     /// A simple process map
->>>>>>> 3b8de49c
     template<typename keyT>
     class SimplePmap : public WorldDCPmapInterface<keyT> {
     private:
@@ -134,45 +124,6 @@
         }
     };
 
-<<<<<<< HEAD
-    /// A process map that uses only part of the key for determining the owner
-=======
-
-    /// FunctionCommonData holds all Function data common for given k
->>>>>>> 3b8de49c
-
-    /// @tparam     NDIM dimension of the key
-    /// @tparam     LDIM use only dim 0..LDIM-1 of NDIM to compute the owner
-    template<size_t NDIM, size_t LDIM>
-    class PartialKeyMap : public WorldDCPmapInterface<Key<NDIM> > {
-    private:
-        const int nproc;
-        const ProcessID me;
-        const int n;
-
-    public:
-        PartialKeyMap(World& world, int n = 4) :
-                nproc(world.nproc()), me(world.rank()), n(n) {
-        }
-
-        ProcessID
-        owner(const Key<NDIM>& key) const {
-            if (key.level() == 0) {
-                return 0;
-            }
-            else if (key.level() <= n) {
-                Key<LDIM> key1;
-                Key<NDIM-LDIM> key2;
-                key.break_apart(key1,key2);
-//                return hash(key1) % nproc;
-                return key1.hash() % nproc;
-            }
-            else {
-                return key.parent(key.level() - n).hash() % nproc;
-            }
-        }
-    };
-
 
     /// returns true if the function has a leaf node at key (works only locally)
     template<typename T, std::size_t NDIM>
@@ -757,9 +708,9 @@
         double norm = node.has_coeff() ? node.coeff().normf() : 0.0;
         if (norm < 1e-12)
             norm = 0.0;
-<<<<<<< HEAD
-//        norm=node.get_norm_tree();
-        s << norm << ", rank="<< node.coeff().rank()<<")";
+        double nt = node.get_norm_tree();
+        if (nt == 1e300) nt = 0.0;
+        s << norm << ", norm_tree=" << nt << "), rank="<< node.coeff().rank()<<")";
         return s;
     }
 
@@ -926,11 +877,6 @@
     std::ostream&
     operator<<(std::ostream& s, const CoeffTracker<T,NDIM>& ct) {
         s << ct.key() << ct.is_leaf() << " " << ct.get_impl();
-=======
-        double nt = node.get_norm_tree();
-        if (nt == 1e300) nt = 0.0;
-        s << norm << ", norm_tree=" << nt << ")";
->>>>>>> 3b8de49c
         return s;
     }
 
@@ -1372,7 +1318,6 @@
 
         void do_print_tree(const keyT& key, Level maxlevel) const;
 
-<<<<<<< HEAD
         /// convert a number [0,limit] to a hue color code [blue,red],
         /// or, if log is set, a number [1.e-10,limit]
         struct do_convert_to_color {
@@ -1395,32 +1340,6 @@
                     color= std::max(0.0,hue);
                 }
                 return color;
-=======
-        /// Compute by projection the scaling function coeffs in specified box
-        tensorT project(const keyT& key) const;
-
-        /// Returns the truncation threshold according to truncate_method
-        double truncate_tol(double tol, const keyT& key) const {
-            // RJH ... introduced max level here to avoid runaway
-            // refinement due to truncation threshold going down to
-            // intrinsic numerical error
-            const int MAXLEVEL1 = 20; // 0.5**20 ~= 1e-6
-            const int MAXLEVEL2 = 10; // 0.25**10 ~= 1e-6
-
-            if (truncate_mode == 0) {
-                return tol;
-            }
-            else if (truncate_mode == 1) {
-                double L = FunctionDefaults<NDIM>::get_cell_min_width();
-                return tol*std::min(1.0,pow(0.5,double(std::min(key.level(),MAXLEVEL1)))*L);
-            }
-            else if (truncate_mode == 2) {
-                double L = FunctionDefaults<NDIM>::get_cell_min_width();
-                return tol*std::min(1.0,pow(0.25,double(std::min(key.level(),MAXLEVEL2)))*L*L);
-            }
-            else {
-                MADNESS_EXCEPTION("truncate_mode invalid",truncate_mode);
->>>>>>> 3b8de49c
             }
         };
 
@@ -1792,16 +1711,22 @@
             const static double fac=1.0/std::pow(2,NDIM*0.5);
             tol*=fac;
 
+            // RJH ... introduced max level here to avoid runaway
+            // refinement due to truncation threshold going down to
+            // intrinsic numerical error
+            const int MAXLEVEL1 = 20; // 0.5**20 ~= 1e-6
+            const int MAXLEVEL2 = 10; // 0.25**10 ~= 1e-6
+
             if (truncate_mode == 0) {
                 return tol;
             }
             else if (truncate_mode == 1) {
                 double L = FunctionDefaults<NDIM>::get_cell_min_width();
-                return tol*std::min(1.0,pow(0.5,double(key.level()))*L);
+                return tol*std::min(1.0,pow(0.5,double(std::min(key.level(),MAXLEVEL1)))*L);
             }
             else if (truncate_mode == 2) {
                 double L = FunctionDefaults<NDIM>::get_cell_min_width();
-                return tol*std::min(1.0,pow(0.25,double(key.level()))*L*L);
+                return tol*std::min(1.0,pow(0.25,double(std::min(key.level(),MAXLEVEL2)))*L*L);
             }
             else {
                 MADNESS_EXCEPTION("truncate_mode invalid",truncate_mode);
@@ -2891,22 +2816,14 @@
                     rnorm = rc.normf();
                 }
 
-                if (tol && lnorm*rnorm < truncate_tol(tol, key)) {  // Zero leaf
-                    result->coeffs.replace(key, nodeT(tensorT(cdata.vk),false));
-                }
-<<<<<<< HEAD
+                if (rc.size() && lc.size()) { // Yipee!
+                    result->task(world.rank(), &implT:: template do_mul<L,R>, key, lc, std::make_pair(key,rc));
+                }
                 else if (tol && lnorm*rnorm < truncate_tol(tol, key)) {
                     result->coeffs.replace(key, nodeT(coeffT(cdata.vk,targs),false)); // Zero leaf
                 }
-                else {
-                    result->coeffs.replace(key, nodeT(coeffT(),true)); // Interior node
-=======
-                else if (rc.size() && lc.size()) { // Yipee!
-                    result->task(world.rank(), &implT:: template do_mul<L,R>, key, lc, std::make_pair(key,rc));
-                }
                 else {  // Interior node
-                    result->coeffs.replace(key, nodeT(tensorT(),true));
->>>>>>> 3b8de49c
+                    result->coeffs.replace(key, nodeT(coeffT(),true));
                     vresult.push_back(result);
                     vright.push_back(right);
                     vrc.push_back(rc);
@@ -2980,15 +2897,12 @@
                     rc = it->second.coeff().full_tensor_copy();
             }
 
-<<<<<<< HEAD
             // both nodes are leaf nodes: multiply and return
             if (rc.size() && lc.size()) { // Yipee!
                 do_mul<L,R>(key, lc, std::make_pair(key,rc));
                 return None;
             }
 
-=======
->>>>>>> 3b8de49c
             if (tol) {
                 if (lc.size())
                     lnorm = lc.normf(); // Otherwise got from norm tree above
@@ -2998,12 +2912,6 @@
                     coeffs.replace(key, nodeT(coeffT(cdata.vk,targs),false)); // Zero leaf node
                     return None;
                 }
-            }
-
-            // WAS ABOVE tol test but this is 8x more work and non-zeroes
-            if (rc.size() && lc.size()) { // Yipee!
-                do_mul<L,R>(key, lc, std::make_pair(key,rc));
-                return None;
             }
 
             // Recur down
@@ -4780,7 +4688,6 @@
                 return woT::task(world.rank(),&implT::norm_tree_op, key, v);
             }
             else {
-<<<<<<< HEAD
 //                return Future<double>(node.coeff().normf());
                 const double norm=node.coeff().normf();
                 // invoked locally anyways
@@ -4853,11 +4760,6 @@
                 return ss;
             } else {
                 return coeffT();
-=======
-                double sum = node.coeff().normf();
-                node.set_norm_tree(sum);
-                return Future<double>(sum);
->>>>>>> 3b8de49c
             }
         }
 
