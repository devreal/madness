include $(top_srcdir)/config/MakeGlobal.am

#AM_CPPFLAGS += -DMRA_DATA_DIR="\"`pwd`\""
AM_CPPFLAGS += -DMRA_DATA_DIR=\"$(abs_srcdir)\"

<<<<<<< HEAD
bin_PROGRAMS = testsuite  testperiodic testbsh testbc testproj mraplot testpdiff testdiff1Db testdiff1D testdiff2D testdiff3D testgconv testopdir testqm testper test6 testseprep test_gentensor
lib_LIBRARIES = libMADmra.a





TESTS = testbsh testproj testpdiff testper test_gentensor test6 testseprep \
=======
bin_PROGRAMS = testsuite  testperiodic testbsh testbc testproj mraplot testpdiff testdiff1Db testdiff1D testdiff2D testdiff3D testgconv testopdir testqm testper
lib_LIBRARIES = libMADmra.a

#TESTS = testsuite  testperiodic testbc testbsh testproj testpdiff \
#        testdiff1Db testdiff1D testdiff2D testdiff3D testgconv testopdir \
#        testqm testunaryop testper

TESTS = testbsh testproj testpdiff testper \
>>>>>>> bbfe6ac5
        testdiff1Db testdiff1D testdiff2D testdiff3D testgconv testopdir \
        testsuite 


data_DATA = autocorr coeffs gaussleg

thisincludedir = $(includedir)/mra
thisinclude_HEADERS = adquad.h  funcimpl.h  indexit.h  legendre.h  operator.h  vmra.h \
                      funcdefaults.h  key.h mra.h      power.h     qmprop.h  twoscale.h lbdeux.h mraimpl.h \
                      funcplot.h


LDADD = libMADmra.a $(LIBLINALG) $(LIBLINALG) $(LIBTENSOR) $(LIBMISC) $(LIBMUPARSER) $(LIBWORLD)

libMADmra_a_SOURCES = mra1.cc mra2.cc mra3.cc mra4.cc mra5.cc mra6.cc \
                      startup.cc legendre.cc twoscale.cc gfit.cc qmprop.cc \
                      \
                      adquad.h  funcimpl.h  indexit.h  legendre.h  operator.h  vmra.h \
                      funcdefaults.h  key.h mra.h      power.h     qmprop.h  twoscale.h lbdeux.h mraimpl.h \
                      funcplot.h function_common_data.h


test_gentensor_SOURCES = test_gentensor.cc
test_gentensor_CPPFLAGS = $(GTEST_CPPFLAGS) $(AM_CPPFLAGS)
test_gentensor_CXXFLAGS = $(GTEST_CXXFLAGS) $(AM_CXXFLAGS)
test_gentensor_LDADD = $(GTEST_LDFLAGS) $(GTEST_LIBS) $(LIBTENSOR) $(LIBMISC) $(LIBWORLD) $(LIBLINALG)


testsuite_SOURCES = testsuite.cc test_sepop.cc
testperiodic_SOURCES = testperiodic.cc
testper_SOURCES = testper.cc test_sepop.cc
testbsh_SOURCES = testbsh.cc
test6_SOURCES = test6.cc
testseprep_SOURCES = testseprep.cc
testbc_SOURCES = testbc.cc
testproj_SOURCES = testproj.cc
testgconv_SOURCES = testgconv.cc

testopdir_SOURCES = testopdir.cc

mraplot_SOURCES = mraplot.cc

testpdiff_SOURCES = testpdiff.cc

testdiff1D_SOURCES = testdiff1D.cc

testdiff1Db_SOURCES = testdiff1Db.cc

testdiff2D_SOURCES = testdiff2D.cc

testdiff3D_SOURCES = testdiff3D.cc

testqm_SOURCES = testqm.cc

#testop2_SOURCES = testop2.cc


libraries:	$(lib_LIBRARIES)
	for dir in $(SUBDIRS) ; do $(MAKE) -C $$dir $@ ; done

install-libraries: install-libLIBRARIES install-thisincludeHEADERS
	for dir in $(SUBDIRS) ; do $(MAKE) -C $$dir $@ ; done
<|MERGE_RESOLUTION|>--- conflicted
+++ resolved
@@ -3,25 +3,16 @@
 #AM_CPPFLAGS += -DMRA_DATA_DIR="\"`pwd`\""
 AM_CPPFLAGS += -DMRA_DATA_DIR=\"$(abs_srcdir)\"
 
-<<<<<<< HEAD
 bin_PROGRAMS = testsuite  testperiodic testbsh testbc testproj mraplot testpdiff testdiff1Db testdiff1D testdiff2D testdiff3D testgconv testopdir testqm testper test6 testseprep test_gentensor
 lib_LIBRARIES = libMADmra.a
 
 
-
-
-
-TESTS = testbsh testproj testpdiff testper test_gentensor test6 testseprep \
-=======
-bin_PROGRAMS = testsuite  testperiodic testbsh testbc testproj mraplot testpdiff testdiff1Db testdiff1D testdiff2D testdiff3D testgconv testopdir testqm testper
-lib_LIBRARIES = libMADmra.a
 
 #TESTS = testsuite  testperiodic testbc testbsh testproj testpdiff \
 #        testdiff1Db testdiff1D testdiff2D testdiff3D testgconv testopdir \
 #        testqm testunaryop testper
 
 TESTS = testbsh testproj testpdiff testper \
->>>>>>> bbfe6ac5
         testdiff1Db testdiff1D testdiff2D testdiff3D testgconv testopdir \
         testsuite 
 
