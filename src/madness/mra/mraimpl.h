/*
  This file is part of MADNESS.

  Copyright (C) 2007,2010 Oak Ridge National Laboratory

  This program is free software; you can redistribute it and/or modify
  it under the terms of the GNU General Public License as published by
  the Free Software Foundation; either version 2 of the License, or
  (at your option) any later version.

  This program is distributed in the hope that it will be useful,
  but WITHOUT ANY WARRANTY; without even the implied warranty of
  MERCHANTABILITY or FITNESS FOR A PARTICULAR PURPOSE. See the
  GNU General Public License for more details.

  You should have received a copy of the GNU General Public License
  along with this program; if not, write to the Free Software
  Foundation, Inc., 59 Temple Place, Suite 330, Boston, MA 02111-1307 USA

  For more information please contact:

  Robert J. Harrison
  Oak Ridge National Laboratory
  One Bethel Valley Road
  P.O. Box 2008, MS-6367

  email: harrisonrj@ornl.gov
  tel:   865-241-3937
  fax:   865-572-0680
*/

#ifndef MADNESS_MRA_MRAIMPL_H__INCLUDED
#define MADNESS_MRA_MRAIMPL_H__INCLUDED

#ifndef MPRAIMPLX
#error "mraimpl.h should ONLY be included in one of the mraX.cc files (x=1..6)"
#endif

#include <memory>
#include <math.h>
#include <cmath>
#include <madness/world/world_object.h>
#include <madness/world/worlddc.h>
#include <madness/world/worldhashmap.h>
#include <madness/mra/function_common_data.h>

#include <madness/mra/funcimpl.h>
#include <madness/mra/displacements.h>

namespace std {
    template <typename T>
    bool isnan(const std::complex<T>& v) {
        return ::std::isnan(v.real()) || ::std::isnan(v.imag());
    }
}

/// \file mra/mraimpl.h
/// \brief Declaration and initialization of static data, some implementation, some instantiation

namespace madness {

    // Definition and initialization of FunctionDefaults static members
    // It cannot be an instance of FunctionFactory since we want to
    // set the defaults independent of the data type.

    template <typename T, std::size_t NDIM>
    void FunctionCommonData<T,NDIM>::_init_twoscale() {
        if (! two_scale_hg(k, &hg)) throw "failed to get twoscale coefficients";
        hgT = copy(transpose(hg));

        Slice sk(0,k-1), sk2(k,-1);
        hgsonly = copy(hg(Slice(0,k-1),_));

        h0 = copy(hg(sk,sk));
        h1 = copy(hg(sk,sk2));
        g0 = copy(hg(sk2,sk));
        g1 = copy(hg(sk2,sk2));

        h0T = copy(transpose(hg(sk,sk)));
        h1T = copy(transpose(hg(sk,sk2)));
        g0T = copy(transpose(hg(sk2,sk)));
        g1T = copy(transpose(hg(sk2,sk2)));

    }

    template <typename T, std::size_t NDIM>
    void FunctionCommonData<T,NDIM>::_init_quadrature
    (int k, int npt, Tensor<double>& quad_x, Tensor<double>& quad_w,
     Tensor<double>& quad_phi, Tensor<double>& quad_phiw, Tensor<double>& quad_phit) {
        quad_x = Tensor<double>(npt); // point
        quad_w = Tensor<double>(npt); // wheight
        quad_phi = Tensor<double>(npt,k);
        quad_phiw = Tensor<double>(npt,k);

        gauss_legendre(npt,0.0,1.0,quad_x.ptr(),quad_w.ptr());
        for (int mu=0; mu<npt; ++mu) {
            double phi[200];
            legendre_scaling_functions(quad_x(mu),k,phi);
            for (int j=0; j<k; ++j) {
                quad_phi(mu,j) = phi[j];
                quad_phiw(mu,j) = quad_w(mu)*phi[j];
            }
        }
        quad_phit = transpose(quad_phi);
    }


    template <typename T, std::size_t NDIM>
    void FunctionImpl<T,NDIM>::verify_tree() const {
        PROFILE_MEMBER_FUNC(FunctionImpl);
        world.gop.fence();  // Make sure nothing is going on

        // Verify consistency of compression status, existence and size of coefficients,
        // and has_children() flag.
        for (typename dcT::const_iterator it=coeffs.begin(); it!=coeffs.end(); ++it) {
            const keyT& key = it->first;
            const nodeT& node = it->second;
            bool bad;

            if (is_compressed()) {
                if (node.has_children()) {
                    bad = (node.coeff().has_data()) and (node.coeff().dim(0) != 2*cdata.k);
                }
                else {
                    //                    bad = node.coeff().size() != 0;
                    bad = node.coeff().has_data();
                }
            }
            else {
                if (node.has_children()) {
                    //                    bad = node.coeff().size() != 0;
                    bad = node.coeff().has_data();
                }
                else {
                    bad = (node.coeff().has_data()) and ( node.coeff().dim(0) != cdata.k);
                }
            }

            if (bad) {
                print(world.rank(), "FunctionImpl: verify: INCONSISTENT TREE NODE, key =", key, ", node =", node,
                      ", dim[0] =",node.coeff().dim(0),", compressed =",is_compressed());
                std::cout.flush();
                MADNESS_EXCEPTION("FunctionImpl: verify: INCONSISTENT TREE NODE", 0);
            }
        }

        // Ensure that parents and children exist appropriately
        for (typename dcT::const_iterator it=coeffs.begin(); it!=coeffs.end(); ++it) {
            const keyT& key = it->first;
            const nodeT& node = it->second;

            if (key.level() > 0) {
                const keyT parent = key.parent();
                typename dcT::const_iterator pit = coeffs.find(parent).get();
                if (pit == coeffs.end()) {
                    print(world.rank(), "FunctionImpl: verify: MISSING PARENT",key,parent);
                    std::cout.flush();
                    MADNESS_EXCEPTION("FunctionImpl: verify: MISSING PARENT", 0);
                }
                const nodeT& pnode = pit->second;
                if (!pnode.has_children()) {
                    print(world.rank(), "FunctionImpl: verify: PARENT THINKS IT HAS NO CHILDREN",key,parent);
                    std::cout.flush();
                    MADNESS_EXCEPTION("FunctionImpl: verify: PARENT THINKS IT HAS NO CHILDREN", 0);
                }
            }

            for (KeyChildIterator<NDIM> kit(key); kit; ++kit) {
                typename dcT::const_iterator cit = coeffs.find(kit.key()).get();
                if (cit == coeffs.end()) {
                    if (node.has_children()) {
                        print(world.rank(), "FunctionImpl: verify: MISSING CHILD",key,kit.key());
                        std::cout.flush();
                        MADNESS_EXCEPTION("FunctionImpl: verify: MISSING CHILD", 0);
                    }
                }
                else {
                    if (! node.has_children()) {
                        print(world.rank(), "FunctionImpl: verify: UNEXPECTED CHILD",key,kit.key());
                        std::cout.flush();
                        MADNESS_EXCEPTION("FunctionImpl: verify: UNEXPECTED CHILD", 0);
                    }
                }
            }
        }

        world.gop.fence();
    }


    template <typename T, std::size_t NDIM>
    const std::shared_ptr< WorldDCPmapInterface< Key<NDIM> > >& FunctionImpl<T,NDIM>::get_pmap() const {
        return coeffs.get_pmap();
    }


    /// perform: this= alpha*f + beta*g, invoked by result

    /// f and g are reconstructed, so we can save on the compress operation,
    /// walk down the joint tree, and add leaf coefficients; effectively refines
    /// to common finest level.
    /// @param[in]  alpha   prefactor for f
    /// @param[in]  f       first addend
    /// @param[in]  beta    prefactor for g
    /// @param[in]  g       second addend
    /// @return     nothing, but leaves this's tree reconstructed and as sum of f and g
    template <typename T, std::size_t NDIM>
    void FunctionImpl<T,NDIM>::gaxpy_oop_reconstructed(const double alpha, const implT& f,
                                                       const double beta, const implT& g, const bool fence) {

        MADNESS_ASSERT(not f.is_compressed());
        MADNESS_ASSERT(not g.is_compressed());

        ProcessID owner = coeffs.owner(cdata.key0);
        if (world.rank() == owner) {

            CoeffTracker<T,NDIM> ff(&f);
            CoeffTracker<T,NDIM> gg(&g);

            typedef add_op coeff_opT;
            coeff_opT coeff_op(ff,gg,alpha,beta);
            typedef insert_op<T,NDIM> apply_opT;
            apply_opT apply_op(this);

            woT::task(world.rank(), &implT:: template forward_traverse<coeff_opT,apply_opT>,
                      coeff_op, apply_op, cdata.key0);

        }
        set_tree_state(reconstructed);
        if (fence) world.gop.fence();
    }

    /// Returns true if the function is compressed.
    template <typename T, std::size_t NDIM>
    bool FunctionImpl<T,NDIM>::is_compressed() const {
        return (tree_state==compressed);
    }

    /// Returns true if the function is compressed.
    template <typename T, std::size_t NDIM>
    bool FunctionImpl<T,NDIM>::is_reconstructed() const {
        return (tree_state==reconstructed);
    }

    /// Returns true if the function is redundant.
    template <typename T, std::size_t NDIM>
    bool FunctionImpl<T,NDIM>::is_redundant() const {
        return (tree_state==redundant);
    }

    template <typename T, std::size_t NDIM>
    bool FunctionImpl<T,NDIM>::is_nonstandard() const {
    	return (tree_state==nonstandard);
    }

    template <typename T, std::size_t NDIM>
    bool FunctionImpl<T,NDIM>::is_nonstandard_with_leaves() const {
    	return (tree_state==nonstandard_with_leaves);
    }

    template <typename T, std::size_t NDIM>
    bool FunctionImpl<T,NDIM>::is_on_demand() const {
    	return tree_state==on_demand;
    }

    template <typename T, std::size_t NDIM>
    bool FunctionImpl<T,NDIM>::has_leaves() const {
    	return (tree_state==nonstandard_with_leaves);
    }

    template <typename T, std::size_t NDIM>
    void FunctionImpl<T,NDIM>::set_functor(const std::shared_ptr<FunctionFunctorInterface<T,NDIM> > functor1) {
        set_tree_state(on_demand);
//    	this->on_demand=true;
        functor=functor1;
    }

    template <typename T, std::size_t NDIM>
    std::shared_ptr<FunctionFunctorInterface<T,NDIM> > FunctionImpl<T,NDIM>::get_functor() {
        MADNESS_ASSERT(this->functor);
        return functor;
    }

    template <typename T, std::size_t NDIM>
    std::shared_ptr<FunctionFunctorInterface<T,NDIM> > FunctionImpl<T,NDIM>::get_functor() const {
        MADNESS_ASSERT(this->functor);
        return functor;
    }

    template <typename T, std::size_t NDIM>
    void FunctionImpl<T,NDIM>::unset_functor() {
//        this->on_demand=false;
        set_tree_state(unknown);
        functor.reset();
    }

    template <typename T, std::size_t NDIM>
    TensorType FunctionImpl<T,NDIM>::get_tensor_type() const {return targs.tt;}

    template <typename T, std::size_t NDIM>
    TensorArgs FunctionImpl<T,NDIM>::get_tensor_args() const {return targs;}

    template <typename T, std::size_t NDIM>
    void FunctionImpl<T,NDIM>::set_tensor_args(const TensorArgs& t) {targs=t;}

    template <typename T, std::size_t NDIM>
    double FunctionImpl<T,NDIM>::get_thresh() const {return thresh;}

    template <typename T, std::size_t NDIM>
    void FunctionImpl<T,NDIM>::set_thresh(double value) {thresh = value;}

    template <typename T, std::size_t NDIM>
    bool FunctionImpl<T,NDIM>::get_autorefine() const {return autorefine;}

    template <typename T, std::size_t NDIM>
    void FunctionImpl<T,NDIM>::set_autorefine(bool value) {autorefine = value;}

    template <typename T, std::size_t NDIM>
    int FunctionImpl<T,NDIM>::get_k() const {return k;}

    template <typename T, std::size_t NDIM>
    const typename FunctionImpl<T,NDIM>::dcT& FunctionImpl<T,NDIM>::get_coeffs() const {return coeffs;}

    template <typename T, std::size_t NDIM>
    typename FunctionImpl<T,NDIM>::dcT& FunctionImpl<T,NDIM>::get_coeffs() {return coeffs;}

    template <typename T, std::size_t NDIM>
    const FunctionCommonData<T,NDIM>& FunctionImpl<T,NDIM>::get_cdata() const {return cdata;}

    template <typename T, std::size_t NDIM>
    void FunctionImpl<T,NDIM>::accumulate_timer(const double time) const {
        timer_accumulate.accumulate(time);
    }

    template <typename T, std::size_t NDIM>
    void FunctionImpl<T,NDIM>::print_timer() const {
        if (world.rank()==0) {
            timer_accumulate.print("accumulate");
            timer_target_driven.print("target_driven");
            timer_lr_result.print("result2low_rank");
        }
    }

    template <typename T, std::size_t NDIM>
    void FunctionImpl<T,NDIM>::reset_timer() {
        if (world.rank()==0) {
            timer_accumulate.reset();
            timer_target_driven.reset();
            timer_lr_result.reset();
        }
    }

    /// Truncate according to the threshold with optional global fence

    /// If thresh<=0 the default value of this->thresh is used
    template <typename T, std::size_t NDIM>
    void FunctionImpl<T,NDIM>::truncate(double tol, bool fence) {
        // Cannot put tol into object since it would make a race condition
        if (tol <= 0.0)
            tol = thresh;
        if (world.rank() == coeffs.owner(cdata.key0)) {
            if (is_compressed()) {
                truncate_spawn(cdata.key0,tol);
            } else {
                truncate_reconstructed_spawn(cdata.key0,tol);
            }
        }
        if (fence)
            world.gop.fence();
    }

    template <typename T, std::size_t NDIM>
    const typename FunctionImpl<T,NDIM>::keyT& FunctionImpl<T,NDIM>::key0() const {
        return cdata.key0;
    }

    /// Print a plane ("xy", "xz", or "yz") containing the point x to file

    /// works for all dimensions; we walk through the tree, and if a leaf node
    /// inside the sub-cell touches the plane we print it in pstricks format
    template <typename T, std::size_t NDIM>
    void FunctionImpl<T,NDIM>::print_plane(const std::string filename, const int xaxis, const int yaxis, const coordT& el2) {

        // get the local information
        Tensor<double> localinfo=print_plane_local(xaxis,yaxis,el2);

        // lump all the local information together, and gather on node0
        std::vector<Tensor<double> > localinfo_vec(1,localinfo);
        std::vector<Tensor<double> > printinfo=world.gop.concat0(localinfo_vec);
        world.gop.fence();

        // do the actual print
        if (world.rank()==0) do_print_plane(filename,printinfo,xaxis,yaxis,el2);
    }

    /// collect the data for a plot of the MRA structure locally on each node

    /// @param[in]	xaxis	the x-axis in the plot (can be any axis of the MRA box)
    /// @param[in]	yaxis	the y-axis in the plot (can be any axis of the MRA box)
    /// @param[in]	el2
    template <typename T, std::size_t NDIM>
    Tensor<double> FunctionImpl<T,NDIM>::print_plane_local(const int xaxis, const int yaxis, const coordT& el2) {
        coordT x_sim;
        user_to_sim<NDIM>(el2,x_sim);
        x_sim[2]+=1.e-10;

        // dimensions are: (# boxes)(hue, x lo left, y lo left, x hi right, y hi right)
        Tensor<double> plotinfo(coeffs.size(),5);
        long counter=0;

        // loop over local boxes, if the fit, add the info to the output tensor
        typename dcT::const_iterator end = coeffs.end();
        for (typename dcT::const_iterator it=coeffs.begin(); it!=end; ++it) {
            const keyT& key = it->first;
            const nodeT& node = it->second;

            // thisKeyContains ignores dim0 and dim1
            if (key.thisKeyContains(x_sim,xaxis,yaxis) and node.is_leaf() and (node.has_coeff())) {

                Level n=key.level();
                Vector<Translation,NDIM> l=key.translation();
                // get the diametral edges of the node in the plotting plane
                double scale=std::pow(0.5,double(n));
                double xloleft = scale*l[xaxis];
                double yloleft = scale*l[yaxis];
                double xhiright = scale*(l[xaxis]+1);
                double yhiright = scale*(l[yaxis]+1);

                // convert back to user coordinates
                Vector<double,4> user;
                user[0]=xloleft*FunctionDefaults<NDIM>::get_cell_width()[xaxis] + FunctionDefaults<NDIM>::get_cell()(xaxis,0);
                user[2]=xhiright*FunctionDefaults<NDIM>::get_cell_width()[xaxis] + FunctionDefaults<NDIM>::get_cell()(xaxis,0);
                user[1]=yloleft*FunctionDefaults<NDIM>::get_cell_width()[yaxis] + FunctionDefaults<NDIM>::get_cell()(yaxis,0);
                user[3]=yhiright*FunctionDefaults<NDIM>::get_cell_width()[yaxis] + FunctionDefaults<NDIM>::get_cell()(yaxis,0);


                //                    if ((xloleft<-5.0) or (yloleft<-5.0) or (xhiright>5.0) or (yhiright>5.0)) continue;
                if ((user[0]<-5.0) or (user[1]<-5.0) or (user[2]>5.0) or (user[3]>5.0)) continue;

                // do rank or do error
                double color=0.0;
                if (1) {

                    const double maxrank=40;
                    do_convert_to_color hue(maxrank,false);
                    color=hue(node.coeff().rank());
                } else {

                    // Make quadrature rule of higher order
                    const int npt = cdata.npt + 1;
                    Tensor<double> qx, qw, quad_phi, quad_phiw, quad_phit;
                    FunctionCommonData<T,NDIM>::_init_quadrature(k+1, npt, qx, qw, quad_phi, quad_phiw, quad_phit);
                    do_err_box< FunctionFunctorInterface<T,NDIM> > op(this, this->get_functor().get(), npt, qx, quad_phit, quad_phiw);

                    do_convert_to_color hue(1000.0,true);
                    double error=op(it);
                    error=sqrt(error);//*pow(2,key.level()*6);
                    color=hue(error);
                }

                plotinfo(counter,0)=color;
                plotinfo(counter,1)=user[0];
                plotinfo(counter,2)=user[1];
                plotinfo(counter,3)=user[2];
                plotinfo(counter,4)=user[3];
                ++counter;
            }
        }

        // shrink the info
        if (counter==0) plotinfo=Tensor<double>();
        else plotinfo=plotinfo(Slice(0,counter-1),Slice(_));
        return plotinfo;
    }

    /// print the MRA structure
    template <typename T, std::size_t NDIM>
    void FunctionImpl<T,NDIM>::do_print_plane(const std::string filename, std::vector<Tensor<double> > plotinfo,
                                              const int xaxis, const int yaxis, const coordT el2) {

        // invoke only on master node
        MADNESS_ASSERT(world.rank()==0);

        // prepare file
        FILE * pFile;
        pFile = fopen(filename.c_str(), "w");
        Tensor<double> cell=FunctionDefaults<NDIM>::get_cell();


        fprintf(pFile,"\\psset{unit=1cm}\n");
        fprintf(pFile,"\\begin{pspicture}(%4.2f,%4.2f)(%4.2f,%4.2f)\n",
                //            		cell(xaxis,0),cell(xaxis,1),cell(yaxis,0),cell(yaxis,1));
                -5.0,-5.0,5.0,5.0);
        fprintf(pFile,"\\pslinewidth=0.1pt\n");

        for (std::vector<Tensor<double> >::const_iterator it=plotinfo.begin(); it!=plotinfo.end(); ++it) {

            Tensor<double> localinfo=*it;
            if (localinfo.has_data()) {

                for (long i=0; i<localinfo.dim(0); ++i) {

                    fprintf(pFile,"\\newhsbcolor{mycolor}{%8.4f 1.0 0.7}\n",localinfo(i,0));
                    fprintf(pFile,"\\psframe["//linewidth=0.5pt,"
                            "fillstyle=solid,"
                            "fillcolor=mycolor]"
                            "(%12.8f,%12.8f)(%12.8f,%12.8f)\n",
                            localinfo(i,1),localinfo(i,2),localinfo(i,3),localinfo(i,4));
                }
            }
        }


        fprintf(pFile,"\\end{pspicture}\n");
        fclose(pFile);
    }

    /// print the grid (the roots of the quadrature of each leaf box)
    /// of this function in user xyz coordinates
    template <typename T, std::size_t NDIM>
    void  FunctionImpl<T,NDIM>::print_grid(const std::string filename) const {

        // get the local information
        std::vector<keyT> local_keys=local_leaf_keys();

        // lump all the local information together, and gather on node0
        std::vector<keyT> all_keys=world.gop.concat0(local_keys);
        world.gop.fence();

        // do the actual print
        if (world.rank()==0) do_print_grid(filename,all_keys);

    }

    /// return the keys of the local leaf boxes
    template <typename T, std::size_t NDIM>
    std::vector<typename FunctionImpl<T,NDIM>::keyT>  FunctionImpl<T,NDIM>::local_leaf_keys() const {

        // coeffs.size is maximum number of keys (includes internal keys)
        std::vector<keyT> keys(coeffs.size());

        // loop over local boxes, if they are leaf boxes add their quadrature roots
        // to the output tensor
        int i=0;
        typename dcT::const_iterator end = coeffs.end();
        for (typename dcT::const_iterator it=coeffs.begin(); it!=end; ++it) {
            const keyT& key = it->first;
            const nodeT& node = it->second;
            if (node.is_leaf()) keys[i++]=key;
        }

        // shrink the vector to number of leaf keys
        keys.resize(i);
        return keys;
    }

    /// print the grid in xyz format

    /// the quadrature points and the key information will be written to file,
    /// @param[in]	filename	where the quadrature points will be written to
    /// @param[in]	keys		all leaf keys
    template <typename T, std::size_t NDIM>
    void  FunctionImpl<T,NDIM>::do_print_grid(const std::string filename, const std::vector<keyT>& keys) const {
        // invoke only on master node
        MADNESS_ASSERT(world.rank()==0);

        // the quadrature points in simulation coordinates of the root node
        const Tensor<double> qx=cdata.quad_x;
        const size_t npt = qx.dim(0);

        // the number of coordinates (grid point tuples) per box ({x1},{x2},{x3},..,{xNDIM})
        long npoints=power<NDIM>(npt);
        // the number of boxes
        long nboxes=keys.size();

        // prepare file
        FILE * pFile;
        pFile = fopen(filename.c_str(), "w");

        fprintf(pFile,"%ld\n",npoints*nboxes);
        fprintf(pFile,"%ld points per box and %ld boxes \n",npoints,nboxes);

        // loop over all leaf boxes
        typename std::vector<keyT>::const_iterator key_it=keys.begin();
        for (key_it=keys.begin(); key_it!=keys.end(); ++key_it) {

            const keyT& key=*key_it;
            fprintf(pFile,"# key: %8d",key.level());
            for (size_t d=0; d<NDIM; d++) fprintf(pFile,"%8d",int(key.translation()[d]));
            fprintf(pFile,"\n");

            // this is borrowed from fcube
            const Vector<Translation,NDIM>& l = key.translation();
            const Level n = key.level();
            const double h = std::pow(0.5,double(n));
            coordT c; // will hold the point in user coordinates

            const Tensor<double>& cell_width = FunctionDefaults<NDIM>::get_cell_width();
            const Tensor<double>& cell = FunctionDefaults<NDIM>::get_cell();

            if (NDIM == 3) {
                for (size_t i=0; i<npt; ++i) {
                    c[0] = cell(0,0) + h*cell_width[0]*(l[0] + qx(i)); // x
                    for (size_t j=0; j<npt; ++j) {
                        c[1] = cell(1,0) + h*cell_width[1]*(l[1] + qx(j)); // y
                        for (size_t k=0; k<npt; ++k) {
                            c[2] = cell(2,0) + h*cell_width[2]*(l[2] + qx(k)); // z
                            // grid weights
                            //					            double scale = pow(0.5,0.5*NDIM*key.level())*
                            //					            		sqrt(FunctionDefaults<NDIM>::get_cell_volume());
                            //					            double w=cdata.quad_phiw[i]*cdata.quad_phiw[j]*cdata.quad_phiw[k];

                            fprintf(pFile,"%18.12f %18.12f %18.12f\n",c[0],c[1],c[2]);
                            //								fprintf(pFile,"%18.12e %18.12e %18.12e %18.12e\n",c[0],c[1],c[2],w*scale);
                        }
                    }
                }
            } else {
                MADNESS_EXCEPTION("only NDIM=3 in print_grid",0);
            }
        }
        fclose(pFile);
    }


    /// Returns the truncation threshold according to truncate_method
    template <typename T, std::size_t NDIM>
    double FunctionImpl<T,NDIM>::truncate_tol(double tol, const keyT& key) const {

        // RJH ... introduced max level here to avoid runaway
        // refinement due to truncation threshold going down to
        // intrinsic numerical error
        const int MAXLEVEL1 = 20; // 0.5**20 ~= 1e-6
        const int MAXLEVEL2 = 10; // 0.25**10 ~= 1e-6

        if (truncate_mode == 0) {
            return tol;
        }
        else if (truncate_mode == 1) {
            double L = FunctionDefaults<NDIM>::get_cell_min_width();
            return tol*std::min(1.0,pow(0.5,double(std::min(key.level(),MAXLEVEL1)))*L);
        }
        else if (truncate_mode == 2) {
            double L = FunctionDefaults<NDIM>::get_cell_min_width();
            return tol*std::min(1.0,pow(0.25,double(std::min(key.level(),MAXLEVEL2)))*L*L);
        }
        else if (truncate_mode == 3) {
            // similar to truncate mode 1, but with an additional factor to
            // account for an increased number of boxes in higher dimensions

            // here is our handwaving argument: this threshold will give each
            // FunctionNode an error of less than tol. The total error can
            // then be as high as sqrt(#nodes) * tol. Therefore in order to
            // account for higher dimensions: divide tol by about the root of
            // number of siblings (2^NDIM) that have a large error when we
            // refine along a deep branch of the tree. FAB
            //
            // Nope ... it can easily be as high as #nodes * tol.  The real
            // fix for this is an end-to-end error analysis of the larger
            // application and if desired to include this factor into the
            // threshold selected by the application. RJH
            const static double fac=1.0/std::pow(2,NDIM*0.5);
            tol*=fac;

            double L = FunctionDefaults<NDIM>::get_cell_min_width();
            return tol*std::min(1.0,pow(0.5,double(std::min(key.level(),MAXLEVEL1)))*L);

        } else {
            MADNESS_EXCEPTION("truncate_mode invalid",truncate_mode);
        }
    }

    /// Returns patch referring to coeffs of child in parent box
    template <typename T, std::size_t NDIM>
    std::vector<Slice> FunctionImpl<T,NDIM>::child_patch(const keyT& child) const {
        std::vector<Slice> s(NDIM);
        const Vector<Translation,NDIM>& l = child.translation();
        for (std::size_t i=0; i<NDIM; ++i)
            s[i] = cdata.s[l[i]&1]; // Lowest bit of translation
        return s;
    }

    /// Directly project parent NS coeffs to child NS coeffs

    template <typename T, std::size_t NDIM>
    typename FunctionImpl<T,NDIM>::coeffT FunctionImpl<T,NDIM>::parent_to_child_NS(
            const keyT& child, const keyT& parent, const coeffT& coeff) const {

        const implT* f=this;
        //        	MADNESS_ASSERT(coeff.tensor_type()==TT_FULL);
        coeffT result(f->cdata.v2k,coeff.tensor_type());

        // if the node for child is existent in f, and it is an internal node, we
        // automatically have the NS form; if it is a leaf node, we only have the
        // sum coeffs, so we take zero difference coeffs
        if (child==parent) {
            if (coeff.dim(0)==2*f->get_k()) result=coeff;		// internal node
            else if (coeff.dim(0)==f->get_k()) {			// leaf node
                result(f->cdata.s0)+=coeff;
            } else {
                MADNESS_EXCEPTION("confused k in parent_to_child_NS",1);
            }
        } else if (child.level()>parent.level()) {

            // parent and coeff should refer to a leaf node with sum coeffs only
            // b/c tree should be compressed with leaves kept.
            MADNESS_ASSERT(coeff.dim(0)==f->get_k());
            const coeffT scoeff=f->parent_to_child(coeff,parent,child);
            result(f->cdata.s0)+=scoeff;
        } else {
            MADNESS_EXCEPTION("confused keys in parent_to_child_NS",1);
        }
        return result;
    }

    /// Get the scaling function coeffs at level n starting from NS form
    // N=2^n, M=N/q, q must be power of 2
    // q=0 return coeffs [N,k] for direct sum
    // q>0 return coeffs [k,q,M] for fft sum
    template <typename T, std::size_t NDIM>
    typename FunctionImpl<T,NDIM>::tensorT FunctionImpl<T,NDIM>::coeffs_for_jun(Level n, long q) {
        MADNESS_ASSERT(is_nonstandard() && NDIM<=3);
        tensorT r,r0;
        long N=1<<n;
        long M = (q ? N/q: N);
        if (q==0) {
            q = 1;
            long dim[2*NDIM];
            for (std::size_t d=0; d<NDIM; ++d) {
                dim[d ] = N;
                dim[d+NDIM] = cdata.k;
            }
            tensorT rr(2*NDIM,dim);
            r0=r=rr;
            //NNkk->MqMqkk, since fuse is not allowed. Now needs to move back to 2*NDIM, since tensor max dim is 6
            //for (int d=NDIM-1; d>=0; --d) r.splitdim_inplace_base(d,M,q);
        } else {
            long dim[2*NDIM];
            for (std::size_t d=0; d<NDIM; ++d) {
                //dim[d+NDIM*2] = M;
                dim[d+NDIM ] = N;
                dim[d ] = cdata.k;
            }
            tensorT rr(2*NDIM,dim);
            r0=rr;
            /*vector<long> map(3*NDIM);
              for (int d=0; d<NDIM; ++d) {
              map[d]=d+2*NDIM;
              map[NDIM+d]=2*d+1;
              map[2*NDIM+d]=2*d;
              }
              r.mapdim_inplace_base(map);
              //print(rr);
              //for (int d=1; d<NDIM; ++d) rr.swapdim_inplace_base(2*NDIM+d,NDIM+d); //kkqqMM->kkqMqM
              //print(rr);
              //for (int d=0; d<NDIM; ++d) rr.swapdim_inplace_base(NDIM+2*d,NDIM+2*d-1); //kkqMqM->kkMqMq
              //print(rr);
              //for (int d=0; d<NDIM; ++d) rr.fusedim_inplace_base(NDIM+d); //->kkNN
              //seems that this fuse is not allowed :(

              //print(rr);
              */
            r=rr.cycledim(NDIM,0,-1); //->NNkk or MqMqkk
        }
        print("faking done M q r(fake) r0(real)",M,q,"\n", std::vector<long> (r.dims(),r.dims()+6),std::vector<long> (r0.dims(),r0.dims()+6));
        ProcessID me = world.rank();
        Vector<long,NDIM> t(N);

        Vector<long,NDIM> powq, powN, powM;
        long NDIM1 = NDIM-1;
        powM[NDIM1]=powq[NDIM1]=powN[NDIM1]=1;
        for (int d=NDIM1-1; d>=0; --d) {
            powM[d] = powM[d+1]*M;
            powq[d] = powq[d+1]*q;
            powN[d] = powN[d+1]*N;
        }
        long powMNDIM = powM[0]*M;

        for (IndexIterator it(t); it; ++it) {
            keyT key(n, Vector<Translation,NDIM>(*it));
            if (coeffs.owner(key) == me) {
                typename dcT::iterator it = coeffs.find(key).get();
                coeffT qq;

                if (it == coeffs.end()) {
                    // must get from above
                    typedef std::pair< keyT,coeffT > pairT;
                    Future<pairT> result;
                    sock_it_to_me(key, result.remote_ref(world));
                    const keyT& parent = result.get().first;
                    //                        const tensorT& t = result.get().second.full_tensor_copy();
                    const coeffT& t = result.get().second;

                    qq = (parent_to_child(t, parent, key));
                } else {
                    qq = copy(it->second.coeff());
                }
                std::vector<Slice> s(NDIM*2);
                long ll = 0;
                for (std::size_t d=0; d<NDIM; ++d) {
                    Translation l = key.translation()[d];
                    long dum = long(float(l)/q);
                    ll += (l - dum*q)*powMNDIM*powq[d] + dum*powM[d];
                    //ll += (l % q)*powM[NDIM]*pow((double)q,NDIM-d-1) + (l/q)*pow((double)M,NDIM-d-1);

                    //print("translation",l);
                    //s[d       ] = Slice(l,l,0);
                    //s[d+NDIM  ] = Slice(l%q,l%q,0);
                    //s[d+NDIM] = Slice(0,k-1,1);
                }
                //long dum = ll;
                for (std::size_t d=0; d<NDIM; ++d) {
                    Translation l = Translation(float(ll) / powN[d]);
                    //Translation l = ll / pow((double)N,NDIM-d-1);
                    s[d ] = Slice(l,l,0);
                    s[d+NDIM] = Slice(0,k-1,1);
                    ll = ll - l*powN[d];
                    //ll = ll % long(pow((double)N,NDIM-d-1));
                }
                //print(s, dum, key.translation());
                coeffT qqq=qq(cdata.s0);
                r(s) = qqq.full_tensor_copy();

            }
        }

        world.gop.fence();
        world.gop.sum(r0);
        //print(r,r0);

        return r0;
    }

    /// truncate tree at a certain level
    template <typename T, std::size_t NDIM>
    void FunctionImpl<T,NDIM>::erase(const Level& max_level) {
        this->make_redundant(true);

        typename dcT::iterator end = coeffs.end();
        for (typename dcT::iterator it= coeffs.begin(); it!=end; ++it) {
            keyT key=it->first;
            nodeT& node=it->second;
            if (key.level()>max_level) coeffs.erase(key);
            if (key.level()==max_level) node.set_has_children(false);
        }
        this->undo_redundant(true);
    }


    /// Returns some asymmetry measure ... no comms
    template <typename T, std::size_t NDIM>
    double FunctionImpl<T,NDIM>::check_symmetry_local() const {
        PROFILE_MEMBER_FUNC(FunctionImpl);
        typedef Range<typename dcT::const_iterator> rangeT;
        return world.taskq.reduce<double,rangeT,do_check_symmetry_local>(rangeT(coeffs.begin(),coeffs.end()),
                                                                         do_check_symmetry_local(*this));
    }


    /// Refine multiple functions down to the same finest level

    /// @param[v] is the vector of functions we are refining.
    /// @param[key] is the current node.
    /// @param[c] is the vector of coefficients passed from above.
    template <typename T, std::size_t NDIM>
    void FunctionImpl<T,NDIM>::refine_to_common_level(const std::vector<FunctionImpl<T,NDIM>*>& v,
                                                      const std::vector<tensorT>& c,
                                                      const keyT key) {
        if (key == cdata.key0 && coeffs.owner(key)!=world.rank()) return;

        // First insert coefficients from above ... also get write accessors here
        std::unique_ptr<typename dcT::accessor[]> acc(new typename dcT::accessor[v.size()]);
        for (unsigned int i=0; i<c.size(); i++) {
            MADNESS_ASSERT(v[i]->coeffs.get_pmap() == coeffs.get_pmap());
            MADNESS_ASSERT(v[i]->coeffs.owner(key) == world.rank());
            bool exists = ! v[i]->coeffs.insert(acc[i],key);
            if (c[i].size()) {
                MADNESS_CHECK(!exists);
                acc[i]->second = nodeT(coeffT(c[i],targs),false);
            }
            else {
                MADNESS_ASSERT(exists);
            }
        }

        // If everyone has coefficients we are done
        bool done = true;
        for (unsigned int i=0; i<v.size(); i++) {
            done &= acc[i]->second.has_coeff();
        }

        if (!done) {
            // Those functions with coefficients need to be refined down
            std::vector<tensorT> d(v.size());
            for (unsigned int i=0; i<v.size(); i++) {
                if (acc[i]->second.has_coeff()) {
                    tensorT s(cdata.v2k);
                    //                        s(cdata.s0) = acc[i]->second.coeff()(___);
                    s(cdata.s0) = acc[i]->second.coeff().full_tensor_copy();
                    acc[i]->second.clear_coeff();
                    d[i] = unfilter(s);
                    acc[i]->second.set_has_children(true);
                }
            }

            // Loop thru children and pass down
            for (KeyChildIterator<NDIM> kit(key); kit; ++kit) {
                const keyT& child = kit.key();
                std::vector<Slice> cp = child_patch(child);
                std::vector<tensorT> childc(v.size());
                for (unsigned int i=0; i<v.size(); i++) {
                    if (d[i].size()) childc[i] = copy(d[i](cp));
                }
                woT::task(coeffs.owner(child), &implT::refine_to_common_level, v, childc, child);
            }
        }
    }

    // horrifically non-scalable
    template <typename T, std::size_t NDIM>
    void FunctionImpl<T,NDIM>::put_in_box(ProcessID from, long nl, long ni) const {
        if (world.size()> 1000)
            throw "NO!";
        box_leaf[from] = nl;
        box_interior[from] = ni;
    }

    /// Prints summary of data distribution
    template <typename T, std::size_t NDIM>
    void FunctionImpl<T,NDIM>::print_info() const {
        if (world.size() >= 1000)
            return;
        for (int i=0; i<world.size(); ++i)
            box_leaf[i] = box_interior[i] == 0;
        world.gop.fence();
        long nleaf=0, ninterior=0;
        typename dcT::const_iterator end = coeffs.end();
        for (typename dcT::const_iterator it=coeffs.begin(); it!=end; ++it) {
            const nodeT& node = it->second;
            if (node.is_leaf())
                ++nleaf;
            else
                ++ninterior;
        }
        this->send(0, &implT::put_in_box, world.rank(), nleaf, ninterior);
        world.gop.fence();
        if (world.rank() == 0) {
            for (int i=0; i<world.size(); ++i) {
                printf("load: %5d %8ld %8ld\n", i, box_leaf[i], box_interior[i]);
            }
        }
        world.gop.fence();
    }

    template <typename T, std::size_t NDIM>
    bool FunctionImpl<T,NDIM>::noautorefine(const keyT& key, const tensorT& t) const {
        return false;
    }

    /// Returns true if this block of coeffs needs autorefining
    template <typename T, std::size_t NDIM>
    bool FunctionImpl<T,NDIM>::autorefine_square_test(const keyT& key, const nodeT& t) const {
        // Chosen approach looks stupid but it is more accurate
        // than the simple approach of summing everything and
        // subtracting off the low-order stuff to get the high
        // order (assuming the high-order stuff is small relative
        // to the low-order)
        double lo, hi;
        tnorm(t.coeff().full_tensor_copy(), &lo, &hi);
        double test = 2*lo*hi + hi*hi;
        //print("autoreftest",key,thresh,truncate_tol(thresh, key),lo,hi,test);
        return test> truncate_tol(thresh, key);
    }


    /// is this the same as trickle_down() ?
    template <typename T, std::size_t NDIM>
    void FunctionImpl<T,NDIM>::sum_down_spawn(const keyT& key, const coeffT& s) {
        typename dcT::accessor acc;
        coeffs.insert(acc,key);
        nodeT& node = acc->second;
        coeffT& c = node.coeff();

        //print(key,"received",s.normf(),c.normf(),node.has_children());

        if (s.size() > 0) {
            if (c.size() > 0)
                c.gaxpy(1.0,s,1.0);
            else
                c = s;
        }

        if (node.has_children()) {
            coeffT d;
            if (c.has_data()) {
                d = coeffT(cdata.v2k,targs);
                d(cdata.s0) += c;
                d = unfilter(d);
                node.clear_coeff();
            }
            for (KeyChildIterator<NDIM> kit(key); kit; ++kit) {
                coeffT ss;
                const keyT& child = kit.key();
                if (d.size() > 0) ss = copy(d(child_patch(child)));
                //print(key,"sending",ss.normf(),"to",child);
                woT::task(coeffs.owner(child), &implT::sum_down_spawn, child, ss);
            }
        }
        else {
            // Missing coeffs assumed to be zero
            if (c.size() <= 0) c = coeffT(cdata.vk,targs);
        }
    }

    /// After 1d push operator must sum coeffs down the tree to restore correct scaling function coefficients
    template <typename T, std::size_t NDIM>
    void FunctionImpl<T,NDIM>::sum_down(bool fence) {
        if (world.rank() == coeffs.owner(cdata.key0)) sum_down_spawn(cdata.key0, coeffT());

        if (fence) world.gop.fence();
    }


    template <typename T, std::size_t NDIM>
    void FunctionImpl<T,NDIM>::forward_do_diff1(const DerivativeBase<T,NDIM>* D,
                                                const implT* f,
                                                const keyT& key,
                                                const std::pair<keyT,coeffT>& left,
                                                const std::pair<keyT,coeffT>& center,
                                                const std::pair<keyT,coeffT>& right) {
        D->forward_do_diff1(f,this,key,left,center,right);
    }


    template <typename T, std::size_t NDIM>
    void FunctionImpl<T,NDIM>::do_diff1(const DerivativeBase<T,NDIM>* D,
                                        const implT* f,
                                        const keyT& key,
                                        const std::pair<keyT,coeffT>& left,
                                        const std::pair<keyT,coeffT>& center,
                                        const std::pair<keyT,coeffT>& right) {
        D->do_diff1(f,this,key,left,center,right);
    }


    // Called by result function to differentiate f
    template <typename T, std::size_t NDIM>
    void FunctionImpl<T,NDIM>::diff(const DerivativeBase<T,NDIM>* D, const implT* f, bool fence) {
        typedef std::pair<keyT,coeffT> argT;
        typename dcT::const_iterator end = f->coeffs.end();
        for (typename dcT::const_iterator it=f->coeffs.begin(); it!=end; ++it) {
            const keyT& key = it->first;
            const nodeT& node = it->second;
            if (node.has_coeff()) {
                Future<argT> left  = D->find_neighbor(f, key,-1);
                argT center(key,node.coeff());
                Future<argT> right = D->find_neighbor(f, key, 1);
                world.taskq.add(*this, &implT::do_diff1, D, f, key, left, center, right, TaskAttributes::hipri());
            }
            else {
                coeffs.replace(key,nodeT(coeffT(),true)); // Empty internal node
            }
        }
        if (fence) world.gop.fence();
    }


    /// return the a std::pair<key, node>, which MUST exist
    template <typename T, std::size_t NDIM>
    std::pair<Key<NDIM>,ShallowNode<T,NDIM> > FunctionImpl<T,NDIM>::find_datum(keyT key) const {
        MADNESS_ASSERT(coeffs.probe(key));
        ShallowNode<T,NDIM> snode(coeffs.find(key).get()->second);
        return std::pair<Key<NDIM>,ShallowNode<T,NDIM> >(key,snode);
    }

    /// multiply the ket with a one-electron potential rr(1,2)= f(1,2)*g(1)

    /// @param[in]	val_ket	function values of f(1,2)
    /// @param[in]	val_pot	function values of g(1)
    /// @param[in]	particle	if 0 then g(1), if 1 then g(2)
    /// @return		the resulting function values
    template <typename T, std::size_t NDIM>
    typename FunctionImpl<T,NDIM>::coeffT FunctionImpl<T,NDIM>::multiply(const coeffT& val_ket,
            const coeffT& val_pot, int particle) const {

        MADNESS_ASSERT(particle==0 or particle==1);
        MADNESS_ASSERT(val_pot.is_full_tensor());
        MADNESS_ASSERT(val_ket.is_svd_tensor());

        std::vector<long> vkhalf=std::vector<long>(NDIM/2,cdata.vk[0]);
        tensorT ones=tensorT(vkhalf);
        ones=1.0;

        TensorArgs targs(-1.0,val_ket.tensor_type());
        coeffT pot12;
        if (particle==0) pot12=outer(val_pot.full_tensor(),ones,targs);
        else if (particle==1) pot12=outer(ones,val_pot.full_tensor(),targs);

        coeffT result=copy(val_ket);
        result.emul(pot12);

        return result;
    }


    /// given several coefficient tensors, assemble a result tensor

    /// the result looks like: 	(v(1,2) + v(1) + v(2)) |ket(1,2)>
    /// or 						(v(1,2) + v(1) + v(2)) |p(1) p(2)>
    /// i.e. coefficients for the ket and coefficients for the two particles are
    /// mutually exclusive. All potential terms are optional, just pass in empty coeffs.
    /// @param[in]	key			the key of the FunctionNode to which these coeffs belong
    /// @param[in]	cket		coefficients of the ket
    /// @param[in]	vpotential1	function values of the potential for particle 1
    /// @param[in]	vpotential2	function values of the potential for particle 2
    /// @param[in]	veri		function values for the 2-particle potential
    template <typename T, std::size_t NDIM>
    typename FunctionImpl<T,NDIM>::coeffT FunctionImpl<T,NDIM>::assemble_coefficients(
            const keyT& key, const coeffT& coeff_ket, const coeffT& vpotential1,
            const coeffT& vpotential2, const tensorT& veri) const {

        // take a shortcut if we are already done
        bool ket_only=(not (vpotential1.has_data() or vpotential2.has_data() or veri.has_data()));
        if (ket_only) return coeff_ket;

        // switch to values instead of coefficients
        coeffT val_ket=coeffs2values(key,coeff_ket);

        // the result tensor
        coeffT val_result=coeffT(val_ket.ndim(),val_ket.dims(),this->get_tensor_args().tt);
        coeffT coeff_result;

        // potential for particles 1 and 2, must be done in TT_2D
        if (vpotential1.has_data() or vpotential2.has_data()) {
            val_ket=val_ket.convert(TensorArgs(-1.0,TT_2D));
        }
        if (vpotential1.has_data()) val_result+=multiply(val_ket,vpotential1,0);
        if (vpotential2.has_data()) val_result+=multiply(val_ket,vpotential2,1);

        // values for eri: this must be done in full rank...
        if (veri.has_data()) {
            tensorT val_ket2=val_ket.full_tensor_copy().emul(veri);
            if (val_result.has_data()) val_ket2+=val_result.full_tensor_copy();
            // values2coeffs expensive (30%), coeffT() (relatively) cheap (8%)
            coeff_result=coeffT(values2coeffs(key,val_ket2),this->get_tensor_args());

        } else {

            // convert back to original tensor type
            val_ket=val_ket.convert(get_tensor_args());
            MADNESS_ASSERT(val_result.has_data());
            coeff_result=values2coeffs(key,val_result);
            coeff_result.reduce_rank(this->get_tensor_args().thresh);
        }

        return coeff_result;

    }

    /// Permute the dimensions of f according to map, result on this
    template <typename T, std::size_t NDIM>
    void FunctionImpl<T,NDIM>::mapdim(const implT& f, const std::vector<long>& map, bool fence) {

        PROFILE_MEMBER_FUNC(FunctionImpl);
        const_cast<implT*>(&f)->flo_unary_op_node_inplace(do_mapdim(map,*this),fence);

    }

    /// mirror the dimensions of f according to mirror, result on this
    template <typename T, std::size_t NDIM>
    void FunctionImpl<T,NDIM>::mirror(const implT& f, const std::vector<long>& mirrormap, bool fence) {
        PROFILE_MEMBER_FUNC(FunctionImpl);
        const_cast<implT*>(&f)->flo_unary_op_node_inplace(do_mirror(mirrormap,*this),fence);
    }

    /// map and mirror the translation index and the coefficients, result on this

    /// first map the dimensions, the mirror!
    /// this = mirror(map(f))
    template <typename T, std::size_t NDIM>
    void FunctionImpl<T,NDIM>::map_and_mirror(const implT& f, const std::vector<long>& map,
    		const std::vector<long>& mirror, bool fence) {
        PROFILE_MEMBER_FUNC(FunctionImpl);
        const_cast<implT*>(&f)->flo_unary_op_node_inplace(do_map_and_mirror(map,mirror,*this),fence);
    }



    /// take the average of two functions, similar to: this=0.5*(this+rhs)

    /// works in either basis and also in nonstandard form
    template <typename T, std::size_t NDIM>
    void FunctionImpl<T,NDIM>::average(const implT& rhs) {

        rhs.flo_unary_op_node_inplace(do_average(*this),true);
        this->scale_inplace(0.5,true);
        flo_unary_op_node_inplace(do_reduce_rank(targs),true);
    }

    /// change the tensor type of the coefficients in the FunctionNode

    /// @param[in]  targs   target tensor arguments (threshold and full/low rank)
    template <typename T, std::size_t NDIM>
    void FunctionImpl<T,NDIM>::change_tensor_type1(const TensorArgs& targs, bool fence) {
        flo_unary_op_node_inplace(do_change_tensor_type(targs,*this),fence);
    }

    /// reduce the rank of the coefficients tensors

    /// @param[in]  targs   target tensor arguments (threshold and full/low rank)
    template <typename T, std::size_t NDIM>
    void FunctionImpl<T,NDIM>::reduce_rank(const double thresh, bool fence) {
        flo_unary_op_node_inplace(do_reduce_rank(thresh),fence);
    }

    /// reduce the rank of the coefficients tensors

    /// @param[in]  targs   target tensor arguments (threshold and full/low rank)
    template <typename T, std::size_t NDIM>
    void FunctionImpl<T,NDIM>::chop_at_level(const int n, bool fence) {
        std::list<keyT> to_be_erased;
        for (auto it=coeffs.begin(); it!=coeffs.end(); ++it) {
            const keyT& key=it->first;
            nodeT& node=it->second;
            if (key.level()==n) node.set_is_leaf(true);
            if (key.level()>n) to_be_erased.push_back(key);
        }
        for (auto& key : to_be_erased) coeffs.erase(key);
    }


/// compute norm of s and d coefficients for all nodes

    /// @param[in]  targs   target tensor arguments (threshold and full/low rank)
    template <typename T, std::size_t NDIM>
    void FunctionImpl<T,NDIM>::compute_snorm_and_dnorm(bool fence) {
        //const auto& data=FunctionCommonData<T,NDIM>::get(get_k());
        flo_unary_op_node_inplace(
                do_compute_snorm_and_dnorm(cdata),fence);
    }


/// Transform sum coefficients at level n to sums+differences at level n-1

/// Given scaling function coefficients s[n][l][i] and s[n][l+1][i]
/// return the scaling function and wavelet coefficients at the
/// coarser level.  I.e., decompose Vn using Vn = Vn-1 + Wn-1.
    /// \code
    /// s_i = sum(j) h0_ij*s0_j + h1_ij*s1_j
    /// d_i = sum(j) g0_ij*s0_j + g1_ij*s1_j
    //  \endcode
    /// Returns a new tensor and has no side effects.  Works for any
    /// number of dimensions.
    ///
    /// No communication involved.
    template <typename T, std::size_t NDIM>
    typename FunctionImpl<T,NDIM>::tensorT FunctionImpl<T,NDIM>::filter(const tensorT& s) const {
        tensorT r(cdata.v2k,false);
        tensorT w(cdata.v2k,false);
        return fast_transform(s,cdata.hgT,r,w);
        //return transform(s,cdata.hgT);
    }

    template <typename T, std::size_t NDIM>
    typename FunctionImpl<T,NDIM>::coeffT FunctionImpl<T,NDIM>::filter(const coeffT& s) const {
        coeffT result=transform(s,cdata.hgT);
        return result;
    }

    ///  Transform sums+differences at level n to sum coefficients at level n+1

    ///  Given scaling function and wavelet coefficients (s and d)
    ///  returns the scaling function coefficients at the next finer
    ///  level.  I.e., reconstruct Vn using Vn = Vn-1 + Wn-1.
    ///  \code
    ///  s0 = sum(j) h0_ji*s_j + g0_ji*d_j
    ///  s1 = sum(j) h1_ji*s_j + g1_ji*d_j
    ///  \endcode
    ///  Returns a new tensor and has no side effects
    ///
    ///  If (sonly) ... then ss is only the scaling function coeff (and
    ///  assume the d are zero).  Works for any number of dimensions.
    ///
    /// No communication involved.
    template <typename T, std::size_t NDIM>
    typename FunctionImpl<T,NDIM>::tensorT FunctionImpl<T,NDIM>::unfilter(const tensorT& s) const {
        tensorT r(cdata.v2k,false);
        tensorT w(cdata.v2k,false);
        return fast_transform(s,cdata.hg,r,w);
        //return transform(s, cdata.hg);
    }

    template <typename T, std::size_t NDIM>
    typename FunctionImpl<T,NDIM>::coeffT FunctionImpl<T,NDIM>::unfilter(const coeffT& s) const {
        return transform(s,cdata.hg);
    }

    /// downsample the sum coefficients of level n+1 to sum coeffs on level n

    /// specialization of the filter method, will yield only the sum coefficients
    /// @param[in]  key key of level n
    /// @param[in]  v   vector of sum coefficients of level n+1
    /// @param[in]  args    TensorArguments for possible low rank approximations
    /// @return     sum coefficients on level n in full tensor format
    template <typename T, std::size_t NDIM>
    typename FunctionImpl<T,NDIM>::tensorT FunctionImpl<T,NDIM>::downsample(const keyT& key, const std::vector< Future<coeffT > >& v) const {

        tensorT result(cdata.vk);

        // the twoscale coefficients: for downsampling use h0/h1; see Alpert Eq (3.34a)
        const tensorT h[2] = {cdata.h0T, cdata.h1T};
        tensorT matrices[NDIM];

        // loop over all child nodes, transform and accumulate
        long i=0;
        for (KeyChildIterator<NDIM> kit(key); kit; ++kit,++i) {

            // get the appropriate twoscale coefficients for each dimension
            for (size_t ii=0; ii<NDIM; ++ii) matrices[ii]=h[kit.key().translation()[ii]%2];

            // transform and accumulate on the result
            result+=general_transform(v[i].get(),matrices).full_tensor_copy();

        }
        return result;
    }

    /// upsample the sum coefficients of level 1 to sum coeffs on level n+1

    /// specialization of the unfilter method, will transform only the sum coefficients
    /// @param[in]  key     key of level n+1
    /// @param[in]  coeff   sum coefficients of level n (does NOT belong to key!!)
    /// @param[in]  args    TensorArguments for possible low rank approximations
    /// @return     sum     coefficients on level n+1
    template <typename T, std::size_t NDIM>
    typename FunctionImpl<T,NDIM>::coeffT FunctionImpl<T,NDIM>::upsample(const keyT& key, const coeffT& coeff) const {

        // the twoscale coefficients: for upsampling use h0/h1; see Alpert Eq (3.35a/b)
        // note there are no difference coefficients; if you want that use unfilter
        const tensorT h[2] = {cdata.h0, cdata.h1};
        tensorT matrices[NDIM];

        // get the appropriate twoscale coefficients for each dimension
        for (size_t ii=0; ii<NDIM; ++ii) matrices[ii]=h[key.translation()[ii]%2];

        // transform and accumulate on the result
        const coeffT result=general_transform(coeff,matrices);
        return result;
    }


    /// Projects old function into new basis (only in reconstructed form)
    template <typename T, std::size_t NDIM>
    void FunctionImpl<T,NDIM>::project(const implT& old, bool fence) {
        long kmin = std::min(cdata.k,old.cdata.k);
        std::vector<Slice> s(NDIM,Slice(0,kmin-1));
        typename dcT::const_iterator end = old.coeffs.end();
        for (typename dcT::const_iterator it=old.coeffs.begin(); it!=end; ++it) {
            const keyT& key = it->first;
            const nodeT& node = it->second;
            if (node.has_coeff()) {
                coeffT c(cdata.vk,targs);
                c(s) += node.coeff()(s);
                coeffs.replace(key,nodeT(c,false));
            }
            else {
                coeffs.replace(key,nodeT(coeffT(),true));
            }
        }
        if (fence)
            world.gop.fence();
    }

    template <typename T, std::size_t NDIM>
    bool FunctionImpl<T,NDIM>::exists_and_has_children(const keyT& key) const {
        return coeffs.probe(key) && coeffs.find(key).get()->second.has_children();
    }

    template <typename T, std::size_t NDIM>
    bool FunctionImpl<T,NDIM>::exists_and_is_leaf(const keyT& key) const {
        return coeffs.probe(key) && (not coeffs.find(key).get()->second.has_children());
    }


    template <typename T, std::size_t NDIM>
    void FunctionImpl<T,NDIM>::broaden_op(const keyT& key, const std::vector< Future <bool> >& v) {
        for (unsigned int i=0; i<v.size(); ++i) {
            if (v[i]) {
                refine_op(true_refine_test(), key);
                break;
            }
        }
    }

    // For each local node sets value of norm tree, snorm and dnorm to 0.0
    template <typename T, std::size_t NDIM>
    void FunctionImpl<T,NDIM>::zero_norm_tree() {
        typename dcT::iterator end = coeffs.end();
        for (typename dcT::iterator it=coeffs.begin(); it!=end; ++it) {
            it->second.set_norm_tree(0.0);
            it->second.set_snorm(0.0);
            it->second.set_dnorm(0.0);
        }
    }

    // Broaden tree
    template <typename T, std::size_t NDIM>
    void FunctionImpl<T,NDIM>::broaden(std::vector<bool> is_periodic, bool fence) {
        typename dcT::iterator end = coeffs.end();
        for (typename dcT::iterator it=coeffs.begin(); it!=end; ++it) {
            const keyT& key = it->first;
            typename dcT::accessor acc;
            const auto found = coeffs.find(acc,key);
            MADNESS_CHECK(found);
            nodeT& node = acc->second;
            if (node.has_coeff() &&
                node.get_norm_tree() != -1.0 &&
                node.coeff().normf() >= truncate_tol(thresh,key)) {

                node.set_norm_tree(-1.0); // Indicates already broadened or result of broadening/refining

                //int ndir = std::pow(3,NDIM);
                int ndir = static_cast<int>(std::pow(static_cast<double>(3), static_cast<int>(NDIM)));
                std::vector< Future <bool> > v = future_vector_factory<bool>(ndir);
                keyT neigh;
                int i=0;
                for (HighDimIndexIterator it(NDIM,3); it; ++it) {
                    Vector<Translation,NDIM> l(*it);
                    for (std::size_t d=0; d<NDIM; ++d) {
                        const int odd = key.translation()[d] & 0x1L; // 1 if odd, 0 if even
                        l[d] -= 1; // (0,1,2) --> (-1,0,1)
                        if (l[d] == -1)
                            l[d] = -1-odd;
                        else if (l[d] ==  1)
                            l[d] = 2 - odd;
                    }
                    keyT neigh = neighbor(key, keyT(key.level(),l), is_periodic);

                    if (neigh.is_valid()) {
                        v[i++] = this->task(coeffs.owner(neigh), &implT::exists_and_has_children, neigh);
                    }
                    else {
                        v[i++].set(false);
                    }
                }
                woT::task(world.rank(), &implT::broaden_op, key, v);
            }
        }
        // Reset value of norm tree so that can repeat broadening
        if (fence) {
            world.gop.fence();
            zero_norm_tree();
            world.gop.fence();
        }
    }

    /// sum all the contributions from all scales after applying an operator in mod-NS form
    template <typename T, std::size_t NDIM>
    void FunctionImpl<T,NDIM>::trickle_down(bool fence) {
        set_tree_state(reconstructed);
        if (world.rank() == coeffs.owner(cdata.key0))
            woT::task(world.rank(), &implT::trickle_down_op, cdata.key0,coeffT());
        if (fence) world.gop.fence();
    }

    /// sum all the contributions from all scales after applying an operator in mod-NS form

    /// cf reconstruct_op
    template <typename T, std::size_t NDIM>
    void FunctionImpl<T,NDIM>::trickle_down_op(const keyT& key, const coeffT& s) {
        // Note that after application of an integral operator not all
        // siblings may be present so it is necessary to check existence
        // and if absent insert an empty leaf node.
        //
        // If summing the result of an integral operator (i.e., from
        // non-standard form) there will be significant scaling function
        // coefficients at all levels and possibly difference coefficients
        // in leaves, hence the tree may refine as a result.
        typename dcT::iterator it = coeffs.find(key).get();
        if (it == coeffs.end()) {
            coeffs.replace(key,nodeT(coeffT(),false));
            it = coeffs.find(key).get();
        }
        nodeT& node = it->second;

        // The integral operator will correctly connect interior nodes
        // to children but may leave interior nodes without coefficients
        // ... but they still need to sum down so just give them zeros
        if (node.coeff().has_no_data()) node.coeff()=coeffT(cdata.vk,targs);

        //            if (node.has_children() || node.has_coeff()) { // Must allow for inconsistent state from transform, etc.
        if (node.has_children()) { // Must allow for inconsistent state from transform, etc.
            coeffT d = node.coeff();
            if (key.level() > 0) d += s; // -- note accumulate for NS summation
            node.clear_coeff();
            for (KeyChildIterator<NDIM> kit(key); kit; ++kit) {
                const keyT& child = kit.key();
                coeffT ss= upsample(child,d);
                ss.reduce_rank(thresh);
                PROFILE_BLOCK(recon_send);
                woT::task(coeffs.owner(child), &implT::trickle_down_op, child, ss);
            }
        }
        else {
            node.coeff()+=s;
            node.coeff().reduce_rank(thresh);
        }
    }

    /// change the tree state of this function, might or might not respect fence!
    template <typename T, std::size_t NDIM>
    void FunctionImpl<T,NDIM>::change_tree_state(const TreeState finalstate, bool fence) {

        TreeState current_state=get_tree_state();
        if (current_state==finalstate) return;

        // very special case
        if (get_tree_state()==nonstandard_after_apply) {
            MADNESS_CHECK(finalstate==reconstructed);
            reconstruct(fence);
            return;
        }
        MADNESS_CHECK_THROW(current_state!=TreeState::nonstandard_after_apply,"unknown tree state");
        bool must_fence=false;

        if (finalstate==reconstructed) {
            if (current_state==reconstructed) return;
            if (current_state==compressed) reconstruct(fence);
            if (current_state==nonstandard) reconstruct(fence);
            if (current_state==nonstandard_with_leaves) remove_internal_coefficients(fence);
            if (current_state==redundant) remove_internal_coefficients(fence);
            set_tree_state(reconstructed);
        } else if (finalstate==compressed) {
            if (current_state==reconstructed) compress(compressed,fence);
            if (current_state==compressed) return;
            if (current_state==nonstandard) standard(fence);
            if (current_state==nonstandard_with_leaves) standard(fence);
            if (current_state==redundant) {
                remove_internal_coefficients(true);
                must_fence=true;
                set_tree_state(reconstructed);
                compress(compressed,fence);
            }
            set_tree_state(compressed);
        } else if (finalstate==nonstandard) {
            if (current_state==reconstructed) compress(nonstandard,fence);
            if (current_state==compressed) {
                reconstruct(true);
                must_fence=true;
                compress(nonstandard,fence);
            }
            if (current_state==nonstandard) return;
            if (current_state==nonstandard_with_leaves) remove_leaf_coefficients(fence);
            if (current_state==redundant) {
                remove_internal_coefficients(true);
                must_fence=true;
                set_tree_state(reconstructed);
                compress(nonstandard,fence);
            }
            set_tree_state(nonstandard);
        } else if (finalstate==nonstandard_with_leaves) {
            if (current_state==reconstructed) compress(nonstandard_with_leaves,fence);
            if (current_state==compressed) {
                reconstruct(true);
                must_fence=true;
                compress(nonstandard_with_leaves,fence);
            }
            if (current_state==nonstandard) {
                standard(true);
                must_fence=true;
                reconstruct(true);
                compress(nonstandard_with_leaves,fence);
            }
            if (current_state==nonstandard_with_leaves) return;
            if (current_state==redundant) {
                remove_internal_coefficients(true);
                must_fence=true;
                set_tree_state(reconstructed);
                compress(nonstandard_with_leaves,fence);
            }
            set_tree_state(nonstandard_with_leaves);
        } else if (finalstate==redundant) {
            if (current_state==reconstructed) make_redundant(fence);
            if (current_state==compressed) {
                reconstruct(true);
                must_fence=true;
                make_redundant(fence);
            }
            if (current_state==nonstandard) {
                standard(true);
                must_fence=true;
                reconstruct(true);
                make_redundant(fence);
            }
            if (current_state==nonstandard_with_leaves) {
                remove_internal_coefficients(true);
                must_fence=true;
                set_tree_state(reconstructed);
                make_redundant(fence);
            }
            if (current_state==redundant) return;
            set_tree_state(redundant);
        } else {
            MADNESS_EXCEPTION("unknown/unsupported final tree state",1);
        }
        if (must_fence and world.rank()==0) {
            print("could not respect fence in change_tree_state");
        }
        if (fence && VERIFY_TREE) verify_tree(); // Must be after in case nonstandard
        return;
    }



    template <typename T, std::size_t NDIM>
    void FunctionImpl<T,NDIM>::reconstruct(bool fence) {

        if (is_reconstructed()) return;

        if (is_redundant() or is_nonstandard_with_leaves()) {
            set_tree_state(reconstructed);
    		this->remove_internal_coefficients(fence);
    	} else if (is_compressed() or tree_state==nonstandard_after_apply) {
            // Must set true here so that successive calls without fence do the right thing
            set_tree_state(reconstructed);
            if (world.rank() == coeffs.owner(cdata.key0))
                woT::task(world.rank(), &implT::reconstruct_op, cdata.key0,coeffT(), true);
        } else if (is_nonstandard()) {
            // Must set true here so that successive calls without fence do the right thing
            set_tree_state(reconstructed);
            if (world.rank() == coeffs.owner(cdata.key0))
                woT::task(world.rank(), &implT::reconstruct_op, cdata.key0,coeffT(), false);
    	} else {
            MADNESS_EXCEPTION("cannot reconstruct this tree",1);
        }
        if (fence) world.gop.fence();

    }

    /// compress the wave function

    /// after application there will be sum coefficients at the root level,
    /// and difference coefficients at all other levels; furthermore:
    /// @param[in] nonstandard	keep sum coeffs at all other levels, except leaves
    /// @param[in] keepleaves	keep sum coeffs (but no diff coeffs) at leaves
    /// @param[in] redundant    keep only sum coeffs at all levels, discard difference coeffs
    template <typename T, std::size_t NDIM>
    void FunctionImpl<T,NDIM>::compress(const TreeState newstate, bool fence) {
        MADNESS_CHECK_THROW(is_reconstructed(),"impl::compress wants a reconstructe tree");
        // Must set true here so that successive calls without fence do the right thing
        set_tree_state(newstate);
        bool keepleaves1=(tree_state==nonstandard_with_leaves) or (tree_state==redundant);
        bool nonstandard1=(tree_state==nonstandard) or (tree_state==nonstandard_with_leaves);
        bool redundant1=(tree_state==redundant);

        if (world.rank() == coeffs.owner(cdata.key0)) {

            compress_spawn(cdata.key0, nonstandard1, keepleaves1, redundant1);
        }
        if (fence)
            world.gop.fence();
    }

    template <typename T, std::size_t NDIM>
    void FunctionImpl<T,NDIM>::remove_internal_coefficients(const bool fence) {
        flo_unary_op_node_inplace(remove_internal_coeffs(),fence);
    }

    template <typename T, std::size_t NDIM>
    void FunctionImpl<T,NDIM>::remove_leaf_coefficients(const bool fence) {
        flo_unary_op_node_inplace(remove_leaf_coeffs(),fence);
    }

    /// convert this to redundant, i.e. have sum coefficients on all levels
    template <typename T, std::size_t NDIM>
    void FunctionImpl<T,NDIM>::make_redundant(const bool fence) {

        // fast return if possible
        if (is_redundant()) return;
        MADNESS_CHECK_THROW(is_reconstructed(),"impl::make_redundant() wants a reconstructed tree");
        compress(redundant,fence);
    }

    /// convert this from redundant to standard reconstructed form
    template <typename T, std::size_t NDIM>
    void FunctionImpl<T,NDIM>::undo_redundant(const bool fence) {
        MADNESS_CHECK_THROW(is_redundant(),"impl::undo_redundant() wants a redundant tree");
        set_tree_state(reconstructed);
        flo_unary_op_node_inplace(remove_internal_coeffs(),fence);
    }


    /// compute for each FunctionNode the norm of the function inside that node
    template <typename T, std::size_t NDIM>
    void FunctionImpl<T,NDIM>::norm_tree(bool fence) {
        if (world.rank() == coeffs.owner(cdata.key0))
            norm_tree_spawn(cdata.key0);
        if (fence)
            world.gop.fence();
    }

    template <typename T, std::size_t NDIM>
    double FunctionImpl<T,NDIM>::norm_tree_op(const keyT& key, const std::vector< Future<double> >& v) {
        //PROFILE_MEMBER_FUNC(FunctionImpl);
        double sum = 0.0;
        int i=0;
        for (KeyChildIterator<NDIM> kit(key); kit; ++kit,++i) {
            double value = v[i].get();
            sum += value*value;
        }
        sum = sqrt(sum);
        coeffs.task(key, &nodeT::set_norm_tree, sum); // why a task? because send is deprecated to keep comm thread free
        //if (key.level() == 0) std::cout << "NORM_TREE_TOP " << sum << "\n";
        return sum;
    }

    template <typename T, std::size_t NDIM>
    Future<double> FunctionImpl<T,NDIM>::norm_tree_spawn(const keyT& key) {
        nodeT& node = coeffs.find(key).get()->second;
        if (node.has_children()) {
            std::vector< Future<double> > v = future_vector_factory<double>(1<<NDIM);
            int i=0;
            for (KeyChildIterator<NDIM> kit(key); kit; ++kit,++i) {
                v[i] = woT::task(coeffs.owner(kit.key()), &implT::norm_tree_spawn, kit.key());
            }
            return woT::task(world.rank(),&implT::norm_tree_op, key, v);
        }
        else {
            //                return Future<double>(node.coeff().normf());
            const double norm=node.coeff().normf();
            // invoked locally anyways
            node.set_norm_tree(norm);
            return Future<double>(norm);
        }
    }

    /// truncate using a tree in reconstructed form

    /// must be invoked where key is local
    template <typename T, std::size_t NDIM>
    Future<typename FunctionImpl<T,NDIM>::coeffT> FunctionImpl<T,NDIM>::truncate_reconstructed_spawn(const keyT& key, const double tol) {
        MADNESS_ASSERT(coeffs.probe(key));
        nodeT& node = coeffs.find(key).get()->second;

        // if this is a leaf node just return the sum coefficients
        if (not node.has_children()) return Future<coeffT>(node.coeff());

        // if this is an internal node, wait for all the children's sum coefficients
        // and use them to determine if the children can be removed
        std::vector<Future<coeffT> > v = future_vector_factory<coeffT>(1<<NDIM);
        int i=0;
        for (KeyChildIterator<NDIM> kit(key); kit; ++kit,++i) {
            v[i] = woT::task(coeffs.owner(kit.key()), &implT::truncate_reconstructed_spawn, kit.key(),tol,TaskAttributes::hipri());
        }

        // will return (possibly empty) sum coefficients
        return woT::task(world.rank(),&implT::truncate_reconstructed_op,key,v,tol,TaskAttributes::hipri());

    }

    /// given the sum coefficients of all children, truncate or not

    /// @return     new sum coefficients (empty if internal, not empty, if new leaf); might delete its children
    template <typename T, std::size_t NDIM>
    typename FunctionImpl<T,NDIM>::coeffT FunctionImpl<T,NDIM>::truncate_reconstructed_op(const keyT& key, const std::vector< Future<coeffT > >& v, const double tol) {

        MADNESS_ASSERT(coeffs.probe(key));

        // the sum coefficients might be empty, which means they come from an internal node
        // and we must not truncate; so just return empty coeffs again
        for (size_t i=0; i<v.size(); ++i) if (v[i].get().has_no_data()) return coeffT();

        // do not truncate below level 1
        if (key.level()<2) return coeffT();

        // compute the wavelet coefficients from the child nodes
        typename dcT::accessor acc;
        const auto found = coeffs.find(acc, key);
        MADNESS_CHECK(found);
        int i=0;
        tensorT d(cdata.v2k);
        for (KeyChildIterator<NDIM> kit(key); kit; ++kit,++i) {
            //                d(child_patch(kit.key())) += v[i].get();
            d(child_patch(kit.key())) += v[i].get().full_tensor_copy();
        }

        d = filter(d);
        tensorT s=copy(d(cdata.s0));
        d(cdata.s0) = 0.0;
        const double error=d.normf();

        nodeT& node = coeffs.find(key).get()->second;

        if (error < truncate_tol(tol,key)) {
            node.set_has_children(false);
            for (KeyChildIterator<NDIM> kit(key); kit; ++kit) {
                coeffs.erase(kit.key());
            }
            // "replace" children with new sum coefficients
            coeffT ss=coeffT(s,targs);
            acc->second.set_coeff(ss);
            return ss;
        } else {
            return coeffT();
        }
    }

    /// calculate the wavelet coefficients using the sum coefficients of all child nodes

    /// @param[in] key 	this's key
    /// @param[in] v 	sum coefficients of the child nodes
    /// @param[in] nonstandard  keep the sum coefficients with the wavelet coefficients
    /// @param[in] redundant    keep only the sum coefficients, discard the wavelet coefficients
    /// @return 		the sum coefficients
    template <typename T, std::size_t NDIM>
    std::pair<typename FunctionImpl<T,NDIM>::coeffT,double> FunctionImpl<T,NDIM>::compress_op(const keyT& key,
    		const std::vector< Future<std::pair<coeffT,double> > >& v, bool nonstandard1) {
        //PROFILE_MEMBER_FUNC(FunctionImpl);

        double cpu0=cpu_time();
        // Copy child scaling coeffs into contiguous block
        tensorT d(cdata.v2k);
        //            coeffT d(cdata.v2k,targs);
        int i=0;
        double norm_tree2=0.0;
        for (KeyChildIterator<NDIM> kit(key); kit; ++kit,++i) {
            //                d(child_patch(kit.key())) += v[i].get();
            d(child_patch(kit.key())) += v[i].get().first.full_tensor_copy();
            norm_tree2+=v[i].get().second*v[i].get().second;
        }

        d = filter(d);
        double cpu1=cpu_time();
        timer_filter.accumulate(cpu1-cpu0);
        cpu0=cpu1;

        typename dcT::accessor acc;
        const auto found = coeffs.find(acc, key);
        MADNESS_CHECK(found);
        MADNESS_CHECK_THROW(!acc->second.has_coeff(),"compress_op: existing coeffs where there should be none");

        // tighter thresh for internal nodes
        TensorArgs targs2=targs;
        targs2.thresh*=0.1;

        // need the deep copy for contiguity
        coeffT ss=coeffT(copy(d(cdata.s0)));
        double snorm=ss.normf();

        if (key.level()> 0 && !nonstandard1) d(cdata.s0) = 0.0;

        coeffT dd=coeffT(d,targs2);
        double dnorm=dd.normf();
        double norm_tree=sqrt(norm_tree2);

        acc->second.set_snorm(snorm);
        acc->second.set_dnorm(dnorm);
        acc->second.set_norm_tree(norm_tree);

        acc->second.set_coeff(dd);
        cpu1=cpu_time();
        timer_compress_svd.accumulate(cpu1-cpu0);

        // return sum coefficients
        return std::make_pair(ss,snorm);
    }

    /// similar to compress_op, but insert only the sum coefficients in the tree

    /// also sets snorm, dnorm and norm_tree for all nodes
    /// @param[in] key  this's key
    /// @param[in] v    sum coefficients of the child nodes
    /// @return         the sum coefficients
    template <typename T, std::size_t NDIM>
    std::pair<typename FunctionImpl<T,NDIM>::coeffT,double>
            FunctionImpl<T,NDIM>::make_redundant_op(const keyT& key, const std::vector< Future<std::pair<coeffT,double> > >& v) {

        tensorT d(cdata.v2k);
        int i=0;
        double norm_tree2=0.0;
        for (KeyChildIterator<NDIM> kit(key); kit; ++kit,++i) {
            d(child_patch(kit.key())) += v[i].get().first.full_tensor_copy();
            norm_tree2+=v[i].get().second*v[i].get().second;
        }
        d = filter(d);
        double norm_tree=sqrt(norm_tree2);

        // tighter thresh for internal nodes
        TensorArgs targs2=targs;
        targs2.thresh*=0.1;

        // need the deep copy for contiguity
        coeffT s=coeffT(copy(d(cdata.s0)),targs2);
        d(cdata.s0)=0.0;
        double dnorm=d.normf();
        double snorm=s.normf();

        typename dcT::accessor acc;
        const auto found = coeffs.find(acc, key);
        MADNESS_CHECK(found);

        acc->second.set_coeff(s);
        acc->second.set_dnorm(dnorm);
        acc->second.set_snorm(snorm);
        acc->second.set_norm_tree(norm_tree);

        // return sum coefficients
        return std::make_pair(s,norm_tree);
    }

    /// Changes non-standard compressed form to standard compressed form
    template <typename T, std::size_t NDIM>
    void FunctionImpl<T,NDIM>::standard(bool fence) {

        if (is_compressed()) return;
        set_tree_state(compressed);
        flo_unary_op_node_inplace(do_standard(this),fence);
//        make_nonstandard = false;
    }


    /// after apply we need to do some cleanup;

    /// forces fence
    template <typename T, std::size_t NDIM>
    double FunctionImpl<T,NDIM>::finalize_apply() {
        bool print_timings=false;
        bool printme=(world.rank()==0 and print_timings);
        TensorArgs tight_args(targs);
        tight_args.thresh*=0.01;
        double begin=wall_time();
        double begin1=wall_time();
        flo_unary_op_node_inplace(do_consolidate_buffer(tight_args),true);
        double end1=wall_time();
        if (printme) printf("time in consolidate_buffer    %8.4f\n",end1-begin1);


        // reduce the rank of the final nodes, leave full tensors unchanged
        //            flo_unary_op_node_inplace(do_reduce_rank(tight_args.thresh),true);
        begin1=wall_time();
        flo_unary_op_node_inplace(do_reduce_rank(targs),true);
        end1=wall_time();
        if (printme) printf("time in do_reduce_rank        %8.4f\n",end1-begin1);

        // change TT_FULL to low rank
        begin1=wall_time();
        flo_unary_op_node_inplace(do_change_tensor_type(targs,*this),true);
        end1=wall_time();
        if (printme) printf("time in do_change_tensor_type %8.4f\n",end1-begin1);

        // truncate leaf nodes to avoid excessive tree refinement
        begin1=wall_time();
        flo_unary_op_node_inplace(do_truncate_NS_leafs(this),true);
        end1=wall_time();
        if (printme) printf("time in do_truncate_NS_leafs  %8.4f\n",end1-begin1);

        double end=wall_time();
        double elapsed=end-begin;
        set_tree_state(nonstandard_after_apply);
<<<<<<< HEAD
        if (fence) world.gop.fence();
=======
        world.gop.fence();
>>>>>>> 17b72a70
        return elapsed;
    }


    /// after summing up we need to do some cleanup;

    /// forces fence
    template <typename T, std::size_t NDIM>
    void FunctionImpl<T,NDIM>::finalize_sum() {
        world.gop.fence();
        flo_unary_op_node_inplace(do_consolidate_buffer(get_tensor_args()), true);
        sum_down(true);
        set_tree_state(reconstructed);
    }

    /// Returns the square of the local norm ... no comms
    template <typename T, std::size_t NDIM>
    double FunctionImpl<T,NDIM>::norm2sq_local() const {
        PROFILE_MEMBER_FUNC(FunctionImpl);
        typedef Range<typename dcT::const_iterator> rangeT;
        return world.taskq.reduce<double,rangeT,do_norm2sq_local>(rangeT(coeffs.begin(),coeffs.end()),
                                                                  do_norm2sq_local());
    }




    /// Returns the maximum local depth of the tree ... no communications.
    template <typename T, std::size_t NDIM>
    std::size_t FunctionImpl<T,NDIM>::max_local_depth() const {
        std::size_t maxdepth = 0;
        typename dcT::const_iterator end = coeffs.end();
        for (typename dcT::const_iterator it=coeffs.begin(); it!=end; ++it) {
            std::size_t N = (std::size_t) it->first.level();
            if (N> maxdepth)
                maxdepth = N;
        }
        return maxdepth;
    }


    /// Returns the maximum depth of the tree ... collective ... global sum/broadcast
    template <typename T, std::size_t NDIM>
    std::size_t FunctionImpl<T,NDIM>::max_depth() const {
        std::size_t maxdepth  = max_local_depth();
        world.gop.max(maxdepth);
        return maxdepth;
    }

    /// Returns the max number of nodes on a processor
    template <typename T, std::size_t NDIM>
    std::size_t FunctionImpl<T,NDIM>::max_nodes() const {
        std::size_t maxsize = 0;
        maxsize = coeffs.size();
        world.gop.max(maxsize);
        return maxsize;
    }

    /// Returns the min number of nodes on a processor
    template <typename T, std::size_t NDIM>
    std::size_t FunctionImpl<T,NDIM>::min_nodes() const {
        std::size_t minsize = 0;
        minsize = coeffs.size();
        world.gop.min(minsize);
        return minsize;
    }

    /// Returns the size of the tree structure of the function ... collective global sum
    template <typename T, std::size_t NDIM>
    std::size_t FunctionImpl<T,NDIM>::tree_size() const {
        std::size_t sum = 0;
        sum = coeffs.size();
        world.gop.sum(sum);
        return sum;
    }

    /// Returns the number of coefficients in the function ... collective global sum
    template <typename T, std::size_t NDIM>
    std::size_t FunctionImpl<T,NDIM>::size() const {
        std::size_t sum = 0;
#if 1
        typename dcT::const_iterator end = coeffs.end();
        for (typename dcT::const_iterator it=coeffs.begin(); it!=end; ++it) {
            const nodeT& node = it->second;
            if (node.has_coeff())
                sum+=node.size();
        }
        //            print("proc",world.rank(),sum);
#else
        typename dcT::const_iterator end = coeffs.end();
        for (typename dcT::const_iterator it=coeffs.begin(); it!=end; ++it) {
            const nodeT& node = it->second;
            if (node.has_coeff())
                ++sum;
        }
        if (is_compressed())
            for (std::size_t i=0; i<NDIM; ++i)
                sum *= 2*cdata.k;
        else
            for (std::size_t i=0; i<NDIM; ++i)
                sum *= cdata.k;
#endif
        world.gop.sum(sum);

        return sum;
    }

    /// Returns the number of coefficients in the function ... collective global sum
    template <typename T, std::size_t NDIM>
    std::size_t FunctionImpl<T,NDIM>::real_size() const {
        std::size_t sum = coeffs.size() * (sizeof(keyT) + sizeof(nodeT));
        typename dcT::const_iterator end = coeffs.end();
        for (typename dcT::const_iterator it=coeffs.begin(); it!=end; ++it) {
            const nodeT& node = it->second;
            if (node.has_coeff()) sum+=node.coeff().real_size();
        }
        world.gop.sum(sum);
        return sum;
    }

    /// Returns the number of coefficients in the function ... collective global sum
    template <typename T, std::size_t NDIM>
    std::size_t FunctionImpl<T,NDIM>::nCoeff() const {
        std::size_t sum = coeffs.size() * (sizeof(keyT) + sizeof(nodeT));
        typename dcT::const_iterator end = coeffs.end();
        for (typename dcT::const_iterator it=coeffs.begin(); it!=end; ++it) {
            const nodeT& node = it->second;
            if (node.has_coeff()) sum+=node.coeff().nCoeff();
        }
        world.gop.sum(sum);
        return sum;
    }


    /// print tree size and size
    template <typename T, std::size_t NDIM>
    void FunctionImpl<T,NDIM>::print_size(const std::string name) const {
        const size_t tsize=this->tree_size();
//        const size_t size=this->size();
        const size_t ncoeff=this->nCoeff();
        const double wall=wall_time();
        const double d=sizeof(T);
        const double fac=1024*1024*1024;

        double norm=0.0;
        {
            double local = norm2sq_local();
            this->world.gop.sum(local);
            this->world.gop.fence();
            norm=sqrt(local);
        }

        if (this->world.rank()==0) {
            printf("%40s at time %.1fs: norm/tree/#coeff/size: %7.5f %zu, %6.3f m, %6.3f GByte\n",
                   (name.c_str()), wall, norm, tsize,double(ncoeff)*1.e-6,double(ncoeff)/fac*d);
        }
    }

    /// print the number of configurations per node
    template <typename T, std::size_t NDIM>
    void FunctionImpl<T,NDIM>::print_stats() const {
        if (this->targs.tt==TT_FULL) return;
        int dim=NDIM/2;
        int k0=k;
        if (is_compressed()) k0=2*k;
        Tensor<long> n(int(std::pow(double(k0),double(dim))+1));
        long n_full=0;
        long n_large=0;

        if (world.rank()==0) print("n.size(),k0,dim",n.size(),k0,dim);
        typename dcT::const_iterator end = coeffs.end();
        for (typename dcT::const_iterator it=coeffs.begin(); it!=end; ++it) {
            const nodeT& node = it->second;
            if (node.has_coeff()) {
                if (node.coeff().rank()>long(n.size())) {
                    ++n_large;
                } else if (node.coeff().rank()==-1) {
                    ++n_full;
                } else if (node.coeff().rank()<0) {
                    print("small rank",node.coeff().rank());
                } else {
                    n[node.coeff().rank()]++;
                }
            }
        }

        world.gop.sum(n.ptr(), n.size());

        if (world.rank()==0) {
            print("configurations     number of nodes");
            print("        full rank    ",n_full);
            for (unsigned int i=0; i<n.size(); i++) {
                print("           ",i,"    ",n[i]);
            }
            print("       large rank    ",n_large);

            // repeat for logarithmic scale: <3, <10, <30, <100, ..
            Tensor<long> nlog(6);
            nlog=0;
            for (unsigned int i=0; i<std::min(3l,n.size()); i++) nlog[0]+=n[i];
            for (unsigned int i=3; i<std::min(10l,n.size()); i++) nlog[1]+=n[i];
            for (unsigned int i=10; i<std::min(30l,n.size()); i++) nlog[2]+=n[i];
            for (unsigned int i=30; i<std::min(100l,n.size()); i++) nlog[3]+=n[i];
            for (unsigned int i=100; i<std::min(300l,n.size()); i++) nlog[4]+=n[i];
            for (unsigned int i=300; i<std::min(1000l,n.size()); i++) nlog[5]+=n[i];

            std::vector<std::string> slog={"3","10","30","100","300","1000"};
            for (unsigned int i=0; i<nlog.size(); i++) {
                print("          < ",slog[i],"    ",nlog[i]);
            }
            print("       large rank    ",n_large);

        }
    }

    template <typename T, std::size_t NDIM>
    T FunctionImpl<T,NDIM>::eval_cube(Level n, coordT& x, const tensorT& c) const {
        PROFILE_MEMBER_FUNC(FunctionImpl);
        const int k = cdata.k;
        double px[NDIM][k];
        T sum = T(0.0);

        for (std::size_t i=0; i<NDIM; ++i) legendre_scaling_functions(x[i],k,px[i]);

        if (NDIM == 1) {
            for (int p=0; p<k; ++p)
                sum += c(p)*px[0][p];
        }
        else if (NDIM == 2) {
            for (int p=0; p<k; ++p)
                for (int q=0; q<k; ++q)
                    sum += c(p,q)*px[0][p]*px[1][q];
        }
        else if (NDIM == 3) {
            for (int p=0; p<k; ++p)
                for (int q=0; q<k; ++q)
                    for (int r=0; r<k; ++r)
                        sum += c(p,q,r)*px[0][p]*px[1][q]*px[2][r];
        }
        else if (NDIM == 4) {
            for (int p=0; p<k; ++p)
                for (int q=0; q<k; ++q)
                    for (int r=0; r<k; ++r)
                        for (int s=0; s<k; ++s)
                            sum += c(p,q,r,s)*px[0][p]*px[1][q]*px[2][r]*px[3][s];
        }
        else if (NDIM == 5) {
            for (int p=0; p<k; ++p)
                for (int q=0; q<k; ++q)
                    for (int r=0; r<k; ++r)
                        for (int s=0; s<k; ++s)
                            for (int t=0; t<k; ++t)
                                sum += c(p,q,r,s,t)*px[0][p]*px[1][q]*px[2][r]*px[3][s]*px[4][t];
        }
        else if (NDIM == 6) {
            for (int p=0; p<k; ++p)
                for (int q=0; q<k; ++q)
                    for (int r=0; r<k; ++r)
                        for (int s=0; s<k; ++s)
                            for (int t=0; t<k; ++t)
                                for (int u=0; u<k; ++u)
                                    sum += c(p,q,r,s,t,u)*px[0][p]*px[1][q]*px[2][r]*px[3][s]*px[4][t]*px[5][u];
        }
        else {
            MADNESS_EXCEPTION("FunctionImpl:eval_cube:NDIM?",NDIM);
        }
        return sum*pow(2.0,0.5*NDIM*n)/sqrt(FunctionDefaults<NDIM>::get_cell_volume());
    }

    template <typename T, std::size_t NDIM>
    void FunctionImpl<T,NDIM>::reconstruct_op(const keyT& key, const coeffT& s, const bool accumulate_NS) {
        //PROFILE_MEMBER_FUNC(FunctionImpl);
        // Note that after application of an integral operator not all
        // siblings may be present so it is necessary to check existence
        // and if absent insert an empty leaf node.
        //
        // If summing the result of an integral operator (i.e., from
        // non-standard form) there will be significant scaling function
        // coefficients at all levels and possibly difference coefficients
        // in leaves, hence the tree may refine as a result.
        typename dcT::iterator it = coeffs.find(key).get();
        if (it == coeffs.end()) {
            coeffs.replace(key,nodeT(coeffT(),false));
            it = coeffs.find(key).get();
        }
        nodeT& node = it->second;

        // The integral operator will correctly connect interior nodes
        // to children but may leave interior nodes without coefficients
        // ... but they still need to sum down so just give them zeros
        if (node.has_children() && !node.has_coeff()) {
            node.set_coeff(coeffT(cdata.v2k,targs));
        }

        if (node.has_children() || node.has_coeff()) { // Must allow for inconsistent state from transform, etc.
            coeffT d = node.coeff();
            if (!d.has_data()) d = coeffT(cdata.v2k,targs);
            if (accumulate_NS and (key.level() > 0)) d(cdata.s0) += s; // -- note accumulate for NS summation
            if (d.dim(0)==2*get_k()) {              // d might be pre-truncated if it's a leaf
                d = unfilter(d);
                node.clear_coeff();
                node.set_has_children(true);
                for (KeyChildIterator<NDIM> kit(key); kit; ++kit) {
                    const keyT& child = kit.key();
                    coeffT ss = copy(d(child_patch(child)));
                    ss.reduce_rank(thresh);
                    //PROFILE_BLOCK(recon_send); // Too fine grain for routine profiling
                    woT::task(coeffs.owner(child), &implT::reconstruct_op, child, ss, accumulate_NS);
                }
            } else {
                MADNESS_ASSERT(node.is_leaf());
                //                node.coeff()+=s;
                node.coeff().reduce_rank(targs.thresh);
            }
        }
        else {
            coeffT ss=s;
            if (s.has_no_data()) ss=coeffT(cdata.vk,targs);
            if (key.level()) node.set_coeff(copy(ss));
            else node.set_coeff(ss);
        }
    }

    template <typename T, std::size_t NDIM>
    Tensor<T> fcube(const Key<NDIM>& key, T (*f)(const Vector<double,NDIM>&), const Tensor<double>& qx) {
        //      fcube(key,typename FunctionFactory<T,NDIM>::FunctorInterfaceWrapper(f) , qx, fval);
        std::vector<long> npt(NDIM,qx.dim(0));
        Tensor<T> fval(npt);
        fcube(key,ElementaryInterface<T,NDIM>(f) , qx, fval);
        return fval;
    }

    template <typename T, std::size_t NDIM>
    Tensor<T> fcube(const Key<NDIM>& key, const FunctionFunctorInterface<T,NDIM>& f, const Tensor<double>& qx) {
        //      fcube(key,typename FunctionFactory<T,NDIM>::FunctorInterfaceWrapper(f) , qx, fval);
        std::vector<long> npt(NDIM,qx.dim(0));
        Tensor<T> fval(npt);
        fcube(key, f, qx, fval);
        return fval;
    }

    template <typename T, std::size_t NDIM>
    //    void FunctionImpl<T,NDIM>::fcube(const keyT& key, const FunctionFunctorInterface<T,NDIM>& f, const Tensor<double>& qx, tensorT& fval) const {
    void fcube(const Key<NDIM>& key, const FunctionFunctorInterface<T,NDIM>& f, const Tensor<double>& qx, Tensor<T>& fval) {
        //~ template <typename T, std::size_t NDIM> template< typename FF>
        //~ void FunctionImpl<T,NDIM>::fcube(const keyT& key, const FF& f, const Tensor<double>& qx, tensorT& fval) const {
        typedef Vector<double,NDIM> coordT;
        //PROFILE_MEMBER_FUNC(FunctionImpl);
        const Vector<Translation,NDIM>& l = key.translation();
        const Level n = key.level();
        const double h = std::pow(0.5,double(n));
        coordT c; // will hold the point in user coordinates
        const int npt = qx.dim(0);

        const Tensor<double>& cell_width = FunctionDefaults<NDIM>::get_cell_width();
        const Tensor<double>& cell = FunctionDefaults<NDIM>::get_cell();

        // Do pre-screening of the FunctionFunctorInterface, f, before calculating f(r) at quadrature points
        coordT c1, c2;
        for (std::size_t i = 0; i < NDIM; i++) {
          c1[i] = cell(i,0) + h*cell_width[i]*(l[i] + qx((long)0));
          c2[i] = cell(i,0) + h*cell_width[i]*(l[i] + qx(npt-1));
        }
        if (f.screened(c1, c2)) {
            fval(___) = 0.0;
            return;
        }

        Tensor<double> vqx;
        bool vectorized = f.supports_vectorized();
        if (vectorized) {
            T* fvptr = fval.ptr();
            if (NDIM == 1) {
                double* x1 = new double[npt];
                int idx = 0;
                for (int i=0; i<npt; ++i, ++idx) {
                    c[0] = cell(0,0) + h*cell_width[0]*(l[0] + qx(i)); // x
                    x1[idx] = c[0];
                }
                Vector<double*,1> xvals {x1};
                f(xvals, fvptr, npt);
                delete [] x1;
            }
            else if (NDIM == 2) {
                double* x1 = new double[npt*npt];
                double* x2 = new double[npt*npt];
                int idx = 0;
                for (int i=0; i<npt; ++i) {
                    c[0] = cell(0,0) + h*cell_width[0]*(l[0] + qx(i)); // x
                    for (int j=0; j<npt; ++j, ++idx) {
                        c[1] = cell(1,0) + h*cell_width[1]*(l[1] + qx(j)); // y
                        x1[idx] = c[0];
                        x2[idx] = c[1];
                    }
                }
                Vector<double*,2> xvals {x1, x2};
                f(xvals, fvptr, npt*npt);
                delete [] x1;
                delete [] x2;
            }
            else if (NDIM == 3) {
                double* x1 = new double[npt*npt*npt];
                double* x2 = new double[npt*npt*npt];
                double* x3 = new double[npt*npt*npt];
                int idx = 0;
                for (int i=0; i<npt; ++i) {
                    c[0] = cell(0,0) + h*cell_width[0]*(l[0] + qx(i)); // x
                    for (int j=0; j<npt; ++j) {
                        c[1] = cell(1,0) + h*cell_width[1]*(l[1] + qx(j)); // y
                        for (int k=0; k<npt; ++k, ++idx) {
                            c[2] = cell(2,0) + h*cell_width[2]*(l[2] + qx(k)); // z
                            x1[idx] = c[0];
                            x2[idx] = c[1];
                            x3[idx] = c[2];
                        }
                    }
                }
                Vector<double*,3> xvals {x1, x2, x3};
                f(xvals, fvptr, npt*npt*npt);
                delete [] x1;
                delete [] x2;
                delete [] x3;
            }
            else if (NDIM == 4) {
                double* x1 = new double[npt*npt*npt*npt];
                double* x2 = new double[npt*npt*npt*npt];
                double* x3 = new double[npt*npt*npt*npt];
                double* x4 = new double[npt*npt*npt*npt];
                int idx = 0;
                for (int i=0; i<npt; ++i) {
                    c[0] = cell(0,0) + h*cell_width[0]*(l[0] + qx(i)); // x
                    for (int j=0; j<npt; ++j) {
                        c[1] = cell(1,0) + h*cell_width[1]*(l[1] + qx(j)); // y
                        for (int k=0; k<npt; ++k) {
                            c[2] = cell(2,0) + h*cell_width[2]*(l[2] + qx(k)); // z
                            for (int m=0; m<npt; ++m, ++idx) {
                                c[3] = cell(3,0) + h*cell_width[3]*(l[3] + qx(m)); // xx
                                x1[idx] = c[0];
                                x2[idx] = c[1];
                                x3[idx] = c[2];
                                x4[idx] = c[3];
                            }
                        }
                    }
                }
                Vector<double*,4> xvals {x1, x2, x3, x4};
                f(xvals, fvptr, npt*npt*npt*npt);
                delete [] x1;
                delete [] x2;
                delete [] x3;
                delete [] x4;
            }
            else if (NDIM == 5) {
                double* x1 = new double[npt*npt*npt*npt*npt];
                double* x2 = new double[npt*npt*npt*npt*npt];
                double* x3 = new double[npt*npt*npt*npt*npt];
                double* x4 = new double[npt*npt*npt*npt*npt];
                double* x5 = new double[npt*npt*npt*npt*npt];
                int idx = 0;
                for (int i=0; i<npt; ++i) {
                    c[0] = cell(0,0) + h*cell_width[0]*(l[0] + qx(i)); // x
                    for (int j=0; j<npt; ++j) {
                        c[1] = cell(1,0) + h*cell_width[1]*(l[1] + qx(j)); // y
                        for (int k=0; k<npt; ++k) {
                            c[2] = cell(2,0) + h*cell_width[2]*(l[2] + qx(k)); // z
                            for (int m=0; m<npt; ++m) {
                                c[3] = cell(3,0) + h*cell_width[3]*(l[3] + qx(m)); // xx
                                for (int n=0; n<npt; ++n, ++idx) {
                                    c[4] = cell(4,0) + h*cell_width[4]*(l[4] + qx(n)); // yy
                                    x1[idx] = c[0];
                                    x2[idx] = c[1];
                                    x3[idx] = c[2];
                                    x4[idx] = c[3];
                                    x5[idx] = c[4];
                                }
                            }
                        }
                    }
                }
                Vector<double*,5> xvals {x1, x2, x3, x4, x5};
                f(xvals, fvptr, npt*npt*npt*npt*npt);
                delete [] x1;
                delete [] x2;
                delete [] x3;
                delete [] x4;
                delete [] x5;
            }
            else if (NDIM == 6) {
                double* x1 = new double[npt*npt*npt*npt*npt*npt];
                double* x2 = new double[npt*npt*npt*npt*npt*npt];
                double* x3 = new double[npt*npt*npt*npt*npt*npt];
                double* x4 = new double[npt*npt*npt*npt*npt*npt];
                double* x5 = new double[npt*npt*npt*npt*npt*npt];
                double* x6 = new double[npt*npt*npt*npt*npt*npt];
                int idx = 0;
                for (int i=0; i<npt; ++i) {
                    c[0] = cell(0,0) + h*cell_width[0]*(l[0] + qx(i)); // x
                    for (int j=0; j<npt; ++j) {
                        c[1] = cell(1,0) + h*cell_width[1]*(l[1] + qx(j)); // y
                        for (int k=0; k<npt; ++k) {
                            c[2] = cell(2,0) + h*cell_width[2]*(l[2] + qx(k)); // z
                            for (int m=0; m<npt; ++m) {
                                c[3] = cell(3,0) + h*cell_width[3]*(l[3] + qx(m)); // xx
                                for (int n=0; n<npt; ++n) {
                                    c[4] = cell(4,0) + h*cell_width[4]*(l[4] + qx(n)); // yy
                                    for (int p=0; p<npt; ++p, ++idx) {
                                        c[5] = cell(5,0) + h*cell_width[5]*(l[5] + qx(p)); // zz
                                        x1[idx] = c[0];
                                        x2[idx] = c[1];
                                        x3[idx] = c[2];
                                        x4[idx] = c[3];
                                        x5[idx] = c[4];
                                        x6[idx] = c[5];
                                    }
                                }
                            }
                        }
                    }
                }
                Vector<double*,6> xvals {x1, x2, x3, x4, x5, x6};
                f(xvals, fvptr, npt*npt*npt*npt*npt*npt);
                delete [] x1;
                delete [] x2;
                delete [] x3;
                delete [] x4;
                delete [] x5;
                delete [] x6;
            }
            else {
                MADNESS_EXCEPTION("FunctionImpl: fcube: confused about NDIM?",NDIM);
            }
        }
        else {
            if (NDIM == 1) {
                for (int i=0; i<npt; ++i) {
                    c[0] = cell(0,0) + h*cell_width[0]*(l[0] + qx(i)); // x
                    fval(i) = f(c);
                    MADNESS_ASSERT(!std::isnan(fval(i)));
                }
            }
            else if (NDIM == 2) {
                for (int i=0; i<npt; ++i) {
                    c[0] = cell(0,0) + h*cell_width[0]*(l[0] + qx(i)); // x
                    for (int j=0; j<npt; ++j) {
                        c[1] = cell(1,0) + h*cell_width[1]*(l[1] + qx(j)); // y
                        fval(i,j) = f(c);
                        MADNESS_ASSERT(!std::isnan(fval(i,j)));
                    }
                }
            }
            else if (NDIM == 3) {
                for (int i=0; i<npt; ++i) {
                    c[0] = cell(0,0) + h*cell_width[0]*(l[0] + qx(i)); // x
                    for (int j=0; j<npt; ++j) {
                        c[1] = cell(1,0) + h*cell_width[1]*(l[1] + qx(j)); // y
                        for (int k=0; k<npt; ++k) {
                            c[2] = cell(2,0) + h*cell_width[2]*(l[2] + qx(k)); // z
                            fval(i,j,k) = f(c);
                            MADNESS_ASSERT(!std::isnan(fval(i,j,k)));
                        }
                    }
                }
            }
            else if (NDIM == 4) {
                for (int i=0; i<npt; ++i) {
                    c[0] = cell(0,0) + h*cell_width[0]*(l[0] + qx(i)); // x
                    for (int j=0; j<npt; ++j) {
                        c[1] = cell(1,0) + h*cell_width[1]*(l[1] + qx(j)); // y
                        for (int k=0; k<npt; ++k) {
                            c[2] = cell(2,0) + h*cell_width[2]*(l[2] + qx(k)); // z
                            for (int m=0; m<npt; ++m) {
                                c[3] = cell(3,0) + h*cell_width[3]*(l[3] + qx(m)); // xx
                                fval(i,j,k,m) = f(c);
                                MADNESS_ASSERT(!std::isnan(fval(i,j,k,m)));
                            }
                        }
                    }
                }
            }
            else if (NDIM == 5) {
                for (int i=0; i<npt; ++i) {
                    c[0] = cell(0,0) + h*cell_width[0]*(l[0] + qx(i)); // x
                    for (int j=0; j<npt; ++j) {
                        c[1] = cell(1,0) + h*cell_width[1]*(l[1] + qx(j)); // y
                        for (int k=0; k<npt; ++k) {
                            c[2] = cell(2,0) + h*cell_width[2]*(l[2] + qx(k)); // z
                            for (int m=0; m<npt; ++m) {
                                c[3] = cell(3,0) + h*cell_width[3]*(l[3] + qx(m)); // xx
                                for (int n=0; n<npt; ++n) {
                                    c[4] = cell(4,0) + h*cell_width[4]*(l[4] + qx(n)); // yy
                                    fval(i,j,k,m,n) = f(c);
                                    MADNESS_ASSERT(!std::isnan(fval(i,j,k,m,n)));
                                }
                            }
                        }
                    }
                }
            }
            else if (NDIM == 6) {
                for (int i=0; i<npt; ++i) {
                    c[0] = cell(0,0) + h*cell_width[0]*(l[0] + qx(i)); // x
                    for (int j=0; j<npt; ++j) {
                        c[1] = cell(1,0) + h*cell_width[1]*(l[1] + qx(j)); // y
                        for (int k=0; k<npt; ++k) {
                            c[2] = cell(2,0) + h*cell_width[2]*(l[2] + qx(k)); // z
                            for (int m=0; m<npt; ++m) {
                                c[3] = cell(3,0) + h*cell_width[3]*(l[3] + qx(m)); // xx
                                for (int n=0; n<npt; ++n) {
                                    c[4] = cell(4,0) + h*cell_width[4]*(l[4] + qx(n)); // yy
                                    for (int p=0; p<npt; ++p) {
                                        c[5] = cell(5,0) + h*cell_width[5]*(l[5] + qx(p)); // zz
                                        fval(i,j,k,m,n,p) = f(c);
                                        MADNESS_ASSERT(!std::isnan(fval(i,j,k,m,n,p)));
                                    }
                                }
                            }
                        }
                    }
                }
            }
            else {
                MADNESS_EXCEPTION("FunctionImpl: fcube: confused about NDIM?",NDIM);
            }
        }
    }

    template <typename T, std::size_t NDIM>
    void FunctionImpl<T,NDIM>::fcube(const keyT& key, T (*f)(const coordT&), const Tensor<double>& qx, tensorT& fval) const {
        //      fcube(key,typename FunctionFactory<T,NDIM>::FunctorInterfaceWrapper(f) , qx, fval);
        madness::fcube(key,ElementaryInterface<T,NDIM>(f) , qx, fval);
    }

    template <typename T, std::size_t NDIM>
    void FunctionImpl<T,NDIM>::fcube(const keyT& key, const FunctionFunctorInterface<T,NDIM>& f, const Tensor<double>& qx, tensorT& fval) const {
        madness::fcube(key,f,qx,fval);
    }


    /// project the functor into this functionimpl, and "return" a tree in reconstructed,
    /// rank-reduced form.

    /// @param[in]  key current FunctionNode
    /// @param[in]  do_refine
    /// @param[in]  specialpts  in case these are very spiky functions -- don't undersample
    template <typename T, std::size_t NDIM>
    void FunctionImpl<T,NDIM>::project_refine_op(const keyT& key,
                                                 bool do_refine,
                                                 const std::vector<Vector<double,NDIM> >& specialpts) {
        //PROFILE_MEMBER_FUNC(FunctionImpl);
        if (do_refine && key.level() < max_refine_level) {

            // Restrict special points to this box
            std::vector<Vector<double,NDIM> > newspecialpts;
            if (key.level() < functor->special_level() && specialpts.size() > 0) {
                BoundaryConditions<NDIM> bc = FunctionDefaults<NDIM>::get_bc();
                std::vector<bool> bperiodic = bc.is_periodic();
                for (unsigned int i = 0; i < specialpts.size(); ++i) {
                    coordT simpt;
                    user_to_sim(specialpts[i], simpt);
                    Key<NDIM> specialkey = simpt2key(simpt, key.level());
                    if (specialkey.is_neighbor_of(key,bperiodic)) {
                        newspecialpts.push_back(specialpts[i]);
                    }
                }
            }

            // If refining compute scaling function coefficients and
            // norm of difference coefficients
            tensorT r, s0;
            double dnorm = 0.0;
            //////////////////////////if (newspecialpts.size() == 0)
            {
                // Make in r child scaling function coeffs at level n+1
                r = tensorT(cdata.v2k);
                for (KeyChildIterator<NDIM> it(key); it; ++it) {
                    const keyT& child = it.key();
                    r(child_patch(child)) = project(child);
                }
                // Filter then test difference coeffs at level n
                tensorT d = filter(r);
                if (truncate_on_project) s0 = copy(d(cdata.s0));
                d(cdata.s0) = T(0);
                dnorm = d.normf();
            }

            // If have special points always refine.  If don't have special points
            // refine if difference norm is big
            if (newspecialpts.size() > 0 || dnorm >=truncate_tol(thresh,key.level())) {
                coeffs.replace(key,nodeT(coeffT(),true)); // Insert empty node for parent
                for (KeyChildIterator<NDIM> it(key); it; ++it) {
                    const keyT& child = it.key();
                    ProcessID p;
                    if (FunctionDefaults<NDIM>::get_project_randomize()) {
                        p = world.random_proc();
                    }
                    else {
                        p = coeffs.owner(child);
                    }
                    //PROFILE_BLOCK(proj_refine_send); // Too fine grain for routine profiling
                    woT::task(p, &implT::project_refine_op, child, do_refine, newspecialpts);
                }
            }
            else {
                if (truncate_on_project) {
                    coeffT s(s0,thresh,FunctionDefaults<NDIM>::get_tensor_type());
                    coeffs.replace(key,nodeT(s,false));
                }
                else {
                    coeffs.replace(key,nodeT(coeffT(),true)); // Insert empty node for parent
                    for (KeyChildIterator<NDIM> it(key); it; ++it) {
                        const keyT& child = it.key();
                        coeffT s(r(child_patch(child)),thresh,FunctionDefaults<NDIM>::get_tensor_type());
                        coeffs.replace(child,nodeT(s,false));
                    }
                }
            }
        }
        else {
            coeffs.replace(key,nodeT(coeffT(project(key),targs),false));
        }
    }

    template <typename T, std::size_t NDIM>
    void FunctionImpl<T,NDIM>::add_scalar_inplace(T t, bool fence) {
        std::vector<long> v0(NDIM,0L);
        std::vector<long> v1(NDIM,1L);
        std::vector<Slice> s(NDIM,Slice(0,0));
        const TensorArgs full_args(-1.0,TT_FULL);
        if (is_compressed()) {
            if (world.rank() == coeffs.owner(cdata.key0)) {
                typename dcT::iterator it = coeffs.find(cdata.key0).get();
                MADNESS_ASSERT(it != coeffs.end());
                nodeT& node = it->second;
                MADNESS_ASSERT(node.has_coeff());
                //                node.node_to_full_rank();
                //                node.full_tensor_reference()(v0) += t*sqrt(FunctionDefaults<NDIM>::get_cell_volume());
                //                node.node_to_low_rank();
                change_tensor_type(node.coeff(),full_args);
                node.coeff().full_tensor()(v0) += t*sqrt(FunctionDefaults<NDIM>::get_cell_volume());
                change_tensor_type(node.coeff(),targs);
            }
        }
        else {
            for (typename dcT::iterator it=coeffs.begin(); it!=coeffs.end(); ++it) {
                Level n = it->first.level();
                nodeT& node = it->second;
                if (node.has_coeff()) {
                    // this looks funny, but is necessary for GenTensor, since you can't access a
                    // single matrix element. Therefore make a (1^NDIM) tensor, convert to GenTensor, then
                    // add to the original one by adding a slice.
                    tensorT ttt(v1);
                    ttt=t*sqrt(FunctionDefaults<NDIM>::get_cell_volume()*pow(0.5,double(NDIM*n)));
                    coeffT tt(ttt,get_tensor_args());
                    node.coeff()(s) += tt;
                    // this was the original line:
                    // node.coeff().full_tensor()(v0) += t*sqrt(FunctionDefaults<NDIM>::get_cell_volume()*pow(0.5,double(NDIM*n)));

                }
            }
        }
        if (fence) world.gop.fence();
    }

    template <typename T, std::size_t NDIM>
    void FunctionImpl<T,NDIM>::insert_zero_down_to_initial_level(const keyT& key) {
        PROFILE_MEMBER_FUNC(FunctionImpl);
        if (is_compressed()) initial_level = std::max(initial_level,1); // Otherwise zero function is confused
        if (coeffs.is_local(key)) {
            if (is_compressed()) {
                if (key.level() == initial_level) {
                    coeffs.replace(key, nodeT(coeffT(), false));
                }
                else {
                    coeffs.replace(key, nodeT(coeffT(cdata.v2k,targs), true));
                }
            }
            else {
                if (key.level()<initial_level) {
                    coeffs.replace(key, nodeT(coeffT(), true));
                }
                else {
                    coeffs.replace(key, nodeT(coeffT(cdata.vk,targs), false));
                }
            }
        }
        if (key.level() < initial_level) {
            for (KeyChildIterator<NDIM> kit(key); kit; ++kit) {
                insert_zero_down_to_initial_level(kit.key());
            }
        }

    }


    template <typename T, std::size_t NDIM>
    Future<bool> FunctionImpl<T,NDIM>::truncate_spawn(const keyT& key, double tol) {
        //PROFILE_MEMBER_FUNC(FunctionImpl);
        typename dcT::iterator it = coeffs.find(key).get();
        if (it == coeffs.end()) {
            // In a standard tree all children would exist but some ops (transform)
            // can leave the tree in a messy state.  Just make the missing node as an
            // empty leaf.
            coeffs.replace(key,nodeT());
            it = coeffs.find(key).get();
        }
        nodeT& node = it->second;
        if (node.has_children()) {
            std::vector< Future<bool> > v = future_vector_factory<bool>(1<<NDIM);
            int i=0;
            for (KeyChildIterator<NDIM> kit(key); kit; ++kit,++i) {
                v[i] = woT::task(coeffs.owner(kit.key()), &implT::truncate_spawn, kit.key(), tol, TaskAttributes::generator());
            }
            return woT::task(world.rank(),&implT::truncate_op, key, tol, v);
        }
        else {
            // In compressed form leaves should not have coeffs ... however the
            // transform op could leave the tree with leaves that do have coeffs
            // in which case we want something sensible to happen
            //MADNESS_ASSERT(!node.has_coeff());
            if (node.has_coeff() && key.level()>1) {
                double dnorm = node.coeff().normf();
                if (dnorm < truncate_tol(tol,key)) {
                    node.clear_coeff();
                }
            }
            return Future<bool>(node.has_coeff());
        }
    }


    template <typename T, std::size_t NDIM>
    bool FunctionImpl<T,NDIM>::truncate_op(const keyT& key, double tol, const std::vector< Future<bool> >& v) {
        //PROFILE_MEMBER_FUNC(FunctionImpl); // Too fine grain for routine profiling
        // If any child has coefficients, a parent cannot truncate
        for (int i=0; i<(1<<NDIM); ++i) if (v[i].get()) return true;
        nodeT& node = coeffs.find(key).get()->second;

        // Interior nodes should always have coeffs but transform might
        // leave empty interior nodes ... hence just force no coeffs to
        // be zero coeff unless it is a leaf.
        if (node.has_children() && !node.has_coeff()) node.set_coeff(coeffT(cdata.v2k,targs));

        if (key.level() > 1) { // >1 rather >0 otherwise reconstruct might get confused
            double dnorm = node.coeff().normf();
            if (dnorm < truncate_tol(tol,key)) {
                node.clear_coeff();
                if (node.has_children()) {
                    node.set_has_children(false);
                    for (KeyChildIterator<NDIM> kit(key); kit; ++kit) {
                        coeffs.erase(kit.key());
                    }
                }
            }
        }
        return node.has_coeff();
    }


    template <typename T, std::size_t NDIM>
    void FunctionImpl<T,NDIM>::print_tree(std::ostream& os, Level maxlevel) const {
        if (world.rank() == 0) do_print_tree(cdata.key0, os, maxlevel);
        world.gop.fence();
        if (world.rank() == 0) os.flush();
        world.gop.fence();
    }


    template <typename T, std::size_t NDIM>
    void FunctionImpl<T,NDIM>::do_print_tree(const keyT& key, std::ostream& os, Level maxlevel) const {
        typename dcT::const_iterator it = coeffs.find(key).get();
        if (it == coeffs.end()) {
            //MADNESS_EXCEPTION("FunctionImpl: do_print_tree: null node pointer",0);
            for (int i=0; i<key.level(); ++i) os << "  ";
            os << key << "  missing --> " << coeffs.owner(key) << "\n";
        }
        else {
            const nodeT& node = it->second;
            for (int i=0; i<key.level(); ++i) os << "  ";
            os << key << "  " << node << " --> " << coeffs.owner(key) << "\n";
            if (key.level() < maxlevel  &&  node.has_children()) {
                for (KeyChildIterator<NDIM> kit(key); kit; ++kit) {
                    do_print_tree(kit.key(),os,maxlevel);
                }
            }
        }
    }

    template <typename T, std::size_t NDIM>
    void FunctionImpl<T,NDIM>::print_tree_json(std::ostream& os, Level maxlevel) const {
        std::multimap<Level, std::tuple<tranT, std::string>> data;
        if (world.rank() == 0) do_print_tree_json(cdata.key0, data, maxlevel);
        world.gop.fence();
        if (world.rank() == 0) {
            for (Level level = 0; level != maxlevel; ++level) {
                if (data.count(level) == 0)
                    break;
                else {
                    if (level > 0)
                        os << ",";
                    os << "\"" << level << "\":{";
                    os << "\"level\": " << level << ",";
                    os << "\"nodes\":{";
                    auto range = data.equal_range(level);
                    for (auto it = range.first; it != range.second; ++it) {
                        os << "\"" << std::get<0>(it->second) << "\":"
                           << std::get<1>(it->second);
                        if (std::next(it) != range.second)
                            os << ",";
                    }
                    os << "}}";
                }
            }
            os.flush();
        }
        world.gop.fence();
    }


    template <typename T, std::size_t NDIM>
    void FunctionImpl<T,NDIM>::do_print_tree_json(const keyT& key, std::multimap<Level, std::tuple<tranT, std::string>>& data, Level maxlevel) const {
        typename dcT::const_iterator it = coeffs.find(key).get();
        if (it == coeffs.end()) {
            MADNESS_EXCEPTION("FunctionImpl: do_print_tree_json: null node pointer",0);
        }
        else {
            const nodeT& node = it->second;
            std::ostringstream oss;
            oss << "{";
            node.print_json(oss);
            oss << ",\"owner\": " << coeffs.owner(key) << "}";
            auto node_json_str = oss.str();
            data.insert(std::make_pair(key.level(), std::make_tuple(key.translation(), node_json_str)));
            if (key.level() < maxlevel  &&  node.has_children()) {
                for (KeyChildIterator<NDIM> kit(key); kit; ++kit) {
                    do_print_tree_json(kit.key(),data, maxlevel);
                }
            }
        }
    }

    template <typename T, std::size_t NDIM>
    void FunctionImpl<T,NDIM>::print_tree_graphviz(std::ostream& os, Level maxlevel) const {
        // aggregate data by level, thus collect data first, then dump
        if (world.rank() == 0) do_print_tree_graphviz(cdata.key0, os, maxlevel);
        world.gop.fence();
        if (world.rank() == 0) os.flush();
        world.gop.fence();
    }

    template <typename T, std::size_t NDIM>
    void FunctionImpl<T,NDIM>::do_print_tree_graphviz(const keyT& key, std::ostream& os, Level maxlevel) const {

        struct uniqhash {
            static int64_t value(const keyT& key) {
                int64_t result = 0;
                for (int64_t j = 0; j <= key.level()-1; ++j) {
                    result += (1 << j*NDIM);
                }
                result += key.translation()[0];
                return result;
            }
        };

        typename dcT::const_iterator it = coeffs.find(key).get();
        if (it != coeffs.end()) {
            const nodeT& node = it->second;
            if (key.level() < maxlevel  &&  node.has_children()) {
                for (KeyChildIterator<NDIM> kit(key); kit; ++kit) {
                    os << uniqhash::value(key) << " -> " << uniqhash::value(kit.key()) << "\n";
                    do_print_tree_graphviz(kit.key(),os,maxlevel);
                }
            }
        }
    }

    template <typename T, std::size_t NDIM>
    Tensor<T> FunctionImpl<T,NDIM>::project(const keyT& key) const {
        //PROFILE_MEMBER_FUNC(FunctionImpl);

        if (not functor) MADNESS_EXCEPTION("FunctionImpl: project: confusion about function?",0);

        // if functor provides coeffs directly, awesome; otherwise use compute by yourself
        if (functor->provides_coeff()) return functor->coeff(key).full_tensor_copy();

        MADNESS_ASSERT(cdata.npt == cdata.k); // only necessary due to use of fast transform
        tensorT fval(cdata.vq,false); // this will be the returned result
        tensorT work(cdata.vk,false); // initially evaluate the function in here
        tensorT workq(cdata.vq,false); // initially evaluate the function in here

        // compute the values of the functor at the quadrature points and scale appropriately
        madness::fcube(key,*functor,cdata.quad_x,work);
        work.scale(sqrt(FunctionDefaults<NDIM>::get_cell_volume()*pow(0.5,double(NDIM*key.level()))));
        //return transform(work,cdata.quad_phiw);
        return fast_transform(work,cdata.quad_phiw,fval,workq);
    }

    template <typename T, std::size_t NDIM>
    Future<double> FunctionImpl<T,NDIM>::get_norm_tree_recursive(const keyT& key) const {
        if (coeffs.probe(key)) {
            return Future<double>(coeffs.find(key).get()->second.get_norm_tree());
        }
        MADNESS_ASSERT(key.level());
        keyT parent = key.parent();
        return woT::task(coeffs.owner(parent), &implT::get_norm_tree_recursive, parent, TaskAttributes::hipri());
    }


    template <typename T, std::size_t NDIM>
    void FunctionImpl<T,NDIM>::sock_it_to_me(const keyT& key,
                                             const RemoteReference< FutureImpl< std::pair<keyT,coeffT> > >& ref) const {
        //PROFILE_MEMBER_FUNC(FunctionImpl);
        if (coeffs.probe(key)) {
            const nodeT& node = coeffs.find(key).get()->second;
            Future< std::pair<keyT,coeffT> > result(ref);
            if (node.has_coeff()) {
                //madness::print("sock found it with coeff",key);
                result.set(std::pair<keyT,coeffT>(key,node.coeff()));
            }
            else {
                //madness::print("sock found it without coeff",key);
                result.set(std::pair<keyT,coeffT>(key,coeffT()));
            }
        }
        else {
            keyT parent = key.parent();
            //madness::print("sock forwarding to parent",key,parent);
            //PROFILE_BLOCK(sitome_send); // Too fine grain for routine profiling
	    if (coeffs.is_local(parent)) 
	      woT::send(coeffs.owner(parent), &FunctionImpl<T,NDIM>::sock_it_to_me, parent, ref);
	    else
	      woT::task(coeffs.owner(parent), &FunctionImpl<T,NDIM>::sock_it_to_me, parent, ref, TaskAttributes::hipri());
        }
    }

    // like sock_it_to_me, but it replaces empty node with averaged coeffs from further down the tree
    template <typename T, std::size_t NDIM>
    void FunctionImpl<T,NDIM>::sock_it_to_me_too(const keyT& key,
                                                 const RemoteReference< FutureImpl< std::pair<keyT,coeffT> > >& ref) const {
        PROFILE_MEMBER_FUNC(FunctionImpl);
        if (coeffs.probe(key)) {
            const nodeT& node = coeffs.find(key).get()->second;
            Future< std::pair<keyT,coeffT> > result(ref);
            if (node.has_coeff()) {
                result.set(std::pair<keyT,coeffT>(key,node.coeff()));
            }
            else {
                result.set(std::pair<keyT,coeffT>(key,nodeT(coeffT(project(key),targs),false).coeff()));
            }
        }
        else {
            keyT parent = key.parent();
            //PROFILE_BLOCK(sitome2_send); // Too fine grain for routine profiling
            woT::task(coeffs.owner(parent), &FunctionImpl<T,NDIM>::sock_it_to_me_too, parent, ref, TaskAttributes::hipri());
        }
    }


    template <typename T, std::size_t NDIM>
    void FunctionImpl<T,NDIM>::eval(const Vector<double,NDIM>& xin,
                                    const keyT& keyin,
                                    const typename Future<T>::remote_refT& ref) {

        PROFILE_MEMBER_FUNC(FunctionImpl);
        // This is ugly.  We must figure out a clean way to use
        // owner computes rule from the container.
        Vector<double,NDIM> x = xin;
        keyT key = keyin;
        Vector<Translation,NDIM> l = key.translation();
        ProcessID me = world.rank();
        while (1) {
            ProcessID owner = coeffs.owner(key);
            if (owner != me) {
                //PROFILE_BLOCK(eval_send); // Too fine grain for routine profiling
                woT::task(owner, &implT::eval, x, key, ref, TaskAttributes::hipri());
                return;
            }
            else {
                typename dcT::futureT fut = coeffs.find(key);
                typename dcT::iterator it = fut.get();
                nodeT& node = it->second;
                if (node.has_coeff()) {
                    Future<T>(ref).set(eval_cube(key.level(), x, node.coeff().full_tensor_copy()));
                    return;
                }
                else {
                    for (std::size_t i=0; i<NDIM; ++i) {
                        double xi = x[i]*2.0;
                        int li = int(xi);
                        if (li == 2) li = 1;
                        x[i] = xi - li;
                        l[i] = 2*l[i] + li;
                    }
                    key = keyT(key.level()+1,l);
                }
            }
        }
        //MADNESS_EXCEPTION("should not be here",0);
    }


    template <typename T, std::size_t NDIM>
    std::pair<bool,T>
    FunctionImpl<T,NDIM>::eval_local_only(const Vector<double,NDIM>& xin, Level maxlevel) {
        Vector<double,NDIM> x = xin;
        keyT key(0);
        Vector<Translation,NDIM> l = key.translation();
        const ProcessID me = world.rank();
        while (key.level() <= maxlevel) {
            if (coeffs.owner(key) == me) {
                typename dcT::futureT fut = coeffs.find(key);
                typename dcT::iterator it = fut.get();
                if (it != coeffs.end()) {
                    nodeT& node = it->second;
                    if (node.has_coeff()) {
                        return std::pair<bool,T>(true,eval_cube(key.level(), x, node.coeff().full_tensor_copy()));
                    }
                }
            }
            for (std::size_t i=0; i<NDIM; ++i) {
                double xi = x[i]*2.0;
                int li = int(xi);
                if (li == 2) li = 1;
                x[i] = xi - li;
                l[i] = 2*l[i] + li;
            }
            key = keyT(key.level()+1,l);
        }
        return std::pair<bool,T>(false,0.0);
    }

    template <typename T, std::size_t NDIM>
    void FunctionImpl<T,NDIM>::evaldepthpt(const Vector<double,NDIM>& xin,
                                           const keyT& keyin,
                                           const typename Future<Level>::remote_refT& ref) {

        PROFILE_MEMBER_FUNC(FunctionImpl);
        // This is ugly.  We must figure out a clean way to use
        // owner computes rule from the container.
        Vector<double,NDIM> x = xin;
        keyT key = keyin;
        Vector<Translation,NDIM> l = key.translation();
        ProcessID me = world.rank();
        while (1) {
            ProcessID owner = coeffs.owner(key);
            if (owner != me) {
                //PROFILE_BLOCK(eval_send); // Too fine grain for routine profiling
                woT::task(owner, &implT::evaldepthpt, x, key, ref, TaskAttributes::hipri());
                return;
            }
            else {
                typename dcT::futureT fut = coeffs.find(key);
                typename dcT::iterator it = fut.get();
                nodeT& node = it->second;
                if (node.has_coeff()) {
                    Future<Level>(ref).set(key.level());
                    return;
                }
                else {
                    for (std::size_t i=0; i<NDIM; ++i) {
                        double xi = x[i]*2.0;
                        int li = int(xi);
                        if (li == 2) li = 1;
                        x[i] = xi - li;
                        l[i] = 2*l[i] + li;
                    }
                    key = keyT(key.level()+1,l);
                }
            }
        }
        //MADNESS_EXCEPTION("should not be here",0);
    }

    template <typename T, std::size_t NDIM>
    void FunctionImpl<T,NDIM>::evalR(const Vector<double,NDIM>& xin,
                                     const keyT& keyin,
                                     const typename Future<long>::remote_refT& ref) {

    	PROFILE_MEMBER_FUNC(FunctionImpl);
    	// This is ugly.  We must figure out a clean way to use
    	// owner computes rule from the container.
    	Vector<double,NDIM> x = xin;
    	keyT key = keyin;
    	Vector<Translation,NDIM> l = key.translation();
    	ProcessID me = world.rank();
    	while (1) {
            ProcessID owner = coeffs.owner(key);
            if (owner != me) {
                //PROFILE_BLOCK(eval_send); // Too fine grain for routine profiling
                woT::task(owner, &implT::evalR, x, key, ref, TaskAttributes::hipri());
                return;
            }
            else {
                typename dcT::futureT fut = coeffs.find(key);
                typename dcT::iterator it = fut.get();
                nodeT& node = it->second;
                if (node.has_coeff()) {
                    Future<long>(ref).set(node.coeff().rank());
                    return;
                }
                else {
                    for (std::size_t i=0; i<NDIM; ++i) {
                        double xi = x[i]*2.0;
                        int li = int(xi);
                        if (li == 2) li = 1;
                        x[i] = xi - li;
                        l[i] = 2*l[i] + li;
                    }
                    key = keyT(key.level()+1,l);
                }
            }
    	}
    	//MADNESS_EXCEPTION("should not be here",0);
    }


    template <typename T, std::size_t NDIM>
    void FunctionImpl<T,NDIM>::tnorm(const tensorT& t, double* lo, double* hi) {
        //PROFILE_MEMBER_FUNC(FunctionImpl); // Too fine grain for routine profiling
        auto& cdata=FunctionCommonData<T,NDIM>::get(t.dim(0));
        tensorT work = copy(t);
        tensorT tlo = work(cdata.sh);
        *lo = tlo.normf();
        tlo.fill(0.0);
        *hi = work.normf();
    }

    template <typename T, std::size_t NDIM>
    void FunctionImpl<T,NDIM>::tnorm(const GenTensor<T>& t, double* lo, double* hi) {
        auto& cdata=FunctionCommonData<T,NDIM>::get(t.dim(0));
		coeffT shalf=t(cdata.sh);
		*lo=shalf.normf();
		coeffT sfull=copy(t);
		sfull(cdata.sh)-=shalf;
		*hi=sfull.normf();
    }

    template <typename T, std::size_t NDIM>
    void FunctionImpl<T,NDIM>::tnorm(const SVDTensor<T>& t, double* lo, double* hi,
    		const int particle) {
    	*lo=0.0;
    	*hi=0.0;
        auto& cdata=FunctionCommonData<T,NDIM>::get(t.dim(0));
    	if (t.rank()==0) return;
    	const tensorT vec=t.flat_vector(particle-1);
    	for (long i=0; i<t.rank(); ++i) {
    		double lo1,hi1;
    		tensorT c=vec(Slice(i,i),_).reshape(cdata.vk);
    		tnorm(c, &lo1, &hi1);        // note we use g instead of h, since g is 3D
    		*lo+=lo1*t.weights(i);
    		*hi+=hi1*t.weights(i);
		}
    }


    namespace detail {
        template <typename A, typename B>
        struct noop {
            void operator()(const A& a, const B& b) const {};

            template <typename Archive> void serialize(Archive& ar) {}
        };

        template <typename T, std::size_t NDIM>
        struct scaleinplace {
            T q;
            scaleinplace() {}
	    // G++ 4.1.2 ICEs on BGP ... scaleinplace(T q) : q(q) {}
            scaleinplace(T q) {this->q = q;}
            void operator()(const Key<NDIM>& key, Tensor<T>& t) const {
                t.scale(q);
            }
            void operator()(const Key<NDIM>& key, FunctionNode<T,NDIM>& node) const {
                node.coeff().scale(q);
            }
            template <typename Archive> void serialize(Archive& ar) {
                ar & q;
            }
        };

        template <typename T, std::size_t NDIM>
        struct squareinplace {
            void operator()(const Key<NDIM>& key, Tensor<T>& t) const {
                t.emul(t);
            }
            template <typename Archive> void serialize(Archive& ar) {}
        };

        template <typename T, std::size_t NDIM>
        struct absinplace {
            void operator()(const Key<NDIM>& key, Tensor<T>& t) const {t=abs(t);}
            template <typename Archive> void serialize(Archive& ar) {}
        };

        template <typename T, std::size_t NDIM>
        struct abssquareinplace {
            void operator()(const Key<NDIM>& key, Tensor<T>& t) const {abs(t.emul(t));}
            template <typename Archive> void serialize(Archive& ar) {}
        };

    }

template <typename T, std::size_t NDIM>
    void FunctionImpl<T,NDIM>::scale_inplace(const T q, bool fence) {
        //        unary_op_coeff_inplace(detail::scaleinplace<T,NDIM>(q), fence);
        unary_op_node_inplace(detail::scaleinplace<T,NDIM>(q), fence);
    }

    template <typename T, std::size_t NDIM>
    void FunctionImpl<T,NDIM>::square_inplace(bool fence) {
        //unary_op_value_inplace(&implT::autorefine_square_test, detail::squareinplace<T,NDIM>(), fence);
        unary_op_value_inplace(detail::squareinplace<T,NDIM>(), fence);
    }

    template <typename T, std::size_t NDIM>
    void FunctionImpl<T,NDIM>::abs_inplace(bool fence) {
        unary_op_value_inplace(detail::absinplace<T,NDIM>(), fence);
    }

    template <typename T, std::size_t NDIM>
    void FunctionImpl<T,NDIM>::abs_square_inplace(bool fence) {
        unary_op_value_inplace(detail::abssquareinplace<T,NDIM>(), fence);
    }

    template <typename T, std::size_t NDIM>
    void FunctionImpl<T,NDIM>::phi_for_mul(Level np, Translation lp, Level nc, Translation lc, Tensor<double>& phi) const {
        //PROFILE_MEMBER_FUNC(FunctionImpl); // Too fine grain for routine profiling
        double p[200];
        double scale = pow(2.0,double(np-nc));
        for (int mu=0; mu<cdata.npt; ++mu) {
            double xmu = scale*(cdata.quad_x(mu)+lc) - lp;
            MADNESS_ASSERT(xmu>-1e-15 && xmu<(1+1e-15));
            legendre_scaling_functions(xmu,cdata.k,p);
            for (int i=0; i<k; ++i) phi(i,mu) = p[i];
        }
        phi.scale(pow(2.0,0.5*np));
    }

    template <typename T, std::size_t NDIM>

    const GenTensor<T> FunctionImpl<T,NDIM>::parent_to_child(const coeffT& s, const keyT& parent, const keyT& child) const {
        //PROFILE_MEMBER_FUNC(FunctionImpl); // Too fine grain for routine profiling
        // An invalid parent/child means that they are out of the box
        // and it is the responsibility of the caller to worry about that
        // ... most likely the coefficients (s) are zero to reflect
        // zero B.C. so returning s makes handling this easy.
        if (parent == child || parent.is_invalid() || child.is_invalid()) return s;

        coeffT result = fcube_for_mul<T>(child, parent, s);
        result.scale(sqrt(FunctionDefaults<NDIM>::get_cell_volume()*pow(0.5,double(NDIM*child.level()))));
        result = transform(result,cdata.quad_phiw);

        return result;
    }


    template <typename T, std::size_t NDIM>
    T FunctionImpl<T,NDIM>::trace_local() const {
        PROFILE_MEMBER_FUNC(FunctionImpl);
        std::vector<long> v0(NDIM,0);
        T sum = 0.0;
        if (is_compressed()) {
            if (world.rank() == coeffs.owner(cdata.key0)) {
                typename dcT::const_iterator it = coeffs.find(cdata.key0).get();
                if (it != coeffs.end()) {
                    const nodeT& node = it->second;
                    if (node.has_coeff()) sum = node.coeff().full_tensor_copy()(v0);
                }
            }
        }
        else {
            for (typename dcT::const_iterator it=coeffs.begin(); it!=coeffs.end(); ++it) {
                const keyT& key = it->first;
                const nodeT& node = it->second;
                if (node.has_coeff()) sum += node.coeff().full_tensor_copy()(v0)*pow(0.5,NDIM*key.level()*0.5);
            }
        }
        return sum*sqrt(FunctionDefaults<NDIM>::get_cell_volume());
    }


    static inline bool enforce_bc(bool is_periodic, Level n, Translation& l) {
        Translation two2n = 1ul << n;
        if (l < 0) {
            if (is_periodic)
                l += two2n; // Periodic BC
            else
                return false; // Zero BC
        }
        else if (l >= two2n) {
            if (is_periodic)
                l -= two2n; // Periodic BC
            else
                return false; // Zero BC
        }
        return true;
    }

    template <typename T, std::size_t NDIM>
    Key<NDIM> FunctionImpl<T,NDIM>::neighbor(const keyT& key, const Key<NDIM>& disp, const std::vector<bool>& is_periodic) const {
        Vector<Translation,NDIM> l = key.translation();

        for (std::size_t axis=0; axis<NDIM; ++axis) {
            l[axis] += disp.translation()[axis];

            //if (!enforce_bc(bc(axis,0), bc(axis,1), key.level(), l[axis])) {
            if (!enforce_bc(is_periodic[axis], key.level(), l[axis])) {
                return keyT::invalid();
            }
        }
        return keyT(key.level(),l);
    }


    template <typename T, std::size_t NDIM>
    Future< std::pair< Key<NDIM>, GenTensor<T> > >
    FunctionImpl<T,NDIM>::find_me(const Key<NDIM>& key) const {
        //PROFILE_MEMBER_FUNC(FunctionImpl); // Too fine grain for routine profiling
        typedef std::pair< Key<NDIM>,coeffT > argT;
        Future<argT> result;
        //PROFILE_BLOCK(find_me_send); // Too fine grain for routine profiling
        woT::task(coeffs.owner(key), &implT::sock_it_to_me_too, key, result.remote_ref(world), TaskAttributes::hipri());
        return result;
    }


    /// will insert
    /// @return s coefficient and norm_tree for key
    template <typename T, std::size_t NDIM>
    Future< std::pair<GenTensor<T>,double> > FunctionImpl<T,NDIM>::compress_spawn(const Key<NDIM>& key,
				bool nonstandard1, bool keepleaves, bool redundant1) {
        if (!coeffs.probe(key)) print("missing node",key);
        MADNESS_ASSERT(coeffs.probe(key));

        // get fetches remote data (here actually local)
        nodeT& node = coeffs.find(key).get()->second;

        // internal node -> continue recursion
        if (node.has_children()) {
            std::vector< Future<std::pair<coeffT,double> > > v = future_vector_factory<std::pair<coeffT,double> >(1<<NDIM);
            int i=0;
            for (KeyChildIterator<NDIM> kit(key); kit; ++kit,++i) {
                //PROFILE_BLOCK(compress_send); // Too fine grain for routine profiling
                // readily available
                v[i] = woT::task(coeffs.owner(kit.key()), &implT::compress_spawn, kit.key(),
                                 nonstandard1, keepleaves, redundant1, TaskAttributes::hipri());
            }
            if (redundant1) return woT::task(world.rank(),&implT::make_redundant_op, key, v);
            return woT::task(world.rank(),&implT::compress_op, key, v, nonstandard1);
        }

        // leaf node -> remove coefficients here and pass them back to parent for filtering
        // insert snorm, dnorm=0.0, normtree (=snorm)
        else {
            // special case: tree has only root node: keep sum coeffs and make zero diff coeffs
            if (key.level()==0) {
                coeffT result(node.coeff());
                coeffT sdcoeff(cdata.v2k,this->get_tensor_type());
                sdcoeff(cdata.s0)+=node.coeff();
                node.coeff()=sdcoeff;
                double snorm=node.coeff().normf();
                node.set_dnorm(0.0);
                node.set_snorm(snorm);
                node.set_norm_tree(snorm);
                return Future< std::pair<GenTensor<T>,double> >(std::make_pair(result,node.coeff().normf()));

            } else { // this is a leaf node
                Future<coeffT > result(node.coeff());
                if (not keepleaves) node.clear_coeff();

                auto snorm=(keepleaves) ? node.coeff().normf() : 0.0;
                node.set_norm_tree(snorm);
                node.set_snorm(snorm);
                node.set_dnorm(0.0);

                return Future< std::pair<GenTensor<T>,double> >(std::make_pair(result,snorm));
            }
        }
    }

    template <typename T, std::size_t NDIM>
    void FunctionImpl<T,NDIM>::plot_cube_kernel(archive::archive_ptr< Tensor<T> > ptr,
                                                const keyT& key,
                                                const coordT& plotlo, const coordT& plothi, const std::vector<long>& npt,
                                                bool eval_refine) const {

        Tensor<T>& r = *ptr;

        coordT h; // Increment between points in each dimension
        for (std::size_t i=0; i<NDIM; ++i) {
            if (npt[i] > 1) {
                h[i] = (plothi[i]-plotlo[i])/(npt[i]-1);
            }
            else {
                MADNESS_ASSERT(plotlo[i] == plothi[i]);
                h[i] = 0.0;
            }
        }

        const Level n = key.level();
        const Vector<Translation,NDIM>& l = key.translation();
        const double twon = pow(2.0,double(n));
        const tensorT& coeff = coeffs.find(key).get()->second.coeff().full_tensor_copy(); // Ugh!
        //        const tensorT coeff = coeffs.find(key).get()->second.full_tensor_copy(); // Ugh!
        long ind[NDIM];
        coordT x;

        coordT boxlo, boxhi;
        Vector<int,NDIM> boxnpt;
        double fac = pow(0.5,double(key.level()));
        int npttotal = 1;
        for (std::size_t d=0; d<NDIM; ++d) {
            // Coords of box
            boxlo[d] = fac*key.translation()[d];
            boxhi[d] = boxlo[d]+fac;

            if (boxlo[d] > plothi[d] || boxhi[d] < plotlo[d]) {
                // Discard boxes out of the plot range
                npttotal = boxnpt[d] = 0;
                //print("OO range?");
                break;
            }
            else if (npt[d] == 1) {
                // This dimension is only a single point
                boxlo[d] = boxhi[d] = plotlo[d];
                boxnpt[d] = 1;
            }
            else {
                // Restrict to plot range
                boxlo[d] = std::max(boxlo[d],plotlo[d]);
                boxhi[d] = std::min(boxhi[d],plothi[d]);

                // Round lo up to next plot point; round hi down
                double xlo = long((boxlo[d]-plotlo[d])/h[d])*h[d] + plotlo[d];
                if (xlo < boxlo[d]) xlo += h[d];
                boxlo[d] =  xlo;
                double xhi = long((boxhi[d]-plotlo[d])/h[d])*h[d] + plotlo[d];
                if (xhi > boxhi[d]) xhi -= h[d];
                // MADNESS_ASSERT(xhi >= xlo);  // nope
                boxhi[d] = xhi;
                boxnpt[d] = long(round((boxhi[d] - boxlo[d])/h[d])) + 1;
            }
            npttotal *= boxnpt[d];
        }
        //print("    box", boxlo, boxhi, boxnpt, npttotal);
        if (npttotal > 0) {
            for (IndexIterator it(boxnpt); it; ++it) {
                for (std::size_t d=0; d<NDIM; ++d) {
                    double xd = boxlo[d] + it[d]*h[d]; // Sim. coords of point
                    x[d] = twon*xd - l[d]; // Offset within box
                    MADNESS_ASSERT(x[d]>=0.0 && x[d] <=1.0);  // sanity
                    if (npt[d] > 1) {
                        ind[d] = long(round((xd-plotlo[d])/h[d])); // Index of plot point
                    }
                    else {
                        ind[d] = 0;
                    }
                    MADNESS_ASSERT(ind[d]>=0 && ind[d]<npt[d]); // sanity
                }
                if (eval_refine) {
                    r(ind) = n;
                }
                else {
                    T tmp = eval_cube(n, x, coeff);
                    r(ind) = tmp;
                    //print("    eval", ind, tmp, r(ind));
                }
            }
        }
    }

    /// Set plot_refine=true to get a plot of the refinment levels of
    /// the given function (defaulted to false in prototype).
    template <typename T, std::size_t NDIM>
    Tensor<T> FunctionImpl<T,NDIM>::eval_plot_cube(const coordT& plotlo,
                                                   const coordT& plothi,
                                                   const std::vector<long>& npt,
                                                   const bool eval_refine) const {
        PROFILE_MEMBER_FUNC(FunctionImpl);
        Tensor<T> r(NDIM, &npt[0]);
        //r(___) = 99.0;
        MADNESS_ASSERT(is_reconstructed());

        for (typename dcT::const_iterator it=coeffs.begin(); it!=coeffs.end(); ++it) {
            const keyT& key = it->first;
            const nodeT& node = it->second;
            if (node.has_coeff()) {
                woT::task(world.rank(), &implT::plot_cube_kernel,
                          archive::archive_ptr< Tensor<T> >(&r), key, plotlo, plothi, npt, eval_refine);
            }
        }

        //        ITERATOR(r, if (r(IND) == 99.0) {print("BAD", IND); error("bad",0);});

        world.taskq.fence();
        world.gop.sum(r.ptr(), r.size());
        world.gop.fence();

        return r;
    }

    static inline void dxprintvalue(FILE* f, const double t) {
        fprintf(f,"%.6e\n",t);
    }

    static inline void dxprintvalue(FILE* f, const double_complex& t) {
        fprintf(f,"%.6e %.6e\n", t.real(), t.imag());
    }

    template <typename T, std::size_t NDIM>
    void plotdx(const Function<T,NDIM>& function,
                const char* filename,
                const Tensor<double>& cell,
                const std::vector<long>& npt,
                bool binary) {
        PROFILE_FUNC;
        MADNESS_ASSERT(NDIM<=6);
        const char* element[6] = {"lines","quads","cubes","cubes4D","cubes5D","cubes6D"};

        function.verify();
        World& world = const_cast< Function<T,NDIM>& >(function).world();
        FILE *f=0;
        if (world.rank() == 0) {
            f = fopen(filename, "w");
            if (!f) MADNESS_EXCEPTION("plotdx: failed to open the plot file", 0);

            fprintf(f,"object 1 class gridpositions counts ");
            for (std::size_t d=0; d<NDIM; ++d) fprintf(f," %ld",npt[d]);
            fprintf(f,"\n");

            fprintf(f,"origin ");
            for (std::size_t d=0; d<NDIM; ++d) fprintf(f, " %.6e", cell(d,0));
            fprintf(f,"\n");

            for (std::size_t d=0; d<NDIM; ++d) {
                fprintf(f,"delta ");
                for (std::size_t c=0; c<d; ++c) fprintf(f, " 0");
                double h = 0.0;
                if (npt[d]>1) h = (cell(d,1)-cell(d,0))/(npt[d]-1);
                fprintf(f," %.6e", h);
                for (std::size_t c=d+1; c<NDIM; ++c) fprintf(f, " 0");
                fprintf(f,"\n");
            }
            fprintf(f,"\n");

            fprintf(f,"object 2 class gridconnections counts ");
            for (std::size_t d=0; d<NDIM; ++d) fprintf(f," %ld",npt[d]);
            fprintf(f,"\n");
            fprintf(f, "attribute \"element type\" string \"%s\"\n", element[NDIM-1]);
            fprintf(f, "attribute \"ref\" string \"positions\"\n");
            fprintf(f,"\n");

            int npoint = 1;
            for (std::size_t d=0; d<NDIM; ++d) npoint *= npt[d];
            const char* iscomplex = "";
            if (TensorTypeData<T>::iscomplex) iscomplex = "category complex";
            const char* isbinary = "";
            if (binary) isbinary = "binary";
            fprintf(f,"object 3 class array type double %s rank 0 items %d %s data follows\n",
                    iscomplex, npoint, isbinary);
        }

        world.gop.fence();
        Tensor<T> r = function.eval_cube(cell, npt);

        if (world.rank() == 0) {
            if (binary) {
                // This assumes that the values are double precision
                fflush(f);
                fwrite((void *) r.ptr(), sizeof(T), r.size(), f);
                fflush(f);
            }
            else {
                for (IndexIterator it(npt); it; ++it) {
                    //fprintf(f,"%.6e\n",r(*it));
                    dxprintvalue(f,r(*it));
                }
            }
            fprintf(f,"\n");

            fprintf(f,"object \"%s\" class field\n",filename);
            fprintf(f,"component \"positions\" value 1\n");
            fprintf(f,"component \"connections\" value 2\n");
            fprintf(f,"component \"data\" value 3\n");
            fprintf(f,"\nend\n");
            fclose(f);
        }
        world.gop.fence();
    }

    template <std::size_t NDIM>
    void FunctionDefaults<NDIM>::set_defaults(World& world) {
        k = 6;
        thresh = 1e-4;
        initial_level = 2;
        special_level = 3;
        max_refine_level = 30;
        truncate_mode = 0;
        refine = true;
        autorefine = true;
        debug = false;
        truncate_on_project = true;
        apply_randomize = false;
        project_randomize = false;
        bc = BoundaryConditions<NDIM>(BC_FREE);
        tt = TT_FULL;
        cell = make_default_cell();
        recompute_cell_info();
        set_default_pmap(world);
    }

    template <std::size_t NDIM>
    void FunctionDefaults<NDIM>::set_default_pmap(World& world) {
        //pmap = std::shared_ptr< WorldDCPmapInterface< Key<NDIM> > >(new WorldDCDefaultPmap< Key<NDIM> >(world));
        pmap = std::shared_ptr< WorldDCPmapInterface< Key<NDIM> > >(new madness::LevelPmap< Key<NDIM> >(world));
        //pmap = std::shared_ptr< WorldDCPmapInterface< Key<NDIM> > >(new SimplePmap< Key<NDIM> >(world));
    }


    template <std::size_t NDIM>
    void FunctionDefaults<NDIM>::print(){
    		std::cout << "Function Defaults:" << std::endl;
    		std::cout << "                      Dimension " <<  ": " <<  NDIM << std::endl;
    		std::cout << "                               k" <<  ": " << k << std::endl;
    		std::cout << "                          thresh" <<  ": " << thresh << std::endl;
    		std::cout << "                   initial_level" <<  ": " << initial_level << std::endl;
    		std::cout << "                   special_level" <<  ": " << special_level << std::endl;
    		std::cout << "                max_refine_level" <<  ": " << max_refine_level << std::endl;
    		std::cout << "                   truncate_mode" <<  ": " << truncate_mode << std::endl;
    		std::cout << "                          refine" <<  ": " << refine << std::endl;
    		std::cout << "                      autorefine" <<  ": " << autorefine << std::endl;
    		std::cout << "                           debug" <<  ": " << debug << std::endl;
    		std::cout << "             truncate_on_project" <<  ": " << truncate_on_project << std::endl;
    		std::cout << "                 apply_randomize" <<  ": " << apply_randomize << std::endl;
    		std::cout << "               project_randomize" <<  ": " << project_randomize << std::endl;
    		std::cout << "                              bc" <<  ": " << bc << std::endl;
    		std::cout << "                              tt" <<  ": " << tt << std::endl;
    		std::cout << "                            cell" <<  ": " << cell << std::endl;
    }

    template <typename T, std::size_t NDIM>
    const FunctionCommonData<T,NDIM>* FunctionCommonData<T,NDIM>::data[MAXK] = {0,0,0,0,0,0,0,0,0,0,0,0,0,0,0,0,0,0,0,0,0,0,0,0,0,0,0,0,0,0};

    // default values match those in FunctionDefaults::set_defaults(world)
    template <std::size_t NDIM> int FunctionDefaults<NDIM>::k = 6;
    template <std::size_t NDIM> double FunctionDefaults<NDIM>::thresh = 1e-4;
    template <std::size_t NDIM> int FunctionDefaults<NDIM>::initial_level = 2;
    template <std::size_t NDIM> int FunctionDefaults<NDIM>::special_level = 3;
    template <std::size_t NDIM> int FunctionDefaults<NDIM>::max_refine_level = 30;
    template <std::size_t NDIM> int FunctionDefaults<NDIM>::truncate_mode = 0;
    template <std::size_t NDIM> bool FunctionDefaults<NDIM>::refine = true;
    template <std::size_t NDIM> bool FunctionDefaults<NDIM>::autorefine = true;
    template <std::size_t NDIM> bool FunctionDefaults<NDIM>::debug = false;
    template <std::size_t NDIM> bool FunctionDefaults<NDIM>::truncate_on_project = true;
    template <std::size_t NDIM> bool FunctionDefaults<NDIM>::apply_randomize = false;
    template <std::size_t NDIM> bool FunctionDefaults<NDIM>::project_randomize = false;
    template <std::size_t NDIM> BoundaryConditions<NDIM> FunctionDefaults<NDIM>::bc = BoundaryConditions<NDIM>(BC_FREE);
    template <std::size_t NDIM> TensorType FunctionDefaults<NDIM>::tt = TT_FULL;
    template <std::size_t NDIM> Tensor<double> FunctionDefaults<NDIM>::cell = FunctionDefaults<NDIM>::make_default_cell();
    template <std::size_t NDIM> Tensor<double> FunctionDefaults<NDIM>::cell_width = FunctionDefaults<NDIM>::make_default_cell_width();
    template <std::size_t NDIM> Tensor<double> FunctionDefaults<NDIM>::rcell_width = FunctionDefaults<NDIM>::make_default_cell_width();
    template <std::size_t NDIM> double FunctionDefaults<NDIM>::cell_volume = 1.;
    template <std::size_t NDIM> double FunctionDefaults<NDIM>::cell_min_width = 1.;
    template <std::size_t NDIM> std::shared_ptr< WorldDCPmapInterface< Key<NDIM> > > FunctionDefaults<NDIM>::pmap;

    template <std::size_t NDIM> std::vector< Key<NDIM> > Displacements<NDIM>::disp;
    template <std::size_t NDIM> std::vector< Key<NDIM> > Displacements<NDIM>::disp_periodicsum[64];

}

#endif // MADNESS_MRA_MRAIMPL_H__INCLUDED<|MERGE_RESOLUTION|>--- conflicted
+++ resolved
@@ -960,11 +960,6 @@
     /// Returns true if this block of coeffs needs autorefining
     template <typename T, std::size_t NDIM>
     bool FunctionImpl<T,NDIM>::autorefine_square_test(const keyT& key, const nodeT& t) const {
-        // Chosen approach looks stupid but it is more accurate
-        // than the simple approach of summing everything and
-        // subtracting off the low-order stuff to get the high
-        // order (assuming the high-order stuff is small relative
-        // to the low-order)
         double lo, hi;
         tnorm(t.coeff().full_tensor_copy(), &lo, &hi);
         double test = 2*lo*hi + hi*hi;
@@ -1957,11 +1952,7 @@
         double end=wall_time();
         double elapsed=end-begin;
         set_tree_state(nonstandard_after_apply);
-<<<<<<< HEAD
         if (fence) world.gop.fence();
-=======
-        world.gop.fence();
->>>>>>> 17b72a70
         return elapsed;
     }
 
