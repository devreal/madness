/*
  This file is part of MADNESS.

  Copyright (C) 2007,2010 Oak Ridge National Laboratory

  This program is free software; you can redistribute it and/or modify
  it under the terms of the GNU General Public License as published by
  the Free Software Foundation; either version 2 of the License, or
  (at your option) any later version.

  This program is distributed in the hope that it will be useful,
  but WITHOUT ANY WARRANTY; without even the implied warranty of
  MERCHANTABILITY or FITNESS FOR A PARTICULAR PURPOSE. See the
  GNU General Public License for more details.

  You should have received a copy of the GNU General Public License
  along with this program; if not, write to the Free Software
  Foundation, Inc., 59 Temple Place, Suite 330, Boston, MA 02111-1307 USA

  For more information please contact:

  Robert J. Harrison
  Oak Ridge National Laboratory
  One Bethel Valley Road
  P.O. Box 2008, MS-6367

  email: harrisonrj@ornl.gov
  tel:   865-241-3937
  fax:   865-572-0680
*/

#ifndef MADNESS_MRA_FUNCDEFAULTS_H__INCLUDED
#define MADNESS_MRA_FUNCDEFAULTS_H__INCLUDED


/// \file funcdefaults.h
/// \brief Provides FunctionDefaults and utilities for coordinate transformation
/// \ingroup mrabcext

#include <madness/world/MADworld.h>
#include <madness/world/vector.h>
#include <madness/world/worlddc.h>
#include <madness/tensor/tensor.h>
#include <madness/tensor/gentensor.h>
#include <madness/mra/key.h>

namespace madness {
    template <typename T, std::size_t NDIM> class FunctionImpl;

    /// The maximum wavelet order presently supported
    static const int MAXK = 30;

    /// The maximum depth of refinement possible
    static const int MAXLEVEL = 8*sizeof(Translation)-2;

    enum BCType {BC_ZERO, BC_PERIODIC, BC_FREE, BC_DIRICHLET, BC_ZERONEUMANN, BC_NEUMANN};

    enum TreeState {
    	reconstructed,				///< s coeffs at the leaves only
		compressed, 				///< d coeffs in internal nodes, s and d coeffs at the root
		nonstandard, 				///< s and d coeffs in internal nodes
    	nonstandard_with_leaves, 	///< like nonstandard, with s coeffs at the leaves
		redundant,					///< s coeffs everywhere
		on_demand,					///< no coeffs anywhere, but a functor providing if necessary
		unknown
    };

    /*!
      \brief This class is used to specify boundary conditions for all operators
      \ingroup mrabcext

      Exterior boundary conditions (i.e., on the simulation domain)
      are associated with operators (not functions).  The types of
      boundary conditions available are in the enum BCType.

      The default boundary conditions are obtained from the FunctionDefaults.
      For non-zero Dirichlet and Neumann conditions additional information
      must be provided when derivative operators are constructed. For integral
      operators, only periodic and free space are supported.
    */
    template<std::size_t NDIM>
    class BoundaryConditions {
    private:
        // Used to use STL vector but static data on  a MAC was
        // causing problems.
        BCType bc[NDIM*2];

    public:
        /// Constructor. Default boundary condition set to free space
        BoundaryConditions(BCType code=BC_FREE)
        {
            for (std::size_t i=0; i<NDIM*2; ++i) bc[i] = code;
        }

        /// Copy constructor is deep
        BoundaryConditions(const BoundaryConditions<NDIM>& other)
        {
            *this = other;
        }

        /// Assignment makes deep copy
        BoundaryConditions<NDIM>&
        operator=(const BoundaryConditions<NDIM>& other) {
            if (&other != this) {
                for (std::size_t i=0; i<NDIM*2; ++i) bc[i] = other.bc[i];
            }
            return *this;
        }

        /// Returns value of boundary condition

        /// @param d Dimension (0,...,NDIM-1) for boundary condition
        /// @param i Side (0=left, 1=right) for boundary condition
        /// @return Value of boundary condition
        BCType operator()(std::size_t d, int i) const {
            MADNESS_ASSERT(d<NDIM && i>=0 && i<2);
            return bc[2*d+i];
        }

        /// Returns reference to boundary condition

        /// @param d Dimension (0,...,NDIM-1) for boundary condition
        /// @param i Side (0=left, 1=right) for boundary condition
        /// @return Value of boundary condition
        BCType& operator()(std::size_t d, int i) {
            MADNESS_ASSERT(d<NDIM && i>=0 && i<2);
            return bc[2*d+i];
        }

        template <typename Archive>
        void serialize(const Archive& ar) {
            ar & bc;
        }

        /// Translates code into human readable string

        /// @param code Code for boundary condition
        /// @return String describing boundary condition code
        static const char* code_as_string(BCType code) {
            static const char* codes[] = {"zero","periodic","free","Dirichlet","zero Neumann","Neumann"};
            return codes[code];
        }

        /// Convenience for application of integral operators

        /// @return Returns a vector indicating if each dimension is periodic
        std::vector<bool> is_periodic() const {
            std::vector<bool> v(NDIM);
            for (std::size_t d=0; d<NDIM; ++d)
                v[d] = (bc[2*d]==BC_PERIODIC);
            return v;
        }
    };



    template <std::size_t NDIM>
     static
     inline
     std::ostream& operator << (std::ostream& s, const BoundaryConditions<NDIM>& bc) {
         s << "BoundaryConditions(";
         for (unsigned int d=0; d<NDIM; ++d) {
             s << bc.code_as_string(bc(d,0)) << ":" << bc.code_as_string(bc(d,1));
             if (d == NDIM-1)
                 s << ")";
             else
                 s << ", ";
         }
         return s;
     }


    /// FunctionDefaults holds default paramaters as static class members

    /// Declared and initialized in mra.cc and/or funcimpl::initialize.
    ///
    /// Currently all functions of the same dimension share the same cell dimensions
    /// since they are stored inside FunctionDefaults ... if you change the
    /// cell dimensions *all* functions of that dimension are affected.
    ///
    /// N.B.  Ultimately, we may need to make these defaults specific to each
    /// world, as should be all global state.
    /// \ingroup mra
    template <std::size_t NDIM>
    class FunctionDefaults {
        MADNESS_PRAGMA_CLANG(diagnostic push)
    	MADNESS_PRAGMA_CLANG(diagnostic ignored "-Wundefined-var-template")

    private:
        static int k;                 ///< Wavelet order
        static double thresh;          ///< Truncation threshold
        static int initial_level;      ///< Initial level for fine scale projection
        static int special_level;      ///< Minimum level for fine scale projection of special boxes
        static int max_refine_level;   ///< Level at which to stop refinement
        static int truncate_mode;    ///< Truncation method
        static bool refine;            ///< Whether to refine new functions
        static bool autorefine;        ///< Whether to autorefine in multiplication, etc.
        static bool debug;             ///< Controls output of debug info
        static bool truncate_on_project; ///< If true initial projection inserts at n-1 not n
        static bool apply_randomize;   ///< If true use randomization for load balancing in apply integral operator
        static bool project_randomize; ///< If true use randomization for load balancing in project/refine
        static BoundaryConditions<NDIM> bc; ///< Default boundary conditions
        static Tensor<double> cell ;   ///< cell[NDIM][2] Simulation cell, cell(0,0)=xlo, cell(0,1)=xhi, ...
        static Tensor<double> cell_width;///< Width of simulation cell in each dimension
        static Tensor<double> rcell_width; ///< Reciprocal of width
        static double cell_volume;      ///< Volume of simulation cell
        static double cell_min_width;   ///< Size of smallest dimension
        static TensorType tt;			///< structure of the tensor in FunctionNode
        static std::shared_ptr< WorldDCPmapInterface< Key<NDIM> > > pmap; ///< Default mapping of keys to processes

        static void recompute_cell_info() {
            MADNESS_ASSERT(cell.dim(0)==NDIM && cell.dim(1)==2 && cell.ndim()==2);
            cell_width = cell(_,1)-cell(_,0);
            cell_volume = cell_width.product();
            cell_min_width = cell_width.min();
            rcell_width = copy(cell_width);
            for (std::size_t i=0; i<NDIM; ++i) rcell_width(i) = 1.0/rcell_width(i);
        }

    public:


		/// Used to set defaults to k=7, thresh=1-5, for a unit cube [0,1].
		static void set_defaults(World& world);

        static void print();

        /// Returns the default wavelet order
        static int get_k() {
        	return k;
        }

        /// Sets the default wavelet order

        /// Existing functions are unaffacted.
        static void set_k(int value) {
        	k=value;
        	MADNESS_ASSERT(k>0 && k<=MAXK);
        }

        /// Returns the default threshold
        static const double& get_thresh() {
        	return thresh;
        }

        /// Sets the default threshold

        /// Existing functions are unaffected
        static void set_thresh(double value) {
        	thresh=value;
        }

        /// Returns the default initial projection level
        static int get_initial_level() {
        	return initial_level;
        }

        /// Returns the default projection level for special boxes
        static int get_special_level() {
        	return special_level;
        }

        /// Sets the default initial projection level

        /// Existing functions are unaffected
        static void set_initial_level(int value) {
        	initial_level=value;
        	MADNESS_ASSERT(value>0 && value<MAXLEVEL);
        }

        /// Existing functions are unaffected
        static void set_special_level(int value) {
        	special_level=value;
        	MADNESS_ASSERT(value>=0 && value<MAXLEVEL);
        	MADNESS_ASSERT(max_refine_level>=special_level);
        }

        /// Gets the default maximum adaptive refinement level
        static int get_max_refine_level() {
        	return max_refine_level;
        }

        /// Sets the default maximum adaptive refinement level

        /// Existing functions are unaffected
        static void set_max_refine_level(int value) {
        	max_refine_level=value;
        	MADNESS_ASSERT(value>0 && value<MAXLEVEL);
        	MADNESS_ASSERT(max_refine_level>=initial_level);
        	MADNESS_ASSERT(max_refine_level>=special_level);
        }

        /// Gets the default truncation mode
        static int get_truncate_mode() {
        	return truncate_mode;
        }

        /// Sets the default truncation mode

        /// Existing functions are unaffected
        static void set_truncate_mode(int value) {
        	truncate_mode=value;
        	MADNESS_ASSERT(value>=0 && value<4);
        }

        /// Gets the default adaptive refinement flag
        static bool get_refine() {
        	return refine;
        }

        /// Sets the default adaptive refinement flag

        /// Existing functions are unaffected
        static void set_refine(bool value) {
        	refine=value;
        }

        /// Gets the default adaptive autorefinement flag
        static bool get_autorefine() {
        	return autorefine;
        }

        /// Sets the default adaptive autorefinement flag

        /// Existing functions are unaffected
        static void set_autorefine(bool value) {
        	autorefine=value;
        }

        /// Gets the default debug flag (is this used anymore?)
        static bool get_debug() {
        	return debug;
        }

        /// Sets the default debug flag (is this used anymore?)

        /// Not sure if this does anything useful
        static void set_debug(bool value) {
        	debug=value;
        }

        /// Gets the default truncate on project flag
        static bool get_truncate_on_project() {
        	return truncate_on_project;
        }

        /// Sets the default truncate on project flag

        /// Existing functions are unaffected
        static void set_truncate_on_project(bool value) {
        	truncate_on_project=value;
        }

        /// Gets the random load balancing for integral operators flag
        static bool get_apply_randomize() {
        	return apply_randomize;
        }

        /// Sets the random load balancing for integral operators flag
        static void set_apply_randomize(bool value) {
        	apply_randomize=value;
        }


        /// Gets the random load balancing for projection flag
        static bool get_project_randomize() {
        	return project_randomize;
        }

        /// Sets the random load balancing for projection flag
        static void set_project_randomize(bool value) {
        	project_randomize=value;
        }

        /// Returns the default boundary conditions
        static const BoundaryConditions<NDIM>& get_bc() {
        	return bc;
        }

        /// Sets the default boundary conditions
        static void set_bc(const BoundaryConditions<NDIM>& value) {
        	bc=value;
        }

        /// Returns the default tensor type
        static TensorType get_tensor_type() {
        	return tt;
        }

        /// Sets the default tensor type
        static void set_tensor_type(const TensorType& t) {
#if HAVE_GENTENSOR
        	tt=t;
#else
        	tt=TT_FULL;
#endif
        }

        /// adapt the special level to resolve the smallest length scale
        static int set_length_scale(const double lo,const size_t k=get_k()) {
        	const double dk = (double) k;
        	double Lmax=FunctionDefaults<NDIM>::get_cell_width().max();
        	double lo_sim=lo/Lmax;  // lo in simulation coordinates;
        	const int special_level=Level(-log2(lo_sim*dk));
        	return special_level;
        }

        /// Gets the user cell for the simulation
        static const Tensor<double>& get_cell() {
        	return cell;
        }

        /// Gets the user cell for the simulation

        /// Existing functions are probably rendered useless
        static void set_cell(const Tensor<double>& value) {
        	cell=copy(value);
        	recompute_cell_info();
        }

        /// Sets the user cell to be cubic with each dimension having range \c [lo,hi]

        /// Existing functions are probably rendered useless
        static void set_cubic_cell(double lo, double hi) {
        	cell(_,0)=lo;
        	cell(_,1)=hi;
        	recompute_cell_info();
        }

        /// Returns the width of each user cell dimension
        static const Tensor<double>& get_cell_width() {
        	return cell_width;
        }

        /// Returns the reciprocal of the width of each user cell dimension
        static const Tensor<double>& get_rcell_width() {
        	return rcell_width;
        }

        /// Returns the minimum width of any user cell dimension
        static double get_cell_min_width() {
        	return cell_min_width;
        }

        /// Returns the volume of the user cell
        static double get_cell_volume() {
        	return cell_volume;
        }

        /// Returns the default process map
        static std::shared_ptr< WorldDCPmapInterface< Key<NDIM> > >& get_pmap() {
        	return pmap;
        }

        /// Sets the default process map (does \em not redistribute existing functions)

        /// Existing functions are probably rendered useless
        static void set_pmap(const std::shared_ptr< WorldDCPmapInterface< Key<NDIM> > >& value) {
        	pmap = value;
        }

        /// Sets the default process map
        static void set_default_pmap(World& world);


        /// Sets the default process map and redistributes all functions using the old map
<<<<<<< HEAD
        static void redistribute(World& world, const std::shared_ptr< WorldDCPmapInterface< Key<NDIM> > >& newpmap, bool doprint=true) {
            pmap->redistribute(world,newpmap, doprint);
            pmap = newpmap;
=======
        static void redistribute(World& world, const std::shared_ptr< WorldDCPmapInterface< Key<NDIM> > >& newpmap) {
        	pmap->redistribute(world,newpmap);
        	pmap = newpmap;
>>>>>>> 313aa92f
        }

        MADNESS_PRAGMA_CLANG(diagnostic pop)

    };


    /// Convert user coords (cell[][]) to simulation coords ([0,1]^ndim)
    template <std::size_t NDIM>
    static inline void user_to_sim(const Vector<double,NDIM>& xuser, Vector<double,NDIM>& xsim) {
        for (std::size_t i=0; i<NDIM; ++i)
            xsim[i] = (xuser[i] - FunctionDefaults<NDIM>::get_cell()(i,0)) * FunctionDefaults<NDIM>::get_rcell_width()[i];
    }

    /// Returns the box at level n that contains the given point in simulation coordinates
    /// @param[in] pt point in simulation coordinates
    /// @param[in] n the level of the box
    template <typename T, std::size_t NDIM>
    static inline Key<NDIM> simpt2key(const Vector<T,NDIM>& pt, Level n){
        Vector<Translation,NDIM> l;
        double twon = std::pow(2.0, double(n));
        for (std::size_t i=0; i<NDIM; ++i) {
            l[i] = Translation(twon*pt[i]);
        }
        return Key<NDIM>(n,l);
    }

    /// Convert simulation coords ([0,1]^ndim) to user coords (FunctionDefaults<NDIM>::get_cell())
    template <std::size_t NDIM>
    static void sim_to_user(const Vector<double,NDIM>& xsim, Vector<double,NDIM>& xuser) {
        for (std::size_t i=0; i<NDIM; ++i)
            xuser[i] = xsim[i]*FunctionDefaults<NDIM>::get_cell_width()[i] + FunctionDefaults<NDIM>::get_cell()(i,0);
    }


}
#endif // MADNESS_MRA_FUNCDEFAULTS_H__INCLUDED<|MERGE_RESOLUTION|>--- conflicted
+++ resolved
@@ -464,15 +464,9 @@
 
 
         /// Sets the default process map and redistributes all functions using the old map
-<<<<<<< HEAD
-        static void redistribute(World& world, const std::shared_ptr< WorldDCPmapInterface< Key<NDIM> > >& newpmap, bool doprint=true) {
-            pmap->redistribute(world,newpmap, doprint);
-            pmap = newpmap;
-=======
         static void redistribute(World& world, const std::shared_ptr< WorldDCPmapInterface< Key<NDIM> > >& newpmap) {
         	pmap->redistribute(world,newpmap);
         	pmap = newpmap;
->>>>>>> 313aa92f
         }
 
         MADNESS_PRAGMA_CLANG(diagnostic pop)
