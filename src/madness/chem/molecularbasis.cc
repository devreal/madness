/*
  This file is part of MADNESS.

  Copyright (C) 2007,2010 Oak Ridge National Laboratory

  This program is free software; you can redistribute it and/or modify
  it under the terms of the GNU General Public License as published by
  the Free Software Foundation; either version 2 of the License, or
  (at your option) any later version.

  This program is distributed in the hope that it will be useful,
  but WITHOUT ANY WARRANTY; without even the implied warranty of
  MERCHANTABILITY or FITNESS FOR A PARTICULAR PURPOSE. See the
  GNU General Public License for more details.

  You should have received a copy of the GNU General Public License
  along with this program; if not, write to the Free Software
  Foundation, Inc., 59 Temple Place, Suite 330, Boston, MA 02111-1307 USA

  For more information please contact:

  Robert J. Harrison
  Oak Ridge National Laboratory
  One Bethel Valley Road
  P.O. Box 2008, MS-6367

  email: harrisonrj@ornl.gov
  tel:   865-241-3937
  fax:   865-572-0680

  $Id$
*/

#include<madness/chem/molecularbasis.h>
#include "NWChem.h"

namespace madness {

std::ostream& operator<<(std::ostream& s, const ContractedGaussianShell& c) {
    static const char* tag[] = {"s","p","d","f","g"};
    std::size_t bufsize=32768;
    char buf[bufsize];
    char* p = buf;
    const std::vector<double>& coeff = c.get_coeff();
    const std::vector<double>& expnt = c.get_expnt();

<<<<<<< HEAD
    p += snprintf(p,32768,"%s [",tag[c.angular_momentum()]);
    for (int i=0; i<c.nprim(); ++i) {
        p += snprintf(p,32768, "%.6f(%.6f)",coeff[i],expnt[i]);
        if (i != (c.nprim()-1)) p += snprintf(p,32768, ", ");
    }
    p += snprintf(p, 32768, "]");
=======
    p += snprintf(p,bufsize,"%s [",tag[c.angular_momentum()]);
    bufsize-=5;
    for (int i=0; i<c.nprim(); ++i) {
        p += snprintf(p,bufsize, "%.6f(%.6f)",coeff[i],expnt[i]);
        bufsize-=14;
        if (i != (c.nprim()-1)) {
            p += snprintf(p,bufsize, ", ");
            bufsize-=2;
        }
    }
    p += snprintf(p,bufsize, "]");
>>>>>>> 22b860d2
    s << buf;
    return s;
}

std::ostream& operator<<(std::ostream& s, const AtomicBasis& c) {
    const std::vector<ContractedGaussianShell>& shells = c.get_shells();
    for (int i=0; i<c.nshell(); ++i) {
        s << "     " << shells[i] << std::endl;
    }
    if (c.has_guess_info()) {
        s << "     " << "Guess density matrix" << std::endl;
        s << c.get_dmat();
    }
    if (c.has_guesspsp_info()) {
        s << "     " << "Guess density matrix (psp)" << std::endl;
        s << c.get_dmatpsp();
    }

    return s;
}

std::ostream& operator<<(std::ostream& s, const AtomicBasisFunction& a) {
    a.print_me(s);
    return s;
}

void AtomicBasisFunction::print_me(std::ostream& s) const {
    s << "atomic basis function: center " << xx << " " << yy << " " << zz << " : ibf " << ibf << " nbf " << nbf << " : shell " << shell << std::endl;
}

/// Print basis info for atoms in the molecule (once for each unique atom type)
void AtomicBasisSet::print(const Molecule& molecule) const {
    molecule.print();
    std::cout << "\n " << name << " atomic basis set" << std::endl;
    for (size_t i=0; i<molecule.natom(); ++i) {
        const Atom& atom = molecule.get_atom(i);
        const unsigned int atn = atom.atomic_number;
        for (size_t j=0; j<i; ++j) {
            if (molecule.get_atom(j).atomic_number == atn)
                goto doneitalready;
        }
        std::cout << std::endl;
        std::cout << "   " <<  get_atomic_data(atn).symbol << std::endl;
        std::cout << ag[atn];
doneitalready:
        ;
    }
}

/// Print basis info for all supported atoms
void AtomicBasisSet::print_all() const {
    std::cout << "\n " << name << " atomic basis set" << std::endl;
    for (unsigned int i=0; i<ag.size(); ++i) {
        if (ag[i].nbf() > 0) {
            std::cout << "   " <<  get_atomic_data(i).symbol << std::endl;
            std::cout << ag[i];
        }
    }
}

void AtomicBasisSet::read_file(std::string filename) {
    static const bool debug = false;
    const char* data_dir = MRA_CHEMDATA_DIR;

    std::string full_filename(data_dir);
    full_filename+="/"+filename;

    // override default location for the basis set
    if (getenv("MRA_CHEMDATA_DIR")) {
    	char* chemdata_dir=getenv("MRA_CHEMDATA_DIR");
        full_filename=std::string(chemdata_dir)+"/"+filename;
    }


    TiXmlDocument doc(full_filename);

    // try to read the AO basis from current directory, otherwise from
    // the environment variable MRA_DATA_DIR
    if (!doc.LoadFile()) {

    	std::cout << "AtomicBasisSet: Failed loading from file " << filename
    			<< " : ErrorDesc  " << doc.ErrorDesc()
    			<< " : Row " << doc.ErrorRow()
    			<< " : Col " << doc.ErrorCol() << std::endl;
    	MADNESS_EXCEPTION("AtomicBasisSet: Failed loading basis set",0);
    }
    for (TiXmlElement* node=doc.FirstChildElement(); node; node=node->NextSiblingElement()) {
        if (strcmp(node->Value(),"name") == 0) {
            name = node->GetText();
            if (debug) std::cout << "Loading basis set " << name << std::endl;
        }
        else if (strcmp(node->Value(), "basis") == 0) {
            const char* symbol = node->Attribute("symbol");
            if (debug) std::cout << "  found basis set for " << symbol << std::endl;
            int atn = symbol_to_atomic_number(symbol);
            std::vector<ContractedGaussianShell> g;
            for (TiXmlElement* shell=node->FirstChildElement(); shell; shell=shell->NextSiblingElement()) {
                const char* type = shell->Attribute("type");
                int nprim=-1;
                shell->Attribute("nprim",&nprim);
                if (debug) std::cout << "      found shell " << type << " " << nprim << std::endl;
                std::vector<double> expnt = load_tixml_vector<double>(shell, nprim, "exponents");
                if (strcmp(type,"L") == 0) {
                    std::vector<double> scoeff = load_tixml_vector<double>(shell, nprim, "scoefficients");
                    std::vector<double> pcoeff = load_tixml_vector<double>(shell, nprim, "pcoefficients");
                    g.push_back(ContractedGaussianShell(0,scoeff,expnt));
                    g.push_back(ContractedGaussianShell(1,pcoeff,expnt));
                }
                else {
                    static const char* tag[] = {"S","P","D","F","G"};
                    int i;
                    for (i=0; i<5; ++i) {
                        if (strcmp(type,tag[i]) == 0) goto foundit;
                    }
                    MADNESS_EXCEPTION("Loading atomic basis set: bad shell type?",0);
foundit:
                    std::vector<double> coeff = load_tixml_vector<double>(shell, nprim, "coefficients");
                    g.push_back(ContractedGaussianShell(i, coeff, expnt));
                }
            }
            ag[atn] = AtomicBasis(g);
        }
        else if (strcmp(node->Value(), "atomicguess") == 0) {
            const char* symbol = node->Attribute("symbol");
            if (debug) std::cout << "  atomic guess info for " << symbol << std::endl;
            int atn = symbol_to_atomic_number(symbol);
            MADNESS_ASSERT(is_supported(atn));
            int nbf = ag[atn].nbf();
            Tensor<double> dmat = load_tixml_matrix<double>(node, nbf, nbf, "guessdensitymatrix");
            Tensor<double> dmatpsp = dmat;
            Tensor<double> aocc = load_tixml_matrix<double>(node, nbf, 1, "alphaocc");
            Tensor<double> bocc = load_tixml_matrix<double>(node, nbf, 1, "betaocc");
	    Tensor<double> aeps = load_tixml_matrix<double>(node, nbf, 1, "alphaeps");
	    Tensor<double> beps = load_tixml_matrix<double>(node, nbf, 1, "betaeps");
            Tensor<double> aoccpsp = aocc;
	    Tensor<double> boccpsp = bocc;
            Tensor<double> avec = load_tixml_matrix<double>(node, nbf, nbf, "alphavectors");
            Tensor<double> bvec = load_tixml_matrix<double>(node, nbf, nbf, "betavectors");
            ag[atn].set_guess_info(dmat, dmatpsp, avec, bvec, aocc, bocc, aeps, beps, aoccpsp, boccpsp);
        }
        else {
            MADNESS_EXCEPTION("Loading atomic basis set: unexpected XML element", 0);
        }
    }

}

void AtomicBasisSet::read_nw_file(std::string filename) {

    // Construct the slymer object that contains interface
    std::ostream bad(nullptr);
    slymer::NWChem_Interface nwchem(filename, bad);

    // Read in the molecule info
    nwchem.read(slymer::Properties::Atoms);

    // Let madness know a basis exists on each atom...
    for(const slymer::Atom &atom : nwchem.atoms) {
        int atn = symbol_to_atomic_number(atom.symbol);
 
        // We need to add to ag[atn] so madness doesn't baulk
        // These functions will not be used in anyway. Need 
        // to add at least the number of orbitals to work.
        // Adding in 2 basis functions per electron, just to 
        // be safe.
        if (ag[atn].nbf() == 0) {
            std::vector<ContractedGaussianShell> g;
            for(int i = 0; i < atn; i++) {
               g.push_back(ContractedGaussianShell(0,{1},{1}));
               g.push_back(ContractedGaussianShell(1,{2},{2}));
            }
            ag[atn] = AtomicBasis(g);
        }
    }
}



void AtomicBasisSet::modify_dmat_psp(int atn, double zeff){
    static const bool debug = false;

    // number of core states to be eliminated
    int zcore = atn - round(zeff);

    Tensor<double> aocc = ag[atn].get_aoccpsp();
    Tensor<double> bocc = ag[atn].get_boccpsp();

    double occ_sum = aocc.sum() + bocc.sum();

    if (debug) std::cout << "before: atn, zeff, occ_sum  " << atn << " " << zeff << "  " << occ_sum << std::endl;
    if (debug) std::cout << "aocc:" << std::endl;
    if (debug) std::cout << aocc << std::endl;
    if (debug) std::cout << "bocc:" << std::endl;
    if (debug) std::cout << bocc << std::endl;

    // return immediately if we already modified this atom type or if there are no core states
    // allow for noise in occupancy sum
    double tol=1e-4;
    if (zcore==0 || (occ_sum < zeff+tol && occ_sum > zeff-tol)) return;

    // otherwise check that total occupancy matches atomic number within tolerance
    if (occ_sum > atn+tol || occ_sum < atn-tol){
        MADNESS_EXCEPTION("Problem with occupancy of initial guess", 0);
    }

    // set occupancies for relevant core states to zero
    // assuming that there is an even number of core states with occupancy 1
    for (int i=0;i<zcore/2;++i){
        aocc[i] = 0.0;
        bocc[i] = 0.0;
    }

    if (debug) std::cout << "after: atn, zeff, occ_sum  " << atn << " " << zeff << "  " << occ_sum << std::endl;
    if (debug) std::cout << "aocc:" << std::endl;
    if (debug) std::cout << aocc << std::endl;
    if (debug) std::cout << "bocc:" << std::endl;
    if (debug) std::cout << bocc << std::endl;

    ag[atn].set_aoccpsp(aocc);
    ag[atn].set_boccpsp(bocc);

    // recalculate the density matrix with new occupancies
    Tensor<double> avec = ag[atn].get_avec();
    Tensor<double> bvec = ag[atn].get_bvec();

    Tensor<double> aovec = transpose(avec);
    Tensor<double> bovec = transpose(bvec);

    // multiply vectors by occupancies
    for (int i=0;i<aocc.size();++i){
        for (int j=0;j<aocc.size();++j){
            aovec(i,j) *= aocc[i];
            bovec(i,j) *= bocc[i];
        }
    }

    Tensor<double> dmata = inner(avec, aovec);
    Tensor<double> dmatb = inner(bvec, bovec);
    Tensor<double> dmat = dmata + dmatb;

    if (debug) std::cout << "dmat:" << std::endl;
    if (debug) std::cout << dmat << std::endl;

    ag[atn].set_dmatpsp(dmat);

}


}<|MERGE_RESOLUTION|>--- conflicted
+++ resolved
@@ -44,14 +44,6 @@
     const std::vector<double>& coeff = c.get_coeff();
     const std::vector<double>& expnt = c.get_expnt();
 
-<<<<<<< HEAD
-    p += snprintf(p,32768,"%s [",tag[c.angular_momentum()]);
-    for (int i=0; i<c.nprim(); ++i) {
-        p += snprintf(p,32768, "%.6f(%.6f)",coeff[i],expnt[i]);
-        if (i != (c.nprim()-1)) p += snprintf(p,32768, ", ");
-    }
-    p += snprintf(p, 32768, "]");
-=======
     p += snprintf(p,bufsize,"%s [",tag[c.angular_momentum()]);
     bufsize-=5;
     for (int i=0; i<c.nprim(); ++i) {
@@ -63,7 +55,6 @@
         }
     }
     p += snprintf(p,bufsize, "]");
->>>>>>> 22b860d2
     s << buf;
     return s;
 }
