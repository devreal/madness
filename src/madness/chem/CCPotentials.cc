--- conflicted
+++ resolved
@@ -2456,13 +2456,8 @@
 madness::real_function_3d
 CCPotentials::K(const CCFunction& f) const {
     real_function_3d result = real_factory_3d(world);
-<<<<<<< HEAD
-    for (const auto k_iterator : mo_ket_.functions) {
+    for (const auto& k_iterator : mo_ket_.functions) {
         result += (*g12)(mo_bra_(k_iterator.first), f) * mo_ket_(k_iterator.first).function;
-=======
-    for (const auto& k_iterator : mo_ket_.functions) {
-        result += g12(mo_bra_(k_iterator.first), f) * mo_ket_(k_iterator.first).function;
->>>>>>> 17b72a70
     }
     return result;
 }
@@ -2769,13 +2764,8 @@
         const size_t i = itmp.first;
         for (const auto& ktmp : x.functions) {
             const size_t k = ktmp.first;
-<<<<<<< HEAD
             const real_function_3d kgi = (*g12)(mo_bra_(k), mo_ket_(i));
-            for (const auto ltmp : x.functions) {
-=======
-            const real_function_3d kgi = g12(mo_bra_(k), mo_ket_(i));
             for (const auto& ltmp : x.functions) {
->>>>>>> 17b72a70
                 const size_t l = ltmp.first;
                 real_function_3d l_kgi = (mo_bra_(l).function * kgi).truncate();
                 result += 2.0 * make_xy_u(x(i), l_kgi, get_pair_function(u, k, l)) -
@@ -2813,13 +2803,8 @@
         const size_t i = itmp.first;
         for (const auto& ktmp : x.functions) {
             const size_t k = ktmp.first;
-<<<<<<< HEAD
             const real_function_3d kgti = (*g12)(mo_bra_(k), t(i));
-            for (const auto ltmp : x.functions) {
-=======
-            const real_function_3d kgti = g12(mo_bra_(k), t(i));
             for (const auto& ltmp : x.functions) {
->>>>>>> 17b72a70
                 const size_t l = ltmp.first;
                 real_function_3d l_kgti = (mo_bra_(l).function * kgti).truncate();
                 result += 2.0 * make_xy_u(x(i), l_kgti, get_pair_function(u, k, l)) -
@@ -2838,13 +2823,8 @@
         const size_t i = itmp.first;
         for (const auto& ktmp : x.functions) {
             const size_t k = ktmp.first;
-<<<<<<< HEAD
             const real_function_3d kgtk = (*g12)(mo_bra_(k), t(k));
-            for (const auto ltmp : x.functions) {
-=======
-            const real_function_3d kgtk = g12(mo_bra_(k), t(k));
             for (const auto& ltmp : x.functions) {
->>>>>>> 17b72a70
                 const size_t l = ltmp.first;
                 const real_function_3d lgtk = (*g12)(mo_bra_(l), t(k));
                 const real_function_3d k_lgtk = (mo_bra_(k).function * lgtk).truncate();
