--- conflicted
+++ resolved
@@ -504,7 +504,6 @@
                 tmp1 = CompositeFactory<T,NDIM,LDIM>(world()).ket(ket);
             }
         }
-<<<<<<< HEAD
         result=inner(bra,tmp1);
     } else if (f1.is_pure() and f2.is_decomposed()) {       // with or without operator
         const std::vector<Function<T,LDIM>> a = R2.is_initialized() ? R2 * f2.get_a() : copy(world(), f2.get_a());
@@ -524,15 +523,6 @@
                 Function<T,NDIM> tmp = CompositeFactory<T,NDIM,LDIM>(world()).particle1(a[i]).particle2(b[i]);
                 result+=inner(bra,tmp);
             }
-=======
-        for (size_t i=0; i<a.size(); ++i) {
-            auto x=a[i];
-            auto y=b[i];
-            real_function_6d opxy;
-            if (f2.has_operator()) opxy= CompositeFactory<double, 6, 3>(world()).g12(op).particle1(x).particle2(y);
-            else opxy= CompositeFactory<double, 6, 3>(world()).particle1(x).particle2(y);
-            result+= f1.pure().get_function().inner(opxy);
->>>>>>> 31de6ea5
         }
     } else if (f1.is_decomposed() and f2.is_pure()) {     // with or without op
         result= f2.inner_internal(f1,R2);
