/*
  This file is part of MADNESS.

  Copyright (C) 2007,2010 Oak Ridge National Laboratory

  This program is free software; you can redistribute it and/or modify
  it under the terms of the GNU General Public License as published by
  the Free Software Foundation; either version 2 of the License, or
  (at your option) any later version.

  This program is distributed in the hope that it will be useful,
  but WITHOUT ANY WARRANTY; without even the implied warranty of
  MERCHANTABILITY or FITNESS FOR A PARTICULAR PURPOSE. See the
  GNU General Public License for more details.

  You should have received a copy of the GNU General Public License
  along with this program; if not, write to the Free Software
  Foundation, Inc., 59 Temple Place, Suite 330, Boston, MA 02111-1307 USA

  For more information please contact:

  Robert J. Harrison
  Oak Ridge National Laboratory
  One Bethel Valley Road
  P.O. Box 2008, MS-6367

  email: harrisonrj@ornl.gov
  tel:   865-241-3937
  fax:   865-572-0680
*/

#ifndef MADNESS_WORLD_WORLDRMI_H__INCLUDED
#define MADNESS_WORLD_WORLDRMI_H__INCLUDED

#include <madness/world/safempi.h>
#include <madness/world/thread.h>
#include <madness/world/worldtypes.h>
#include <madness/world/archive.h>
#include <sstream>
#include <utility>
#include <list>
#include <memory>
#include <tuple>
#include <pthread.h>
#include <madness/world/print.h>

/*
  There is just one server thread and it is the only one
  messing with the recv buffers, so there is no need for
  mutex on recv related data.

  Multiple threads (including the server) may send hence
  we need to be careful about send-related data.

  When MPI is initialized we need to use init_thread with
  multiple required.

  This RMI service operates only in (a clone of) COMM_WORLD.  It easy enough
  to extend to other communicators but the point is to have
  only one server thread for all possible uses.  You just
  have to translate rank_in_comm into rank_in_world by
  getting the groups from both communicators using
  MPI_Comm_group and then creating a map from ranks in
  comm to ranks in world using MPI_Group_translate_ranks.

  The class is a singleton ... i.e., there is only one instance of it
  that is made the first time that you call RMI::instance().

  Handler routines should have this type

  typedef void (*rmi_handlerT)(void* buf, size_t nbyte);

  There are few user accessible routines.

  RMI::Request RMI::isend(const void* buf, size_t nbyte, int dest,
                          rmi_handlerT func, unsigned int attr=0)
  - to send an asynchronous message
  - RMI::Request has the same interface as SafeMPI::Request
  (right now it is a SafeMPI::Request but this is not guaranteed)

  void RMI::begin()
  - to start the server thread

  void RMI::end()
  - to terminate the server thread

  bool RMI::get_debug()
  - to get the debug flag

  void RMI::set_debug(bool)
  - to set the debug flag

*/

/**
 \file worldrmi.h
 \brief Lowest level API for sending active messages --- you should probably be looking at worldam.h instead.
 \addtogroup parallel_runtime
 */

namespace madness {

    /// This is the generic low-level interface for a message handler
    typedef void (*rmi_handlerT)(void* buf, size_t nbyte);
    typedef std::ptrdiff_t rel_fn_ptr_t;

    struct qmsg {
        typedef uint16_t counterT;
        typedef uint32_t attrT;
        size_t len;
        rmi_handlerT func;
        int i;               // buffer index
        ProcessID src;
        attrT attr;
        counterT count;

        qmsg(size_t len, rmi_handlerT func, int i, int src, attrT attr, counterT count)
            : len(len), func(func), i(i), src(src), attr(attr), count(count) {}

        bool operator<(const qmsg& other) const {
            return count < other.count;
        }

        qmsg() {}
    }; // struct qmsg


    // Holds message passing statistics
    struct RMIStats {
        uint64_t nmsg_sent;
        uint64_t nbyte_sent;
        uint64_t nmsg_recv;
        uint64_t nbyte_recv;
        uint64_t max_serv_send_q;

        RMIStats()
            : nmsg_sent(0), nbyte_sent(0), nmsg_recv(0), nbyte_recv(0), max_serv_send_q(0) {}
    };

    /// This for RMI server thread to manage lifetime of WorldAM messages that it is sending
    struct RMISendReq {
        virtual bool TestAndFree() = 0;
        virtual ~RMISendReq() {} // ESSENTIAL!!
    };

    /// This class implements the communications server thread and provides the only send interface
    class RMI  {
        typedef uint16_t counterT;
        typedef uint32_t attrT;

        /// @return reference to the boolean variable indicating whether this thread is the server thread
        static bool& is_server_thread_accessor();

    public:

        typedef SafeMPI::Request Request;

        // Choose header length to hold at least sizeof(header) and
        // also to ensure good alignment of the user payload.
        static const size_t ALIGNMENT = 64;
        static const size_t HEADER_LEN = ALIGNMENT;
        static const attrT ATTR_UNORDERED=0x0;
        static const attrT ATTR_ORDERED=0x1;

        static int testsome_backoff_us;

        static void set_this_thread_is_server(bool flag = true) { is_server_thread_accessor() = flag;}
        static bool get_this_thread_is_server() {return is_server_thread_accessor();}

        static std::list< std::unique_ptr<RMISendReq> > send_req; // List of outstanding world active messages sent by the server

    private:

        static void clear_send_req() {
            //std::cout << "clearing server messages " << pthread_self() << std::endl;
            stats.max_serv_send_q = std::max(stats.max_serv_send_q,uint64_t(send_req.size()));
            auto it=send_req.begin();
            while (it != send_req.end()) {
                if ((*it)->TestAndFree()) 
                    it = send_req.erase(it);
                else 
                    ++it;
            }
        }

        class RmiTask
#if HAVE_INTEL_TBB
                : private madness::Mutex
#else
                : public madness::ThreadBase, private madness::Mutex
#endif // HAVE_INTEL_TBB
        {

        public:

            struct header {
                rel_fn_ptr_t func;
                attrT attr;
            }; // struct header

            /// q of huge messages, each msg = {source,nbytes,tag}
            std::list< std::tuple<int,size_t,int> > hugeq;

            SafeMPI::Intracomm comm;
            const int nproc;            // No. of processes in comm world
            const ProcessID rank;       // Rank of this process
<<<<<<< HEAD
            std::atomic<bool> finished;     // True if finished
=======
            bool volatile finished;     // True if finished ... still needs to be volatile since read without critical section or external call
>>>>>>> 04adab9e

            std::unique_ptr<counterT[]> send_counters; // used to be volatile but no need
            std::unique_ptr<counterT[]> recv_counters;
            std::size_t max_msg_len_;
            std::size_t nrecv_;
            long nssend_;
            std::size_t maxq_;
            std::unique_ptr<void*[]> recv_buf; // Will be at least ALIGNMENT aligned ... +1 for huge messages
            std::unique_ptr<SafeMPI::Request[]> recv_req;

            std::unique_ptr<SafeMPI::Status[]> status;
            std::unique_ptr<int[]> ind;
            std::unique_ptr<qmsg[]> q;
            int n_in_q;

            static inline bool is_ordered(attrT attr) { return attr & ATTR_ORDERED; }

            void process_some();

            RmiTask(const SafeMPI::Intracomm& comm = SafeMPI::COMM_WORLD);
            virtual ~RmiTask();

            static void set_rmi_task_is_running(bool flag = true);

#if HAVE_INTEL_TBB
            void run() {
                set_rmi_task_is_running(true);
                RMI::set_this_thread_is_server(true);

                while (! finished) process_some();

                RMI::set_this_thread_is_server(false);
                set_rmi_task_is_running(false);

                finished = false;  // to ensure that RmiTask::exit() that
                                   // triggered the exit proceeds to completion
            }
#else
            void run() {
                RMI::set_this_thread_is_server(true);
                try {
                    while (! finished) process_some();
                    finished = false;
                } catch(...) {
                    delete this;
                    RMI::set_this_thread_is_server(false);
                    throw;
                }
                RMI::set_this_thread_is_server(false);
            }
#endif // HAVE_INTEL_TBB

            void exit() {
                if (debugging)
                  print_error(rank, ":RMI: sending exit request to server thread\n");

                // Set finished flag
                finished = true;
                while(finished)
                    myusleep(1000);
            }

            static void huge_msg_handler(void *buf, size_t nbytein);

            Request isend(const void* buf, size_t nbyte, ProcessID dest, rmi_handlerT func, attrT attr);

            void post_pending_huge_msg();

            void post_recv_buf(int i);

        private:

            /// thread-safely round-robins through tags in [first_tag, first_tag+period) range
            /// @returns new tag to be used in messaging
            int unique_tag() const;
            /// the period of tags returned by unique_tag()
            /// @warning this bounds how many huge messages each RmiTask will be able to process
            static constexpr int unique_tag_period() { return 2048; }

        }; // class RmiTask


        static std::unique_ptr<RmiTask> task_ptr;    // Pointer to the singleton instance
        static RMIStats stats;
        static bool debugging;    // True if debugging ... used to be volatile but no need

        static const size_t DEFAULT_MAX_MSG_LEN = 3*512*1024;  //!< the default size of recv buffers, in bytes; the actual size can be configured by the user via envvar MAD_BUFFER_SIZE
        static const int DEFAULT_NRECV = 128;  //!< the default # of recv buffers; the actual number can be configured by the user via envvar MAD_RECV_BUFFERS

        // Not allowed
        RMI(const RMI&);
        RMI& operator=(const RMI&);

    public:

        /// Returns the size of recv buffers, in bytes

        /// @return The size of recv buffers, in bytes
        /// @note The default value is given by RMI::DEFAULT_MAX_MSG_LEN, can be overridden at runtime by the user via environment variable MAD_BUFFER_SIZE.
        /// @warning Cannot be smaller than 1024 bytes.
        static std::size_t max_msg_len() {
            MADNESS_ASSERT(task_ptr);
            return task_ptr->max_msg_len_;
        }
        static std::size_t maxq() {
            MADNESS_ASSERT(task_ptr);
            return task_ptr->maxq_;
        }

        /// Returns the number of recv buffers

        /// @return The number of recv buffers
        /// @note The default value is given by RMI::DEFAULT_NRECV, can be overridden at runtime by the user via environment variable MAD_RECV_BUFFERS
        /// @warning Cannot be smaller than 32.
        static std::size_t nrecv() {
            MADNESS_ASSERT(task_ptr);
            return task_ptr->nrecv_;
        }

        /// Send a remote method invocation (again you should probably be looking at worldam.h instead)

        /// @param[in] buf Pointer to the data buffer (do not modify until send is completed)
        /// @param[in] nbyte Size of the data in bytes
        /// @param[in] dest Process to receive the message
        /// @param[in] func The function to handle the message on the remote end
        /// @param[in] attr Attributes of the message (ATTR_UNORDERED or ATTR_ORDERED)
        /// @return The status as an RMI::Request that presently is a SafeMPI::Request
        static Request
        isend(const void* buf, size_t nbyte, ProcessID dest, rmi_handlerT func, unsigned int attr=ATTR_UNORDERED) {
            if(!task_ptr) {
              print_error(
                  "!! MADNESS RMI error: Attempting to send a message when the RMI thread is not running\n"
                  "!! MADNESS RMI error: This typically occurs when an active message is sent or a remote task is spawned after calling madness::finalize()\n");
              MADNESS_EXCEPTION("!! MADNESS error: The RMI thread is not running", (task_ptr != nullptr));
            }
            return task_ptr->isend(buf, nbyte, dest, func, attr);
        }

        /// will complain to std::cerr and throw if ASLR is on by making
        /// sure that address of this function matches across @p comm
        /// @param[in] comm the communicator
        static void assert_aslr_off(const SafeMPI::Intracomm& comm = SafeMPI::COMM_WORLD);

        static void begin(const SafeMPI::Intracomm& comm = SafeMPI::COMM_WORLD);

        static void end() {
            if(task_ptr) {
                task_ptr->exit();
                //exit insures that RMI task is completed, therefore it is OK to delete it
                task_ptr = nullptr;
            }
        }

        static void set_debug(bool status) { debugging = status; }

        static bool get_debug() { return debugging; }

        static const RMIStats& get_stats() { return stats; }
    }; // class RMI

} // namespace madness

#endif // MADNESS_WORLD_WORLDRMI_H__INCLUDED<|MERGE_RESOLUTION|>--- conflicted
+++ resolved
@@ -204,12 +204,7 @@
             SafeMPI::Intracomm comm;
             const int nproc;            // No. of processes in comm world
             const ProcessID rank;       // Rank of this process
-<<<<<<< HEAD
-            std::atomic<bool> finished;     // True if finished
-=======
-            bool volatile finished;     // True if finished ... still needs to be volatile since read without critical section or external call
->>>>>>> 04adab9e
-
+            std::atomic<bool> finished;     // True if finished ... atomic seems preferable to volatile
             std::unique_ptr<counterT[]> send_counters; // used to be volatile but no need
             std::unique_ptr<counterT[]> recv_counters;
             std::size_t max_msg_len_;
