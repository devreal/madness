--- conflicted
+++ resolved
@@ -1417,14 +1417,9 @@
                     if(((current_time - start) > timeout) && (timeout > 1.0)) { // Check for timeout
                       std::cerr << "!!MADNESS: Hung queue?" << std::endl;
                       if (counter++ > 3) {
-<<<<<<< HEAD
-                        char errstr[256];
-                        snprintf(errstr,256, "ThreadPool::await() timed out after %.1lf seconds", timeout);
-=======
                         const long bufsize=256;
                         char errstr[bufsize];
                         snprintf(errstr,bufsize, "ThreadPool::await() timed out after %.1lf seconds", timeout);
->>>>>>> 22b860d2
                         throw madness::MadnessException(errstr, 0, 1,
                                                         __LINE__, __FUNCTION__,
                                                         __FILE__);
