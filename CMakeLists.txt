--- conflicted
+++ resolved
@@ -709,11 +709,7 @@
     "${MADNESS_BINARY_DIR}/madness-config-version.cmake"
     DESTINATION "${MADNESS_INSTALL_CMAKEDIR}" 
     COMPONENT madness-config)
-<<<<<<< HEAD
-add_custom_target(install-config
-=======
 add_custom_target(install-madness-config
->>>>>>> 9f68e4d4
      COMMAND ${CMAKE_COMMAND} -DCOMPONENT=madness-config -P ${PROJECT_BINARY_DIR}/cmake_install.cmake
      COMMENT "Installing MADNESS config components"
      USES_TERMINAL)
